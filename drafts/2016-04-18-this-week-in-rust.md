Title: This Week in Rust 127
Number: 127
Date: 2016-04-18
Category: This Week in Rust

Hello and welcome to another issue of *This Week in Rust*!
[Rust](http://rust-lang.org) is a systems language pursuing the trifecta:
safety, concurrency, and speed. This is a weekly summary of its progress and
community. Want something mentioned? Tweet us at [@ThisWeekInRust](https://twitter.com/ThisWeekInRust) or [send us an
email](mailto:corey@octayn.net?subject=This%20Week%20in%20Rust%20Suggestion)!
Want to get involved? [We love
contributions](https://github.com/rust-lang/rust/blob/master/CONTRIBUTING.md).

*This Week in Rust* is openly developed [on GitHub](https://github.com/cmr/this-week-in-rust).
If you find any errors in this week's issue, [please submit a PR](https://github.com/cmr/this-week-in-rust/pulls).

This week's edition was edited by: [Vikrant](https://github.com/nasa42) and [llogiq](https://github.com/llogiq).

# Updates from Rust Community

## News & Blog Posts

* Reminder: [Rust Belt Rust Conference CFP](http://cfp.rust-belt-rust.com/) is open until April 30!

## Notable New Crates & Project Updates

<<<<<<< HEAD
* [specs](https://github.com/slide-rs/specs) - a rusty parallel ECS with breaking performance ([ecs_bench](https://github.com/lschmierer/ecs_bench))
=======
* [Epaste](https://github.com/zetok/epaste). Tool to encrypt data and encode it as base64, so that it could be pasted on pastebin.
>>>>>>> 5c931781

# Crate of the Week

This week's Crate of the Week is [gcc](https://crates.io/crates/gcc), a crate to easily use the local C compiler, which makes FFI with a build script a breeze. Thanks to [Ulrik Sverdrup](https://users.rust-lang.org/users/bluss) for the suggestion!

[Submit your suggestions for next week][submit_crate]!

[submit_crate]: https://users.rust-lang.org/t/crate-of-the-week/2704

# Call for Participation

Always wanted to contribute to open-source projects but didn't know where to start?
Every week we highlight some tasks from the Rust community for you to pick and get started!

Some of these tasks may also have mentors available, visit the task page for more information.

* [easy] [rust: Add error explanations for all error codes](https://github.com/rust-lang/rust/issues/32777).
* [easy] [rust: rustbuild seems to deal badly with poor internet connections](https://github.com/rust-lang/rust/issues/32834).
* [medium] [regex: Decrease memory usage of DFA with variable width delta encoding of instruction pointers](https://github.com/rust-lang-nursery/regex/issues/199).
* [less easy] [servo: Store a `Box<Iterator>` instead of `Box<CollectionFilter>` in `HTMLCollection`](https://github.com/servo/servo/issues/10477).
* [easy] [токамак: Test cases for CI](https://github.com/vertexclique/tokamak/issues/16).
* [easy] [rexiv2: Results should likely use our own aliased Error (and Result?) type](https://github.com/felixc/rexiv2/issues/16).
* [easy] [rexiv2: Provide access to full XML XMP packet](https://github.com/felixc/rexiv2/issues/14).

If you are a Rust project owner and are looking for contributors, please submit tasks [here][guidelines].

[guidelines]: https://users.rust-lang.org/t/twir-call-for-participation/4821

# Updates from Rust Core

89 pull requests were [merged in the last week][merged].

[merged]: https://github.com/issues?q=is%3Apr+org%3Arust-lang+is%3Amerged+merged%3A2016-04-04..2016-04-11

## Notable changes

* [Tuples auto-implement `Copy`](https://github.com/rust-lang/rust/pull/32774)
* [Faster Overlap checking](https://github.com/rust-lang/rust/pull/32748) (fixed a rustc perf regression)
* [Arc::downgrade no longer loops infinitely](https://github.com/rust-lang/rust/pull/32745)
* [Function calls no longer need to store all returns on stack](https://github.com/rust-lang/rust/pull/32738)
* ['Consider the semicolon' help now more helpful](https://github.com/rust-lang/rust/pull/32710)
* [Specialize `==` for `[T]` and `[u8]` to `memcmp`](https://github.com/rust-lang/rust/pull/32699) (also `Ord`, `PartialOrd`)
* [File IO buffer size now 8K](https://github.com/rust-lang/rust/pull/32695)
* [AST now can represent `pub(restricted)`](https://github.com/rust-lang/rust/pull/32688)
* [Prepare `privates_in_public` lint for `pub(restricted)`](https://github.com/rust-lang/rust/pull/32674)
* [Simplified AST `StructField`](https://github.com/rust-lang/rust/pull/32682)
* [Restrict atomic intrinsics to integers](https://github.com/rust-lang/rust/pull/32647)
* [Save/Load the dependency graph for incremental compilation](https://github.com/rust-lang/rust/pull/32647)
* [Release notes for 1.8](https://github.com/rust-lang/rust/pull/32810) (gearing up for release)

## New Contributors

* Timon Van Overveldt
* Tom Tromey
* Varun Vats
* vlastachu

## Approved RFCs

Changes to Rust follow the Rust [RFC (request for comments)
process](https://github.com/rust-lang/rfcs#rust-rfcs). These
are the RFCs that were approved for implementation this week:

* [RFC 1513: Stabilize implementing panics as aborts](https://github.com/rust-lang/rfcs/pull/1513).
* [RFC 1444: Provide native support for C-compatible unions, defined via a new keyword `untagged_union`](https://github.com/rust-lang/rfcs/pull/1444).
* [RFC 1398: Add a standard allocator interface and support for user-defined allocators](https://github.com/rust-lang/rfcs/pull/1398).
* [Amend RFC 550 with misc. follow set corrections](https://github.com/rust-lang/rfcs/pull/1494).

## Final Comment Period

Every week [the team](https://rust-lang.org/team.html) announces the
'final comment period' for RFCs and key PRs which are reaching a
decision. Express your opinions now. [This week's FCPs][fcp] are:

[fcp]: https://github.com/rust-lang/rfcs/labels/final-comment-period

* [Add `#[repr(pack = "N")]`](https://github.com/rust-lang/rfcs/pull/1399).
* [Feature gate extern fn methods](https://github.com/rust-lang/rfcs/pull/1429).
* [Allow Drop types in statics/const functions](https://github.com/rust-lang/rfcs/pull/1440).
* [Add a new crate-type, rdylib](https://github.com/rust-lang/rfcs/pull/1510).
* [Add workspaces to Cargo](https://github.com/rust-lang/rfcs/pull/1525).
* [Stabilize the `-C overflow-checks` command line argument](https://github.com/rust-lang/rfcs/pull/1535).
* [Add more integer atomic types](https://github.com/rust-lang/rfcs/pull/1543).
* [Add a generic `Atomic<T>` type](https://github.com/rust-lang/rfcs/pull/1505).
* [Remove some kinds of doc comments](https://github.com/rust-lang/rfcs/pull/1373).
* [Amend RFC 1228 with operator fixity and precedence](https://github.com/rust-lang/rfcs/pull/1319).

## New RFCs

* [Support code generators with source maps and multiple source directories](https://github.com/rust-lang/rfcs/pull/1573).
* [Introduce more conventions around documenting Rust projects](https://github.com/rust-lang/rfcs/pull/1574).
* [Add a `vis` matcher to `macro_rules!` that matches valid visibility annotations](https://github.com/rust-lang/rfcs/pull/1575).
* [Add a `literal` fragment specifier for `macro_rules!` patterns that matches literal constants](https://github.com/rust-lang/rfcs/pull/1576).
* [Rust memory model](https://github.com/rust-lang/rfcs/pull/1578).

# Upcoming Events

* [4/12. (San Diego) Eat– Drink– Rust! Downtown Rust Meetup](http://www.meetup.com/San-Diego-Rust/events/229907308/).
* 4/13. Introduction to Rust, The Arts and Science University of Chiapas.
* 4/13. Rust Community Team Meeting at #rust-community on irc.mozilla.org.
* [4/13. Rust Boulder/Denver Monthly Meeting](http://www.meetup.com/Rust-Boulder-Denver/).
* [4/14. Columbus Rust Society](http://www.meetup.com/columbus-rs/).
* [4/15. Frankfurt/Main Rust Lint Workshop](http://www.meetup.com/de-DE/Rust-Rhein-Main/events/229564640/?eventId=229564640)
* [4/18. Rust Paris](http://www.meetup.com/Rust-Paris).
* [4/20. OpenTechSchool Berlin: Rust Hack and Learn](http://www.meetup.com/opentechschool-berlin/).

If you are running a Rust event please add it to the [calendar] to get
it mentioned here. Email [Erick Tryzelaar][erickt] or [Brian
Anderson][brson] for access.

[calendar]: https://www.google.com/calendar/embed?src=apd9vmbc22egenmtu5l6c5jbfc%40group.calendar.google.com
[erickt]: mailto:erick.tryzelaar@gmail.com
[brson]: mailto:banderson@mozilla.com

# fn work(on: RustProject) -> Money

* [Software Engineer](http://www.coturnix.fr/en/#join) at Coturnix.
* [Senior full stack developer](http://onesignal.applytojob.com/apply/gpSzt4/Senior-Full-Stack-Developer) at OneSignal.
* [PhD and postdoc positions](http://plv.mpi-sws.org/rustbelt/) at MPI-SWS.

*Tweet us at [@ThisWeekInRust](https://twitter.com/ThisWeekInRust) to get your job offers listed here!*

# Quote of the Week

*No quote was selected for QotW.*

[Submit your quotes for next week][submit]!

[submit]: http://users.rust-lang.org/t/twir-quote-of-the-week/328<|MERGE_RESOLUTION|>--- conflicted
+++ resolved
@@ -24,11 +24,8 @@
 
 ## Notable New Crates & Project Updates
 
-<<<<<<< HEAD
 * [specs](https://github.com/slide-rs/specs) - a rusty parallel ECS with breaking performance ([ecs_bench](https://github.com/lschmierer/ecs_bench))
-=======
 * [Epaste](https://github.com/zetok/epaste). Tool to encrypt data and encode it as base64, so that it could be pasted on pastebin.
->>>>>>> 5c931781
 
 # Crate of the Week
 
