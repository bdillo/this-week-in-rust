--- conflicted
+++ resolved
@@ -16,11 +16,8 @@
 
 ## News & Blog Posts
 
-<<<<<<< HEAD
 - [faux - an inside look](https://nrxus.github.io/faux/blog/how-it-works.html)
-=======
 - [A Pragmatic Approach To Global State](http://adventures.michaelfbryan.com/posts/pragmatic-global-state/)
->>>>>>> e32a9ff4
 
 # Crate of the Week
 
