--- conflicted
+++ resolved
@@ -35,12 +35,9 @@
 * [RustFest is searching for local teams to apply for the next events](https://blog.rustfest.eu/call-for-teams).
 * [Rust: Add LLVM atomic memcpy intrinsics, expose in core/std](https://github.com/rust-lang/rust/issues/58599).
 * [LSD: Looking for maintainers](https://github.com/Peltoche/lsd/issues/131).
-<<<<<<< HEAD
 * [LambdAle (FP conference): CfP is now open](https://www.papercall.io/lambdale-2019)
-=======
 * [TiKV: Break up TiKV into multiple dependencies](https://github.com/tikv/tikv/issues/4165)
 * [TiKV: Build with dylibs instead of rlibs](https://github.com/tikv/tikv/issues/4151)
->>>>>>> b21e66c9
 
 If you are a Rust project owner and are looking for contributors, please submit tasks [here][guidelines].
 
