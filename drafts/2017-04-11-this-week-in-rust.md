Title: This Week in Rust 177
Number: 177
Date: 2017-04-11
Category: This Week in Rust

Hello and welcome to another issue of *This Week in Rust*!
[Rust](http://rust-lang.org) is a systems language pursuing the trifecta: safety, concurrency, and speed.
This is a weekly summary of its progress and community.
Want something mentioned? Tweet us at [@ThisWeekInRust](https://twitter.com/ThisWeekInRust) or [send us a pull request](https://github.com/cmr/this-week-in-rust).
Want to get involved? [We love contributions](https://github.com/rust-lang/rust/blob/master/CONTRIBUTING.md).

*This Week in Rust* is openly developed [on GitHub](https://github.com/cmr/this-week-in-rust).
If you find any errors in this week's issue, [please submit a PR](https://github.com/cmr/this-week-in-rust/pulls).

# Updates from Rust Community

## News & Blog Posts

<<<<<<< HEAD
[Launching a URL Shortener in Rust using Rocket](https://matthias-endler.de/2017/rust-url-shortener) - 
=======
* [Announcing `runtime-fmt`, a crate for using runtime format strings](https://www.platymuus.com/posts/2017/runtime-fmt/)
>>>>>>> 8f13aadf

# Crate of the Week

This week's Crate of this Week is [rust-skeptic](https://github.com/brson/rust-skeptic), a cargo subcommand to doctest your README.md. Thanks to [staticassert](https://users.rust-lang.org/users/staticassert) for the suggestion!

[Submit your suggestions and votes for next week][submit_crate]!

[submit_crate]: https://users.rust-lang.org/t/crate-of-the-week/2704

# Call for Participation

Always wanted to contribute to open-source projects but didn't know where to start?
Every week we highlight some tasks from the Rust community for you to pick and get started!

Some of these tasks may also have mentors available, visit the task page for more information.

* [Want to join the Rust docs team](http://words.steveklabnik.com/want-to-join-the-rust-docs-team)?
* [Rust reference docs: Document all features](https://github.com/rust-lang-nursery/reference/issues/9).
* [Rusoto an AWS SDK for Rust is looking for maintainers](https://github.com/rusoto/rusoto).
* [liner: Make keyboard interrupts (e.g. SIGINT from Ctrl-c) work](https://github.com/MovingtoMars/liner/issues/4). Liner is a readline-like library in Rust.
* [liner: Tilde expansion](https://github.com/MovingtoMars/liner/issues/34).
* [liner: Password mode](https://github.com/MovingtoMars/liner/issues/25).
* [liner: Use right arrow key to select autocompletion](https://github.com/MovingtoMars/liner/issues/37).
* [Ion: Optional Descriptions for Functions](https://github.com/redox-os/ion/issues/232). Ion is a shell for UNIX platforms, and is the default shell in Redox.
* [Ion: Implement Mapfiles](https://github.com/redox-os/ion/issues/247).
* [parenchyma: CUDA maintainer](https://github.com/lychee-eng/parenchyma/issues/22). Parenchyma is an extensible HPC-Framework for CUDA, OpenCL and native CPU.

If you are a Rust project owner and are looking for contributors, please submit tasks [here][guidelines].

[guidelines]: https://users.rust-lang.org/t/twir-call-for-participation/4821

# Updates from Rust Core

132 pull requests were [merged in the last week][merged].

[merged]: https://github.com/issues?page=6&q=is%3Apr+org%3Arust-lang+is%3Amerged+merged%3A2016-04-03..2016-04-10

* [ABI layout computation is no longer tied to LLVM](https://github.com/rust-lang/rust/pull/40658) (yay!)
* [new `#[used]` attribute](https://github.com/rust-lang/rust/pull/39987)
* [the "visible parent map" is now immutable](https://github.com/rust-lang/rust/pull/41061) (potentially, but unlikely plugin-breaking)
* [undefined types (e.g. due to parsing errors) are now `TyError` instead of `TyInfer`](https://github.com/rust-lang/rust/pull/40887) (potentially plugin-breaking)
* [avoid dropflags creation for empty drops](https://github.com/rust-lang/rust/pull/41148)
* [the `overlapping_inherent_impls` lint is now a hard error](https://github.com/rust-lang/rust/pull/41052)
* [fix macros including `#[derive]`s](https://github.com/rust-lang/rust/pull/41050)
* [on Linux, use `poll instead of `select`](https://github.com/rust-lang/rust/pull/41039) (for more than 1K file descriptors)
* [improve `iterator::Rev::`{`find`, `rfind`} plumbing](https://github.com/rust-lang/rust/pull/41028) ([also on `slice::Iter`/`IterMut`](https://github.com/rust-lang/rust/pull/41154)
* [simplify `HashMap::Bucket` for awesome speedups](https://github.com/rust-lang/rust/pull/40561)
* [optimize `AtomicBool::fetch_nand(..)`](https://github.com/rust-lang/rust/pull/41143)
* [`RawFd` no longer implements `AsRawFd`/`IntoRawFd`](https://github.com/rust-lang/rust/pull/41035)
* [`Vec::place_back()` no longer requires `T: Clone`](https://github.com/rust-lang/rust/pull/40909)
* [new `[T]::`{`rsplit`, `rsplit_mut` methods}`(..)`](https://github.com/rust-lang/rust/pull/41065)
* [add safe wrapper for `atomic_compilerfence` intrinsics](https://github.com/rust-lang/rust/pull/41092)
* [on-demandify reachability](https://github.com/rust-lang/rust/pull/40873)
* [point out private fields inadvertently called as methods](https://github.com/rust-lang/rust/pull/41062)
* [better error message on missing item category](https://github.com/rust-lang/rust/pull/40815)
* [Suggest enum when variant is erroneously used as type](https://github.com/rust-lang/rust/pull/40775)
* [don't try to blame tuple fields for immutability](https://github.com/rust-lang/rust/pull/41108)
* [always show the end of multiline annotations](https://github.com/rust-lang/rust/pull/41136)
* [show last valid token on syntax errors](https://github.com/rust-lang/rust/pull/40811)
* [`save-analysis` tracks associated types](https://github.com/rust-lang/rust/pull/40915)
* [allow multiple output types again](https://github.com/rust-lang/rust/pull/41085) (regressed after 1.14)
* [rustdoc now uses pulldown-cmark instead of hoedown](https://github.com/rust-lang/rust/pull/41112) (also [assorted issues fixed](https://github.com/rust-lang/rust/pull/41111))
* [crates.io now shows links directly under crate name header](https://github.com/rust-lang/crates.io/pull/668)

## New Contributors

* Alan Stoate
* aStoate
* Donnie Bishop
* GAJaloyan
* Jörg Thalheim
* Malo Jaffré
* Micah Tigley
* Nick Sweeting
* Phil Ellison
* raph

## Approved RFCs

Changes to Rust follow the Rust [RFC (request for comments)
process](https://github.com/rust-lang/rfcs#rust-rfcs). These
are the RFCs that were approved for implementation this week:

*No RFCs were approved this week.*

## Final Comment Period

Every week [the team](https://www.rust-lang.org/team.html) announces the
'final comment period' for RFCs and key PRs which are reaching a
decision. Express your opinions now. [This week's FCPs][fcp] are:

[fcp]: https://github.com/rust-lang/rfcs/labels/final-comment-period

* [disposition: postpone] [Polymorphic Numeric Constants](https://github.com/rust-lang/rfcs/pull/1945).
* [disposition: postpone] [Introduce `with` bounds for pi types](https://github.com/rust-lang/rfcs/pull/1932).
* [disposition: merge] [extend `?` to operate over other types](https://github.com/rust-lang/rfcs/pull/1859).
* [disposition: merge] [Remove static bound from type_id](https://github.com/rust-lang/rfcs/pull/1849).
* [disposition: merge] [Extend entry API to work on borrowed keys](https://github.com/rust-lang/rfcs/pull/1769).
* [disposition: merge] [Deprecate anonymous parameters](https://github.com/rust-lang/rfcs/pull/1685).

## New RFCs

* [Copy most of the static `ptr::` functions to methods on unsafe pointers themselves](https://github.com/rust-lang/rfcs/pull/1966).

## Style RFCs

[Style RFCs](https://github.com/rust-lang-nursery/fmt-rfcs) are part of the process for deciding on style guidelines for the Rust community and defaults for [Rustfmt](https://github.com/rust-lang-nursery/rustfmt). The process is similar to the RFC process, but we try to reach rough consensus on issues (including a final comment period) before progressing to PRs. Just like the RFC process, all users are welcome to comment and submit RFCs. If you want to help decide what Rust code should look like, come get involved!

We're making good progress and the style is coming together. If you want to see the style in practice, check out [our example](https://github.com/rust-lang-nursery/fmt-rfcs/blob/master/example/lists.rs) or use the [Integer32 Playground](https://play.integer32.com/) and select 'Proposed RFC' from the 'Format' menu. Be aware that implementation is work in progress.

Issues in final comment period:

* [Imports (`use`)](https://github.com/rust-lang-nursery/fmt-rfcs/issues/24)
* [Closures](https://github.com/rust-lang-nursery/fmt-rfcs/issues/35)
* [Where clauses](https://github.com/rust-lang-nursery/fmt-rfcs/issues/38)

Good first issues:

We're happy to mentor these, please reach out to us in #rust-style if you'd like to get involved

* [simple expressions](https://github.com/rust-lang-nursery/fmt-rfcs/issues/68)
* [assignment and assignment operators](https://github.com/rust-lang-nursery/fmt-rfcs/issues/67)


# Upcoming Events

* [Apr  5. Rust User Group Cologne - Crate Polishing](http://rust.cologne/2017/04/05/crate-polishing.html).
* [Apr  5. Rust Atlanta Meetup](https://www.meetup.com/Rust-ATL/events/238104881/).
* [Apr  5. Rust Community Team Meeting at #rust-community on irc.mozilla.org](https://chat.mibbit.com/?server=irc.mozilla.org&channel=%23rust-community).
* [Apr  5. Rust Documentation Team Meeting at #rust-docs on irc.mozilla.org](https://chat.mibbit.com/?server=irc.mozilla.org&channel=%23rust-docs).
* [Apr  5. OpenTechSchool Berlin: Rust Hack and Learn](https://www.meetup.com/opentechschool-berlin/events/238613284/).
* [Apr  6. Rust DC Learn + Try: tokio](https://www.meetup.com/RustDC/events/238221152/).
* [Apr  6. Rust Detroit - Letting the type system catch errors for you](https://www.meetup.com/rust-detroit/events/238662757).
* [Apr  6. Rust release triage](https://internals.rust-lang.org/t/release-cycle-triage-proposal/3544).
* [Apr 10. Seattle Rust Meetup](https://www.meetup.com/Seattle-Rust-Meetup/events/238404173/).
* [Apr 11. Toronto Rust Meetup](https://www.meetup.com/Rust-Toronto/events/238780453/).
* [Apr 12. Rust Community Team Meeting at #rust-community on irc.mozilla.org](https://chat.mibbit.com/?server=irc.mozilla.org&channel=%23rust-community).
* [Apr 12. Rust Documentation Team Meeting at #rust-docs on irc.mozilla.org](https://chat.mibbit.com/?server=irc.mozilla.org&channel=%23rust-docs).
* [Apr 13. Rust Melbourne - Why your first FizzBuzz Rust implementation may not work](https://www.meetup.com/Rust-Melbourne/events/238108356/).
* [Apr 13. San Diego Rust](https://www.meetup.com/San-Diego-Rust/events/238305909/).
* [Apr 13. Rust Meetup Hamburg - Hack & Learn Tokio Edition](https://www.meetup.com/Rust-Meetup-Hamburg/events/237984043/).
* [Apr 13. Columbus Rust Society](https://www.meetup.com/columbus-rs/events/238502945/).
* [Apr 16. Beijing Rust Meetup](https://www.meetup.com/Beijing-Infrastructure-Meetup/events/239125196/).
* [Apr 18. Mozilla Meetup Switzerland - Iron - Web development with Rust](https://www.meetup.com/en-US/Mozilla-Meetup-Switzerland/events/237870710/).
* [Apr 19. Rust Community Team Meeting at #rust-community on irc.mozilla.org](https://chat.mibbit.com/?server=irc.mozilla.org&channel=%23rust-community).
* [Apr 19. Rust Documentation Team Meeting at #rust-docs on irc.mozilla.org](https://chat.mibbit.com/?server=irc.mozilla.org&channel=%23rust-docs).
* [Apr 20. Rust release triage](https://internals.rust-lang.org/t/release-cycle-triage-proposal/3544).
* [Apr 20. Rust Utrecht - Use Rust: Mentored Workshop](https://www.meetup.com/Rust-Utrecht/events/238725437/).
* **[Apr 30. RustFest 2017 - Kyiv, Ukraine](http://2017.rustfest.eu/).**

If you are running a Rust event please add it to the [calendar] to get
it mentioned here. Email the [Rust Community Team][community] for access.

[calendar]: https://www.google.com/calendar/embed?src=apd9vmbc22egenmtu5l6c5jbfc%40group.calendar.google.com
[community]: mailto:community-team@rust-lang.org

# Rust Jobs

*No jobs listed for this week.*

*Tweet us at [@ThisWeekInRust](https://twitter.com/ThisWeekInRust) to get your job offers listed here!*

# Quote of the Week

> I gave my company's Embedded C training course this morning.
> It's amazing how much more sense C makes when you explain it in Rust terms.

— [theJPster in #rust-embedded](https://chat.mibbit.com/?server=irc.mozilla.org&channel=%23rust-embedded).

Thanks to [Oliver Schneider for the suggestion](https://users.rust-lang.org/t/twir-quote-of-the-week/328/379).

[Submit your quotes for next week][submit]!

[submit]: http://users.rust-lang.org/t/twir-quote-of-the-week/328

*This Week in Rust is edited by: [nasa42](https://github.com/nasa42), [llogiq](https://github.com/llogiq), and [brson](https://github.com/brson).*<|MERGE_RESOLUTION|>--- conflicted
+++ resolved
@@ -16,11 +16,8 @@
 
 ## News & Blog Posts
 
-<<<<<<< HEAD
-[Launching a URL Shortener in Rust using Rocket](https://matthias-endler.de/2017/rust-url-shortener) - 
-=======
-* [Announcing `runtime-fmt`, a crate for using runtime format strings](https://www.platymuus.com/posts/2017/runtime-fmt/)
->>>>>>> 8f13aadf
+* [Launching a URL shortener in Rust using Rocket](https://matthias-endler.de/2017/rust-url-shortener).
+* [Announcing `runtime-fmt`, a crate for using runtime format strings](https://www.platymuus.com/posts/2017/runtime-fmt/).
 
 # Crate of the Week
 
