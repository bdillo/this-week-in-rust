Title: This Week in Rust 236
Number: 236
Date: 2018-05-29
Category: This Week in Rust

Hello and welcome to another issue of *This Week in Rust*!
[Rust](http://rust-lang.org) is a systems language pursuing the trifecta: safety, concurrency, and speed.
This is a weekly summary of its progress and community.
Want something mentioned? Tweet us at [@ThisWeekInRust](https://twitter.com/ThisWeekInRust) or [send us a pull request](https://github.com/cmr/this-week-in-rust).
Want to get involved? [We love contributions](https://github.com/rust-lang/rust/blob/master/CONTRIBUTING.md).

*This Week in Rust* is openly developed [on GitHub](https://github.com/cmr/this-week-in-rust).
If you find any errors in this week's issue, [please submit a PR](https://github.com/cmr/this-week-in-rust/pulls).

# Updates from Rust Community

## News & Blog Posts

<<<<<<< HEAD
* [Wicked Fast Web Servers in Rust -- An introduction to writing a simple web server using Thruster](https://medium.com/@MertzAlertz/wicked-fast-web-servers-in-rust-4947688426bc)
=======
* [Clippy is removing the `#![plugin(clippy)]` API in favour of `cargo clippy`](https://github.com/rust-lang-nursery/rust-clippy/pull/2783)
>>>>>>> 822b1f61

# Crate of the Week

This week's crate is [syntect](https://crates.io/crates/syntect), a library for syntax highlighting using Sublime Text syntax definitions. Thanks to [kornel](https://users.rust-lang.org/u/kornel) for the suggestion!

[Submit your suggestions and votes for next week][submit_crate]!

[submit_crate]: https://users.rust-lang.org/t/crate-of-the-week/2704

# Call for Participation

Always wanted to contribute to open-source projects but didn't know where to start?
Every week we highlight some tasks from the Rust community for you to pick and get started!

Some of these tasks may also have mentors available, visit the task page for more information.

* [rustc-guide](https://github.com/rust-lang-nursery/rustc-guide) is a project to write a short guide about how the rust compiler works, and it needs your help. There are some [easier issues](https://github.com/rust-lang-nursery/rustc-guide/issues?q=is%3Aissue+is%3Aopen+label%3AEasy), [issues which might require a bit of investigation/code reading](https://github.com/rust-lang-nursery/rustc-guide/issues?q=is%3Aissue+is%3Aopen+label%3AMedium), and [issues which probably require some advanced knowledge or a lot of time](https://github.com/rust-lang-nursery/rustc-guide/issues?utf8=%E2%9C%93&q=is%3Aissue+is%3Aopen+label%3AHard).
* [annotate-snippets](https://github.com/zbraniecki/annotate-snippets-rs) - a crate for code snippets visual annotations (think: rustc error display) released 0.1 and is looking for code review, testing, and feedback.
* [Get started with these beginner-friendly issues](https://www.rustaceans.org/findwork/starters).

If you are a Rust project owner and are looking for contributors, please submit tasks [here][guidelines].

[guidelines]: https://users.rust-lang.org/t/twir-call-for-participation/4821

# Updates from Rust Core

141 pull requests were [merged in the last week][merged]

[merged]: https://github.com/search?q=is%3Apr+org%3Arust-lang+is%3Amerged+merged%3A2018-05-21..2018-05-28

* [stable point release (1.26.1)](https://github.com/rust-lang/rust/pull/51045)
* [infer outlives requirements](https://github.com/rust-lang/rust/pull/50070) (RFC [#2093](https://github.com/rust-lang/rfcs/pull/2093))
* [don't ICE if crate has no valid crate types left](https://github.com/rust-lang/rust/pull/51035)
* [`NaN > NaN` is now false again](https://github.com/rust-lang/rust/pull/50812) (Breaking change, duh!)
* [add suggestion applicabilities to librustc and libsyntax](https://github.com/rust-lang/rust/pull/50724)
* [add -Z no-parallel-llvm flag](https://github.com/rust-lang/rust/pull/50972)
* [WebAssembly: fix fast-isel lowering illegal argument and return types](https://github.com/rust-lang/llvm/pull/117)
* [remove unused lowering field and method](https://github.com/rust-lang/rust/pull/51034)
* [quick refactoring around Substs & friends](https://github.com/rust-lang/rust/pull/50801)
* [operate on `HirId` instead of `NodeId` in `hir::Pat::each_binding`, and consequences of that](https://github.com/rust-lang/rust/pull/50929)
* [use `Ident`s for fields in HIR](https://github.com/rust-lang/rust/pull/51072)
* [remove extra calls to kill_loans_out_of_scope_at_location](https://github.com/rust-lang/rust/pull/50891)
* [fix behaviour of divergence in while loop conditions](https://github.com/rust-lang/rust/pull/51049)
* [fail typecheck if we encounter a bogus break](https://github.com/rust-lang/rust/pull/51070)
* [generate "invalidates" facts when -Znll-facts is passed](https://github.com/rust-lang/rust/pull/50798)
* [NLL facts invalidate followup](https://github.com/rust-lang/rust/pull/50998)
* [use `AllFacts` from polonius-engine](https://github.com/rust-lang/rust/pull/51047)
* [enforce stability of const fn in promoteds](https://github.com/rust-lang/rust/pull/50909)
* [stabilize suggestion applicability field in json output](https://github.com/rust-lang/rust/pull/50486)
* [shrink `LiveNode`](https://github.com/rust-lang/rust/pull/50981)
* [right-size the `VecDeque` in `coerce_unsized`](https://github.com/rust-lang/rust/pull/50963)
* [optimize seen Predicate filtering](https://github.com/rust-lang/rust/pull/50932)
* [inline `try_get`](https://github.com/rust-lang/rust/pull/50931)
* [make `&Slice` a thin pointer](https://github.com/rust-lang/rust/pull/50612)
* [find the largest niche when computing layouts](https://github.com/rust-lang/rust/pull/50860)
* ["crate-ify" paths that begin with a renamed crate](https://github.com/rust-lang/rust/pull/51010)
* [rustc: fix another double-lint issue with `crate::`](https://github.com/rust-lang/rust/pull/50982)
* [rustc: correctly pretty-print macro delimiters](https://github.com/rust-lang/rust/pull/50971)
* [rename `TokenStream::empty` to `TokenStream::new`](https://github.com/rust-lang/rust/pull/51073)
* [underline multiple suggested replacements in the same line](https://github.com/rust-lang/rust/pull/50987)
* [tweak `main` type arguments and where clause spans](https://github.com/rust-lang/rust/pull/50986)
* [fix span for type-only arguments](https://github.com/rust-lang/rust/pull/50979)
* [`CheckLoopVisitor`: also visit closure arguments](https://github.com/rust-lang/rust/pull/50849)
* [add lint for multiple associated types](https://github.com/rust-lang/rust/pull/50682)
* [`impl Trait` diagnostic/test cleanups](https://github.com/rust-lang/rust/pull/50943)
* [prohibit turbofish in `impl Trait` methods](https://github.com/rust-lang/rust/pull/51051)
* [fix naming conventions for new lints](https://github.com/rust-lang/rust/pull/50879)
* [MIRI API refactor](https://github.com/rust-lang/rust/pull/50967)
* [use different datastructure for MIRI relocations](https://github.com/rust-lang/rust/pull/50866)
* [misc changes related to Miri allocations](https://github.com/rust-lang/rust/pull/50520)
* [allow let bindings and destructuring in constants and const fn](https://github.com/rust-lang/rust/pull/49172)
* [allow `Size` to be any valid `u64`](https://github.com/rust-lang/rust/pull/50916)
* [implement the chalk-engine traits](https://github.com/rust-lang/rust/pull/50937)
* [fun testcase: What does an expression look like, that consists only of special characters?](https://github.com/rust-lang/rust/pull/51059)
* [escape combining characters in `char::Debug`](https://github.com/rust-lang/rust/pull/49283)
* [improve `Debug` impl of `time::Duration`](https://github.com/rust-lang/rust/pull/50364)
* [add SIMD math intrinsics and gather/scatter](https://github.com/rust-lang/rust/pull/50521)
* [`Unpin` changes](https://github.com/rust-lang/rust/pull/50984)
* [make `[T]::len` and `str::len` const fn](https://github.com/rust-lang/rust/pull/50863)
* [std: ensure OOM is classified as `nounwind`](https://github.com/rust-lang/rust/pull/51041)
* [stabilize `from_ref`](https://github.com/rust-lang/rust/pull/50945)
* [stabilize `ops::RangeBounds`](https://github.com/rust-lang/rust/pull/51033)
* [stabilize `Formatter` alignment](https://github.com/rust-lang/rust/pull/51078)
* [remove the unstable Float trait](https://github.com/rust-lang/rust/pull/50933)
* [add the 2018 edition of the book to doc.rust-lang.org](https://github.com/rust-lang/rust/pull/50952)
* [support `--target` argument in `cargo rustdoc`](https://github.com/rust-lang/cargo/pull/5587)



* [implement label break value](https://github.com/rust-lang/rust/pull/50045) (RFC [#2046](https://github.com/rust-lang/rfcs/blob/master/text/2046-label-break-value.md))
* [lexer: fix span override for the first token in a string](https://github.com/rust-lang/rust/pull/50924)
* [rustc: disallow modules and macros in expansions](https://github.com/rust-lang/rust/pull/50820)
* [prevent main from having a where clause](https://github.com/rust-lang/rust/pull/50782)
* [fix `fn main() -> impl Trait` for non-`Termination` trait](https://github.com/rust-lang/rust/pull/50656)
* [resolve: don't add unnecessary import candidates for `prefix::{self}` imports](https://github.com/rust-lang/rust/pull/50908)
* [rustc: introduce {ast,hir}::AnonConst to consolidate so-called "embedded constants"](https://github.com/rust-lang/rust/pull/50851)
* [fix conversion from Miri Value to ConstValue](https://github.com/rust-lang/rust/pull/50710)
* [unused shorthand field pattern finally fixed(?)](https://github.com/rust-lang/rust/pull/50854)
* [NLL: stop considering location when computing outlives relationships](https://github.com/rust-lang/rust/pull/50593)
* [NLL: use `reset_unifications` instead of creating new unification table](https://github.com/rust-lang/rust/pull/50874)
* [cleanup uses of TypeIdHasher and replace them with StableHasher](https://github.com/rust-lang/rust/pull/50531)
* [ensure derive(PartialOrd) is no longer accidentally exponential](https://github.com/rust-lang/rust/pull/50011)
* [review proc macro API 1.2](https://github.com/rust-lang/rust/pull/50473)
* [speed up the macro parser](https://github.com/rust-lang/rust/pull/50855)
* [speed up `opt_normalize_projection_type`](https://github.com/rust-lang/rust/pull/50818)
* [streamline `StringReader::bump`](https://github.com/rust-lang/rust/pull/50566)
* [tweak `nearest_common_ancestor()`](https://github.com/rust-lang/rust/pull/50649)
* [`CheckLoopVisitor`: also visit break expressions](https://github.com/rust-lang/rust/pull/50829)
* [don't lint numeric overflows in promoteds in release mode](https://github.com/rust-lang/rust/pull/50841)
* [add lint checks for unused loop labels](https://github.com/rust-lang/rust/pull/50763)
* [turn deprecation lint `legacy_imports` into a hard error](https://github.com/rust-lang/rust/pull/50760)
* [make the `const_err` lint `deny`-by-default](https://github.com/rust-lang/rust/pull/50653)
* [remove vestigial diverging !-coercion](https://github.com/rust-lang/rust/pull/50351)
* [reduce span highlighted code in unused_variables lint](https://github.com/rust-lang/rust/pull/50675)
* [update LLVM to fix performance regression](https://github.com/rust-lang/rust/pull/50827)
* [emit noalias on &mut parameters by default](https://github.com/rust-lang/rust/pull/50744) (hooray!)
* [add auto-impl for primitive type](https://github.com/rust-lang/rust/pull/50533)
* [fix an ICE when attempting to transmute an uninhabited type](https://github.com/rust-lang/rust/pull/50803)
* [fix an ICE when casting a nonexistent const](https://github.com/rust-lang/rust/pull/50788)
* [switch Vec from doubling size on growth to using RawVec's reserve](https://github.com/rust-lang/rust/pull/50739)
* [ensure that statics are always ByRef](https://github.com/rust-lang/rust/pull/50690)
* [don't unconditionally set CLOEXEC twice on every fd we open on Linux](https://github.com/rust-lang/rust/pull/50638)
* [improve format string errors](https://github.com/rust-lang/rust/pull/50610)
* [rustc_mir: allow promotion of promotable temps indexed at runtime](https://github.com/rust-lang/rust/pull/50603)
* [add Option::xor method](https://github.com/rust-lang/rust/pull/50553)
* [implement `[T]::align_to`](https://github.com/rust-lang/rust/pull/50319)
* [implement edition hygiene for keywords](https://github.com/rust-lang/rust/pull/50307)
* [add implementation of Extend for ()](https://github.com/rust-lang/rust/pull/50234)
* [implement From for more types on Cow](https://github.com/rust-lang/rust/pull/50170)
* [stabilize `num::NonZeroU*`](https://github.com/rust-lang/rust/pull/50808)
* [stabilize `inclusive_range_methods`](https://github.com/rust-lang/rust/pull/50758)
* [stabilize opt-level={s,z}](https://github.com/rust-lang/rust/pull/50265)
* [rustdoc: Add minification process](https://github.com/rust-lang/rust/pull/50632)
* [rustdoc: replace most (e)println! statements with structured warnings/errors](https://github.com/rust-lang/rust/pull/50541)
* [fix rustdoc panic with `impl Trait` in type parameters](https://github.com/rust-lang/rust/pull/50728)
* [compiletest: run revisions as independent tests](https://github.com/rust-lang/rust/pull/50400)

## New Contributors

* bstrie
* Daniel Mueller
* George Burton
* Jane Lusby
* Kyle Stachowicz
* Mikela
* Robin Krahl
* SHA Miao

## Approved RFCs

Changes to Rust follow the Rust [RFC (request for comments)
process](https://github.com/rust-lang/rfcs#rust-rfcs). These
are the RFCs that were approved for implementation this week:

*No RFCs were approved this week.*

## Final Comment Period

Every week [the team](https://www.rust-lang.org/team.html) announces the
'final comment period' for RFCs and key PRs which are reaching a
decision. Express your opinions now. [This week's FCPs][fcp] are:

[fcp]: https://github.com/rust-lang/rfcs/labels/final-comment-period

* [disposition: merge] [Keyword unreservations (pure, sizeof, alignof, offsetof)](https://github.com/rust-lang/rfcs/pull/2421).
* [disposition: merge] [Unstable features accidentally usable on the Stable release chanel are still unstable](https://github.com/rust-lang/rfcs/pull/2405).
* [disposition: merge] [`#[used]` static variables](https://github.com/rust-lang/rfcs/pull/2386).
* [disposition: merge] [Allow `if let` guards in `match` expressions](https://github.com/rust-lang/rfcs/pull/2294).

## New RFCs

* [Reserve `f(a = b)` in Rust 2018](https://github.com/rust-lang/rfcs/pull/2443).

# Upcoming Events

The community team is trying to improve outreach to meetup organisers. Please fill out their [call for contact info](https://docs.google.com/forms/d/e/1FAIpQLSf52YXGhqBaHtCXtVna4iHYMK7IQaTqUW6V-ztsZC8C2TBInQ/viewform) if you are running or used to run a meetup.

* [May 24. Madrid, ES - Cuarto meetup de MadRust](https://www.meetup.com/MadRust/events/gfrdspyxhbgc/).
* **[May 27. Paris, FR - RustFest Paris 2018](https://paris.rustfest.eu/)**.
* [May 27. Mountain View, US - Open Table / Icebreaker: what projects are you working on](https://www.meetup.com/Rust-Dev-in-Mountain-View/events/glnfcpyxhbkc/).
* [May 29. Dallas, US - Last Tuesday Meetup](https://www.meetup.com/Dallas-Rust/events/zfgwzmyxhbmc/).
* [May 30/31. Berlin, DE - Rust/WASM course around JSConf.EU](https://ti.to/asquera-event-ug/rust-wasm-wwwtf-2018/).
* [May 30. Berlin, DE - Berlin Mozilla Meetup - Rust Hack and Learn](https://www.meetup.com/Berlin-Mozilla-Meetup/events/tvmmslyxhbnc/).
* [May 30. Rust Community Team Meeting at #rust-community on irc.mozilla.org](irc://irc.mozilla.org/rust-community).
* [May 30. Vancouver, CA - Rust Study/Hack/Hang-out night](https://www.meetup.com/Vancouver-Rust/events/ckwdlpyxhbnc/).
* [May 30. Milano, IT - Rust Exercises](https://www.meetup.com/rust-language-milano/events/250868847/).
* [Jun  2. Florianópolis, BR - 1º Encontro Rust Floripa](https://www.meetup.com/rustfloripa/events/xvglrpyxjbdb/).
* [Jun  3. Mountain View, US - Open Table / Icebreaker: what projects are you working on](https://www.meetup.com/Rust-Dev-in-Mountain-View/events/glnfcpyxhbbc/).
* [Jun  4. Rust Hack & Learn - Karlsruhe, Technologiefabrik](https://www.meetup.com/Rust-Hack-Learn-Karlsruhe/events/250646555/).
* [Jun  5. Rust Community Content Subteam Meeting at #rust-content on irc.mozilla.org](irc://irc.mozilla.org/rust-content).
* [Jun  5. Johannesburg, ZA - Monthly Meetup of the Johannesburg Rustaceans](https://www.meetup.com/Johannesburg-Rust-Meetup/events/cpblrnyxjbhb/).
* [Jun  6. Rust Events Team Meeting](https://t.me/joinchat/EkKINhHCgZ9llzvPidOssA).
* [Jun  6. Rust Community Team Meeting at #rust-community on irc.mozilla.org](irc://irc.mozilla.org/rust-community).
* [Jun  6. Indianapolis, US - Indy.rs](https://www.meetup.com/indyrs/events/cpvshpyxjbjb/).
* [Jun  6. Atlanta, US - Grab a beer with fellow Rustaceans](https://www.meetup.com/Rust-ATL/events/rhvgrmyxjbjb/).

If you are running a Rust event please add it to the [calendar] to get
it mentioned here. Email the [Rust Community Team][community] for access.

[calendar]: https://www.google.com/calendar/embed?src=apd9vmbc22egenmtu5l6c5jbfc%40group.calendar.google.com
[community]: mailto:community-team@rust-lang.org

# Rust Jobs

*No jobs listed for this week.*

*Tweet us at [@ThisWeekInRust](https://twitter.com/ThisWeekInRust) to get your job offers listed here!*

# Quote of the Week

*No quote was selected for QotW.*

[Submit your quotes for next week][submit]!

[submit]: http://users.rust-lang.org/t/twir-quote-of-the-week/328

*This Week in Rust is edited by: [nasa42](https://github.com/nasa42) and [llogiq](https://github.com/llogiq).*<|MERGE_RESOLUTION|>--- conflicted
+++ resolved
@@ -16,11 +16,8 @@
 
 ## News & Blog Posts
 
-<<<<<<< HEAD
 * [Wicked Fast Web Servers in Rust -- An introduction to writing a simple web server using Thruster](https://medium.com/@MertzAlertz/wicked-fast-web-servers-in-rust-4947688426bc)
-=======
 * [Clippy is removing the `#![plugin(clippy)]` API in favour of `cargo clippy`](https://github.com/rust-lang-nursery/rust-clippy/pull/2783)
->>>>>>> 822b1f61
 
 # Crate of the Week
 
