Title: This Week in Rust 173
Number: 173
Date: 2017-03-14
Category: This Week in Rust

Hello and welcome to another issue of *This Week in Rust*!
[Rust](http://rust-lang.org) is a systems language pursuing the trifecta: safety, concurrency, and speed.
This is a weekly summary of its progress and community.
Want something mentioned? Tweet us at [@ThisWeekInRust](https://twitter.com/ThisWeekInRust) or [send us a pull request](https://github.com/cmr/this-week-in-rust).
Want to get involved? [We love contributions](https://github.com/rust-lang/rust/blob/master/CONTRIBUTING.md).

*This Week in Rust* is openly developed [on GitHub](https://github.com/cmr/this-week-in-rust).
If you find any errors in this week's issue, [please submit a PR](https://github.com/cmr/this-week-in-rust/pulls).

# Updates from Rust Community

## News & Blog Posts

<<<<<<< HEAD
* [Building a parallel ECS in Rust](https://kvark.github.io/ecs/rust/2017/03/08/specs.html). The development story of `specs` commemorating the 0.8 version release.
=======
* [Rust's type system is Turing-complete: An exploration of type-level programming in Rust](https://sdleffler.github.io/RustTypeSystemTuringComplete/). A response to [Rust's type system is not Turing complete](https://www.reddit.com/r/rust/comments/5y4x9r/challenge_rusts_type_system_is_not_turing_complete/) challenge.
>>>>>>> 24017bba

## Other Weeklies from Rust Community

# Crate of the Week

This week's crate of the week is [µtest](https://github.com/japaric/utest), a testing framework for embedded software. Thanks to [nasa42](https://users.rust-lang.org/users/nasa42) for the suggestion.

[Submit your suggestions and votes for next week][submit_crate]!

[submit_crate]: https://users.rust-lang.org/t/crate-of-the-week/2704

# Call for Participation

Always wanted to contribute to open-source projects but didn't know where to start?
Every week we highlight some tasks from the Rust community for you to pick and get started!

Some of these tasks may also have mentors available, visit the task page for more information.

* [The Underhanded Rust Contest](https://underhanded.rs/blog/2016/12/15/underhanded-rust.en-US.html).
* [Rails Girls Summer of Code + Servo](https://blog.servo.org/2017/02/27/rgsoc/).
* [easy] [servo: Looking for something to work on](https://github.com/servo/servo/issues/15162).
* [easy] [clippy:  Extend option-map-unwrap-or-else to Result](https://github.com/Manishearth/rust-clippy/issues/1590).
* [easy] [clippy: Always true expressions in if expressions](https://github.com/Manishearth/rust-clippy/issues/1593).
* [easy] [clippy: Spot wrong usage of bitwise and operator](https://github.com/Manishearth/rust-clippy/issues/1594).
* [easy] [clippy: should_implement_trait should include ToOwned, FromStr](https://github.com/Manishearth/rust-clippy/issues/1600).
* [easy] [crates.io: bad appveyor badges for projects with underscore](https://github.com/rust-lang/crates.io/issues/587).
* [easy] [crates.io: Document applying categories/adding new categories](https://github.com/rust-lang/crates.io/issues/544).
* [medium] [crates.io: Be able to search within a keyword or category](https://github.com/rust-lang/crates.io/issues/491).

If you are a Rust project owner and are looking for contributors, please submit tasks [here][guidelines].

[guidelines]: https://users.rust-lang.org/t/twir-call-for-participation/4821

# Updates from Rust Core

142 pull requests were [merged in the last week][merged].

[merged]: https://github.com/issues?page=6&q=is%3Apr+org%3Arust-lang+is%3Amerged+merged%3A2016-03-06..2016-03-13

* [1.16 release notes](https://github.com/rust-lang/rust/pull/39835) (merged prematurely)
* [beta backports](https://github.com/rust-lang/rust/pull/40401)
* [handle procedural macros during `save-analysis`](https://github.com/rust-lang/rust/pull/40311)
* [export attributes in `save-analysis`](https://github.com/rust-lang/rust/pull/39820)
* [rustc: exit quickly on only `--emit dep-info`](https://github.com/rust-lang/rust/pull/40336)
* [`save-analysis` now works in the presence of type errors](https://github.com/rust-lang/rust/pull/40344)
* [fix ICE on constant enums](https://github.com/rust-lang/rust/pull/40285)
* [fix incorrect span label formatting](https://github.com/rust-lang/rust/pull/40287)
* [fix const expressions with macros](https://github.com/rust-lang/rust/pull/40272)
* [fix `personality_fn` within compiler_builtins](https://github.com/rust-lang/rust/pull/40254)
* [new `syntax::ItemKind::MacroDef`, nix unnamed macros](https://github.com/rust-lang/rust/pull/40220) (breaking change)
* [update syntax for `pub(restricted)`](https://github.com/rust-lang/rust/pull/40340)
* [spans for individual path segments](https://github.com/rust-lang/rust/pull/40369)
* [fix obligation cause body mismatch](https://github.com/rust-lang/rust/pull/40404)
* [No more StorageLive for the `!` type](https://github.com/rust-lang/rust/pull/40372)
* [no more MIR pass plugins](https://github.com/rust-lang/rust/pull/40239) (even if there ever was one)
* [MIR inlining](https://github.com/rust-lang/rust/pull/39648)
* placement-in for [`HashMap`](https://github.com/rust-lang/rust/pull/40390), [`VecDeque`](https://github.com/rust-lang/rust/pull/40389)
* [reduce adaptive `HashMap` size overhead](https://github.com/rust-lang/rust/pull/40237)
* [`OsString::shrink_to_fit`](https://github.com/rust-lang/rust/pull/40410)
* [fix rustdoc display of associated consts](https://github.com/rust-lang/rust/pull/40419)
* [improve rustdoc sidebar style](https://github.com/rust-lang/rust/pull/40265)
* [decimate the old `configure` script further](https://github.com/rust-lang/rust/pull/39770)
* [rustbuild: fix compiler docs](https://github.com/rust-lang/rust/pull/40448)
* [rustbuild now copies instead of links](https://github.com/rust-lang/rust/pull/39518)
* [crates.io now uses Diesel](https://github.com/rust-lang/crates.io/pull/609)

## New Contributors

* Ben Schreiber
* deso
* lukaramu
* Maik Riechert

## Approved RFCs

Changes to Rust follow the Rust [RFC (request for comments)
process](https://github.com/rust-lang/rfcs#rust-rfcs). These
are the RFCs that were approved for implementation this week:

*No RFCs were approved this week.*

## Final Comment Period

Every week [the team](https://www.rust-lang.org/team.html) announces the
'final comment period' for RFCs and key PRs which are reaching a
decision. Express your opinions now. [This week's FCPs][fcp] are:

[fcp]: https://github.com/rust-lang/rfcs/labels/final-comment-period


* [disposition: merge] [Write to standard error with `eprint!` and `eprintln!`](https://github.com/rust-lang/rfcs/pull/1869).
* [disposition: merge] [extend `?` to operate over other types](https://github.com/rust-lang/rfcs/pull/1859).
* [disposition: merge] [`From<&[T]> for Rc<[T]> + From<&str> for Rc<str>`](https://github.com/rust-lang/rfcs/pull/1845).
* [disposition: close] [Add variable-length arrays to the language](https://github.com/rust-lang/rfcs/pull/1808).
* [disposition: merge] [Extend entry API to work on borrowed keys](https://github.com/rust-lang/rfcs/pull/1769).
* [disposition: merge] [Deprecate anonymous parameters](https://github.com/rust-lang/rfcs/pull/1685).

## New RFCs

* [Intra Rustdoc Links](https://github.com/rust-lang/rfcs/pull/1946).
* [Polymorphic Numeric Constants](https://github.com/rust-lang/rfcs/pull/1945).
* [Improve match ergonomics](https://github.com/rust-lang/rfcs/pull/1944).
* [Guess diagnostics](https://github.com/rust-lang/rfcs/pull/1941). `rustfix` should be the semantic companion to `rustfmt`, which automatically changes code to be more idiomatic.
* [Support the `#[must_use]` attribute on arbitrary functions](https://github.com/rust-lang/rfcs/pull/1940).
* [Allow the `?` operator to be used in `main`, and in `#[test]` functions and doctests](https://github.com/rust-lang/rfcs/pull/1937).

## Style RFCs

[Style RFCs](https://github.com/rust-lang-nursery/fmt-rfcs) are part of the process for deciding on style guidelines for the Rust community and defaults for [Rustfmt](https://github.com/rust-lang-nursery/rustfmt). The process is similar to the RFC process, but we try to reach rough consensus on issues (including a final comment period) before progressing to PRs. Just like the RFC process, all users are welcome to comment and submit RFCs. If you want to help decide what Rust code should look like, come get involved!

PRs in final comment period:

* [structs and unions](https://github.com/rust-lang-nursery/fmt-rfcs/pull/53)

Issues in final comment period:

* [where clauses](https://github.com/rust-lang-nursery/fmt-rfcs/issues/38)

Other significant issues:

* [expressions (tracking issue)](https://github.com/rust-lang-nursery/fmt-rfcs/issues/16)

# Upcoming Events

* [Mar  9. San Diego Rust](https://www.meetup.com/San-Diego-Rust/events/237602716/).
* [Mar  9. Columbus Rust Society - Monthly Meeting](https://www.meetup.com/columbus-rs/events/237525355/).
* [Mar  9. Rust release triage](https://internals.rust-lang.org/t/release-cycle-triage-proposal/3544).
* [Mar 11. Rust NYC - Rust Hack & Learn](https://www.meetup.com/Rust-NYC/events/238057861/).
* [Mar 13. Seattle Rust Meetup - Monthly meetup](https://www.meetup.com/Seattle-Rust-Meetup/events/237058819/).
* [Mar 15. Rust Meetup Hamburg - Rust/Ethereum Meetup](https://www.meetup.com/Rust-Meetup-Hamburg/events/237858112/).
* [Mar 15. Rust Los Angeles - Rust LA Monthly Meetup - Hack Night](https://www.meetup.com/Rust-Los-Angeles/events/237757181/).
* [Mar 15. Rust Dublin - Rust Lightning Talks](https://www.meetup.com/Rust-Dublin/events/237883717/).
* [Mar 15. Rust Community Team Meeting at #rust-community on irc.mozilla.org](https://chat.mibbit.com/?server=irc.mozilla.org&channel=%23rust-community).
* [Mar 15. Rust Documentation Team Meeting at #rust-docs on irc.mozilla.org](https://chat.mibbit.com/?server=irc.mozilla.org&channel=%23rust-docs).
* [Mar 16. Rust - Modern Systems Programming in Leipzig](https://www.meetup.com/de-DE/Rust-Modern-Systems-Programming-in-Leipzig/events/237780401/).
* [Mar 16. Thompson Rivers University, BC Canada - Get Rusty](https://www.eventbrite.ca/e/get-rusty-tickets-31407199780).
* [Mar 21. Rust Paris Meetup #36](https://www.meetup.com/Rust-Paris/events/238240907/).
* [Mar 22. Rust Community Team Meeting at #rust-community on irc.mozilla.org](https://chat.mibbit.com/?server=irc.mozilla.org&channel=%23rust-community).
* [Mar 22. Rust Documentation Team Meeting at #rust-docs on irc.mozilla.org](https://chat.mibbit.com/?server=irc.mozilla.org&channel=%23rust-docs).
* [Mar 23. Rust release triage](https://internals.rust-lang.org/t/release-cycle-triage-proposal/3544).
* [Mar 29. GNOME+Rust Hackfest 2017, Mexico City](https://wiki.gnome.org/Hackfests/Rust2017).
* [Mar 31. Underhanded Rust Contest Submission Deadline](https://underhanded.rs/blog/2016/12/15/underhanded-rust.en-US.html)

If you are running a Rust event please add it to the [calendar] to get
it mentioned here. Email the [Rust Community Team][community] for access.

[calendar]: https://www.google.com/calendar/embed?src=apd9vmbc22egenmtu5l6c5jbfc%40group.calendar.google.com
[community]: mailto:community-team@rust-lang.org

# Rust Jobs

*No jobs listed for this week.*

*Tweet us at [@ThisWeekInRust](https://twitter.com/ThisWeekInRust) to get your job offers listed here!*

# Quote of the Week

> I sure need to work on my quotes.

— [llogiq on his QotW from last week](https://www.reddit.com/r/rust/comments/5wt2vq/this_week_in_rust_171/deczcbo/).

Thanks to [slashgrin for the suggestion](https://www.reddit.com/r/rust/comments/5wt2vq/this_week_in_rust_171/ded0un1/).

[Submit your quotes for next week][submit]!

[submit]: http://users.rust-lang.org/t/twir-quote-of-the-week/328

*This Week in Rust is edited by: [nasa42](https://github.com/nasa42), [llogiq](https://github.com/llogiq), and [brson](https://github.com/brson).*<|MERGE_RESOLUTION|>--- conflicted
+++ resolved
@@ -16,11 +16,8 @@
 
 ## News & Blog Posts
 
-<<<<<<< HEAD
 * [Building a parallel ECS in Rust](https://kvark.github.io/ecs/rust/2017/03/08/specs.html). The development story of `specs` commemorating the 0.8 version release.
-=======
 * [Rust's type system is Turing-complete: An exploration of type-level programming in Rust](https://sdleffler.github.io/RustTypeSystemTuringComplete/). A response to [Rust's type system is not Turing complete](https://www.reddit.com/r/rust/comments/5y4x9r/challenge_rusts_type_system_is_not_turing_complete/) challenge.
->>>>>>> 24017bba
 
 ## Other Weeklies from Rust Community
 
