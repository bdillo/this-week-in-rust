--- conflicted
+++ resolved
@@ -16,11 +16,8 @@
 
 ## News & Blog Posts
 
-<<<<<<< HEAD
 * [video] [Bootstrapping Embedded Development in Rust by James Munns](https://youtu.be/SOTh6Bu_0OM).
-=======
 * [Sep 30. RustFest Zürich](http://zurich.rustfest.eu/).
->>>>>>> 40ba23b5
 
 # Friends of the Forest
 
