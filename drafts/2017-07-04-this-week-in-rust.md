--- conflicted
+++ resolved
@@ -16,12 +16,9 @@
 
 ## News & Blog Posts
 
-<<<<<<< HEAD
 * [The *new* TRust-DNS Resolver](https://bluejekyll.github.io/blog/rust/2017/06/30/trust-dns-resolver.html), quick overview of the new 100% Rust and Tokio based Resolver.
-=======
 * [video] [Bootstrapping Embedded Development in Rust by James Munns](https://youtu.be/SOTh6Bu_0OM).
 * [Sep 30. RustFest Zürich](http://zurich.rustfest.eu/).
->>>>>>> 8b6130da
 
 # Friends of the Forest
 
