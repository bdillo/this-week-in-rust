Title: This Week in Rust 312
Number: 312
Date: 2019-11-12
Category: This Week in Rust

Hello and welcome to another issue of *This Week in Rust*!
[Rust](http://rust-lang.org) is a systems language pursuing the trifecta: safety, concurrency, and speed.
This is a weekly summary of its progress and community.
Want something mentioned? Tweet us at [@ThisWeekInRust](https://twitter.com/ThisWeekInRust) or [send us a pull request](https://github.com/cmr/this-week-in-rust).
Want to get involved? [We love contributions](https://github.com/rust-lang/rust/blob/master/CONTRIBUTING.md).

*This Week in Rust* is openly developed [on GitHub](https://github.com/cmr/this-week-in-rust).
If you find any errors in this week's issue, [please submit a PR](https://github.com/cmr/this-week-in-rust/pulls).

# Updates from Rust Community

## News & Blog Posts

<<<<<<< HEAD
- [Adventures in Motion Control: Working With G-Code](http://adventures.michaelfbryan.com/posts/working-with-gcode/)
=======
* [Generalizing Coroutines in Rust](https://samsartor.com/coroutines-1/)
>>>>>>> 8dc5b462

### #Rust2020

Find all #Rust2020 posts at [Read Rust](https://readrust.net/rust-2020/).

# Crate of the Week

This week has multiple crates:

* [accurate](https://crates.io/crates/accurate), accumulator types for more accurate (or even provably correct) sum and dot product of floatting-point numbers
* [transfer](https://github.com/dureuill/transfer), a crate to transfer values between pinned instances.
* [genawaiter](https://github.com/whatisaphone/genawaiter), a crate to allow generators on stable Rust.

Thanks to [Nestor Demeure](https://users.rust-lang.org/t/crate-of-the-week/2704/666) and [Willi Kappler](https://users.rust-lang.org/t/crate-of-the-week/2704/669) for the suggesion!

[Submit your suggestions and votes for next week][submit_crate]!

[submit_crate]: https://users.rust-lang.org/t/crate-of-the-week/2704

# Call for Participation

Always wanted to contribute to open-source projects but didn't know where to start?
Every week we highlight some tasks from the Rust community for you to pick and get started!

Some of these tasks may also have mentors available, visit the task page for more information.

* [Announcing safety-dance: removing unnecessary unsafe code from popular crates](https://github.com/rust-secure-code/safety-dance).
* [RFC: make Cargo embed dependency versions in the compiled binary](https://github.com/rust-lang/rfcs/pull/2801).
* [good first issue] [cargo-sweep: Could cargo-sweep work without rustup](https://github.com/holmgr/cargo-sweep/issues/26)?
* [good first issue] [Rubble: Add a function for reading the device address to rubble-nrf52](https://github.com/jonas-schievink/rubble/issues/89).
* [good first issue] [Rubble: Don't give up when missing the initial transmit window](https://github.com/jonas-schievink/rubble/issues/77).
* [good first issue] [Rubble: LLCP updates are not applied when the event is missed](https://github.com/jonas-schievink/rubble/issues/74).
* [good first issue] [Rubble: Log buffer overflow on nrf52832](https://github.com/jonas-schievink/rubble/issues/69).
* [good first issue] [Rubble: Try out `scroll` or `zerocopy` for de/encoding of PDUs](https://github.com/jonas-schievink/rubble/issues/53).
* [good first issue] [Rubble: Only reply to LL_VERSION_IND once](https://github.com/jonas-schievink/rubble/issues/49).

If you are a Rust project owner and are looking for contributors, please submit tasks [here][guidelines].

[guidelines]: https://users.rust-lang.org/t/twir-call-for-participation/4821

# Updates from Rust Core

310 pull requests were [merged in the last week][merged]

[merged]: https://github.com/search?q=is%3Apr+org%3Arust-lang+is%3Amerged+merged%3A2019-11-04..2019-11-11

* [compiler-builtins: Gate atomic intrinsics on presence of instructions](https://github.com/rust-lang/compiler-builtins/pull/324)
* [Fix C aggregate-passing ABI on powerpc](https://github.com/rust-lang/rust/pull/66050)
* [Reduce amount of errors given unclosed delimiter](https://github.com/rust-lang/rust/pull/65838)
* [Remove LintBuffer from Session](https://github.com/rust-lang/rust/pull/65835)
* [Rename `MethodSig` → `FnSig` and use it in `ItemKind::Fn`](https://github.com/rust-lang/rust/pull/66188)
* [Cheaper doc comments](https://github.com/rust-lang/rust/pull/65750)
* [Chalk: Implement lowering errors manually](https://github.com/rust-lang/chalk/pull/276)
* [Use `ptr::drop_in_place` for `VecDeque::`{`truncate`, `clear`}](https://github.com/rust-lang/rust/pull/65933)
* [Stabilize the `re_rebalance_coherence` feature](https://github.com/rust-lang/rust/pull/65879)
* [Add `MaybeUninit` methods `uninit_array`, `slice_get_ref`, `slice_get_mut`](https://github.com/rust-lang/rust/pull/65580)
* [hashbrown: Remove BuildHasher requirement from raw entry APIs](https://github.com/rust-lang/hashbrown/pull/123)
* [hashbrown: Optimize set union and intersection](https://github.com/rust-lang/hashbrown/pull/130)
* [clippy: Remove plugin interface](https://github.com/rust-lang/rust-clippy/pull/4714)

## Approved RFCs

Changes to Rust follow the Rust [RFC (request for comments)
process](https://github.com/rust-lang/rfcs#rust-rfcs). These
are the RFCs that were approved for implementation this week:

*No RFCs were approved this week.*

## Final Comment Period

Every week [the team](https://www.rust-lang.org/team.html) announces the
'final comment period' for RFCs and key PRs which are reaching a
decision. Express your opinions now.

### [RFCs](https://github.com/rust-lang/rfcs/labels/final-comment-period)

* [disposition: merge] [Announcing the FFI-unwinding Project Group](https://github.com/rust-lang/rfcs/pull/2797).
* [disposition: postpone] [Signing registry index commits](https://github.com/rust-lang/rfcs/pull/2474).

### [Tracking Issues & PRs](https://github.com/rust-lang/rust/labels/final-comment-period)

* [disposition: merge] [Stabilize --extern flag without a path](https://github.com/rust-lang/rust/pull/64882).
* [disposition: merge] [Fully integrate derive helpers into name resolution](https://github.com/rust-lang/rust/pull/64694).
* [disposition: merge] [Make the semantics of Vec::truncate(N) consistent with slices](https://github.com/rust-lang/rust/pull/64432).
* [disposition: merge] [Use ptr::drop_in_place for VecDeque::truncate and VecDeque::clear](https://github.com/rust-lang/rust/pull/65933).

## New RFCs

* [Add method Result::into_ok](https://github.com/rust-lang/rfcs/pull/2799).
* [Make Cargo embed dependency versions in the compiled binary](https://github.com/rust-lang/rfcs/pull/2801).
* [Vec::recycle](https://github.com/rust-lang/rfcs/pull/2802).
* [Target tier policy](https://github.com/rust-lang/rfcs/pull/2803).
* [[T]::rejoin](https://github.com/rust-lang/rfcs/pull/2806).

# Upcoming Events

### Asia Pacific

* [Nov 13. Selangor, MY - Rust Malaysia Meetup November 2019](https://docs.google.com/forms/d/e/1FAIpQLSfZM9XYmBXq9tjqRziR-O3vBmm4rt1Ltnc9bGcleVrLmZHrSg/viewform).

### Europe

* **[Nov 9 & 10. Barcelona, ES - RustFest Barcelona 2019](https://barcelona.rustfest.eu/).**
* [Nov 12. Hamburg, DE - Rust Hack & Learn November 2019](https://www.meetup.com/Rust-Meetup-Hamburg/events/265899865/).
* [Nov 13. Wrocław, PL - Rust Wrocław Meetup #14](https://www.meetup.com/Rust-Wroclaw/events/265813648/).
* [Nov 13. Berlin, DE - OpenTechSchool Berlin - Rust Hack and Learn](https://www.meetup.com/opentechschool-berlin/events/nxdpgryzpbrb/).
* [Nov 14. Zurich, CH - Rust Zurich - RustFest Decompression Zürich](https://www.meetup.com/Rust-Zurich/events/265593126/).
* [Nov 14. Moscow, RU - Rust Moscow November 2019 Meetup](https://www.meetup.com/ru-RU/Rust-%D0%B2-%D0%9C%D0%BE%D1%81%D0%BA%D0%B2%D0%B5/events/266184946/).
* [Nov 15. Barcelona, ES - Rust GTK/GStreamer Workshop at Linux Application Summit 2019](https://www.meetup.com/Barcelona-Free-Software/events/265596417/).
* [Nov 21. Turin, IT - Mozilla Torino - Gruppo di studio Rust](https://www.meetup.com/Mozilla-Torino/events/265961100).

### North America

* [Nov 12. Seattle, WA, US - Seattle Rust Meetup - Monthly meetup](https://www.meetup.com/Seattle-Rust-Meetup/events/prbtdryzpbqb/).
* [Nov 13. Atlanta, GA, US - Grab a beer with fellow Rustaceans](https://www.meetup.com/Rust-ATL/events/qxqdgryzpbrb/).
* [Nov 13. Vancouver, BC, CA - Vancouver Rust meetup](https://www.meetup.com/Vancouver-Rust/events/rwcpfryzpbrb/).
* [Nov 14. San Diego, CA, US - San Diego Rust November Meetup](https://www.meetup.com/San-Diego-Rust/events/265981542/).
* [Nov 14. Lehi, UT, US - Utah Rust - November 2019 Regular Meetup](https://www.meetup.com/utah-rust/events/265905259/).
* [Nov 14. Columbus, OH, US - Columbus Rust Society - Monthly Meeting](https://www.meetup.com/columbus-rs/events/dpkhgryzpbsb/).
* [Nov 14. Montreal, QC, CA - Montreal Rust Meetup - November 2019 RustMTL: November Common Traits & Causal Profiling](https://www.meetup.com/Rust-Montreal/events/prvrjryzpbqb/).
* [Nov 20. Portland, OR, US - PDXRust - Hack Night](https://www.meetup.com/PDXRust/events/265998640/).

If you are running a Rust event please add it to the [calendar] to get
it mentioned here. Please remember to add a link to the event too.
Email the [Rust Community Team][community] for access.

[calendar]: https://www.google.com/calendar/embed?src=apd9vmbc22egenmtu5l6c5jbfc%40group.calendar.google.com
[community]: mailto:community-team@rust-lang.org

# Rust Jobs

*Tweet us at [@ThisWeekInRust](https://twitter.com/ThisWeekInRust) to get your job offers listed here!*

# Quote of the Week

> In my experience, prayers are not a very effective concurrency primitive.

– [Robert Lord on his blog](https://lord.io/blog/2019/text-editing-hates-you-too/)

Thanks to [Stephan Sokolow](https://users.rust-lang.org/t/twir-quote-of-the-week/328/727) for the suggestion!

[Please submit quotes and vote for next week!](https://users.rust-lang.org/t/twir-quote-of-the-week/328)

*This Week in Rust is edited by: [nasa42](https://github.com/nasa42), [llogiq](https://github.com/llogiq), and [Flavsditz](https://github.com/Flavsditz).*

<small>[Discuss on r/rust]().</small><|MERGE_RESOLUTION|>--- conflicted
+++ resolved
@@ -16,11 +16,8 @@
 
 ## News & Blog Posts
 
-<<<<<<< HEAD
 - [Adventures in Motion Control: Working With G-Code](http://adventures.michaelfbryan.com/posts/working-with-gcode/)
-=======
 * [Generalizing Coroutines in Rust](https://samsartor.com/coroutines-1/)
->>>>>>> 8dc5b462
 
 ### #Rust2020
 
