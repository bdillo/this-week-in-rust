--- conflicted
+++ resolved
@@ -133,12 +133,9 @@
 
 * [Sep 19. Berlin, DE - Berlin Rust Hack and Learn](https://www.meetup.com/opentechschool-berlin/events/253541005/).
 * [Sep 20. Cambridge, GB - Cambridge Rust Meetup](https://www.meetup.com/Cambridge-Rust-Meetup/events/pzwshpyxmbbc/).
-<<<<<<< HEAD
 * [Oct 1. Barcelona, ES - BcnRust Meetup](https://www.meetup.com/BcnRust/events/254655075/).
-=======
 * [Oct 3. Vilnius, LT - Vilnius Rust Meetup #3 - Network Simulation and Web Assembly](https://www.meetup.com/Rust-in-Vilnius/events/254403141/).
 * [Oct 3. Berlin, DE - Berlin Rust Hack and Learn](https://www.meetup.com/opentechschool-berlin/events/).
->>>>>>> d554d3ad
 
 ### North America
 
