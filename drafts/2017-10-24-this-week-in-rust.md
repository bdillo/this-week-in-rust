Title: This Week in Rust 205
Number: 205
Date: 2017-10-24
Category: This Week in Rust

Hello and welcome to another issue of *This Week in Rust*!
[Rust](http://rust-lang.org) is a systems language pursuing the trifecta: safety, concurrency, and speed.
This is a weekly summary of its progress and community.
Want something mentioned? Tweet us at [@ThisWeekInRust](https://twitter.com/ThisWeekInRust) or [send us a pull request](https://github.com/cmr/this-week-in-rust).
Want to get involved? [We love contributions](https://github.com/rust-lang/rust/blob/master/CONTRIBUTING.md).

*This Week in Rust* is openly developed [on GitHub](https://github.com/cmr/this-week-in-rust).
If you find any errors in this week's issue, [please submit a PR](https://github.com/cmr/this-week-in-rust/pulls).

# Updates from Rust Community

## News & Blog Posts

<<<<<<< HEAD
* [How to Deploy a Rocket Application to Heroku](http://www.duelinmarkers.com/2017/10/21/how-to-deploy-a-rocket-application-to-heroku.html)
=======
* [Test driven development with Rust](https://matthewkmayer.github.io/blag/public/post/tdd-with-rust/).
>>>>>>> 7a023c30

# Crate of the Week

This week's crate is [if_chain](https://crates.io/crates/if_chain) a macro that helps combat rightwards drift where code nests many `if`s and `if let`s. Since the
latter cannot be contracted with `&&`, this can be really helpful to make code more readable. Thanks to [Michael Budde](https://users.rust-lang.org/u/mbudde) for
the suggestion.

[Submit your suggestions and votes for next week][submit_crate]!

[submit_crate]: https://users.rust-lang.org/t/crate-of-the-week/2704

# Call for Participation

Always wanted to contribute to open-source projects but didn't know where to start?
Every week we highlight some tasks from the Rust community for you to pick and get started!

Some of these tasks may also have mentors available, visit the task page for more information.

* [Join us at FOSDEM 2018: devroom CFP](https://rust-fosdem.github.io).
* [Contribute to Rust's 2017 impl period](https://www.rustaceans.org/findwork/impl).
* [Libz blitz: Out-of-band crate evaluation for 2017-10-20: mime](https://internals.rust-lang.org/t/out-of-band-crate-evaluation-for-2017-10-20-mime/5997).
* [easy] [allocators-rs: Cargo.toml: Add missing license](https://github.com/ezrosent/allocators-rs/issues/109).
* [medium] [allocators-rs: alloc-fmt: Skip early frames of backtrace](https://github.com/ezrosent/allocators-rs/issues/107).
* [medium] [allocators-rs: alloc-fmt: Allow disabling backtrace with feature](https://github.com/ezrosent/allocators-rs/issues/108).
* [doc] [num_cpus: libz blitz evaluation tracking issue](https://github.com/seanmonstar/num_cpus/issues/55).
* [doc] [num_cpus: Improve `get_physical()` documentation](https://github.com/seanmonstar/num_cpus/issues/59).
* [doc] [num_cpus: Expand crate level documentation](https://github.com/seanmonstar/num_cpus/issues/56).
* [doc] [num_cpus: Add example to `get()` docs](https://github.com/seanmonstar/num_cpus/issues/57).
* [doc] [num_cpus: Add example to `get_physical()` docs](https://github.com/seanmonstar/num_cpus/issues/58).
* [doc] [num_cpus: Improve `get()` documentation](https://github.com/seanmonstar/num_cpus/issues/60).

If you are a Rust project owner and are looking for contributors, please submit tasks [here][guidelines].

[guidelines]: https://users.rust-lang.org/t/twir-call-for-participation/4821

# Updates from Rust Core

163 pull requests were [merged in the last week][merged]

[merged]: https://github.com/search?q=is%3Apr+org%3Arust-lang+is%3Amerged+merged%3A2017-10-09..2017-10-16

* [add `x86_64-unknown-linux-gnux32` target](https://github.com/rust-lang/rust/pull/45224)
* [inline `eq_slice` into `str::eq`](https://github.com/rust-lang/rust/pull/45005)
* [MIR-borrowck: moves of prefixes invalidate uses too](https://github.com/rust-lang/rust/pull/45025)
* [MIR borrowck: print lvalues in error messages in the same way that the AST borrowck](https://github.com/rust-lang/rust/pull/44985)
* [MIR-borrowck: add false edges to match arms](https://github.com/rust-lang/rust/pull/45200)
* [MIR-borrowck: migrate remaining AST diagnostics](https://github.com/rust-lang/rust/pull/45167)
* [querify `trans_fulfill_obligation`](https://github.com/rust-lang/rust/pull/44967)
* [querify Vtable methods](https://github.com/rust-lang/rust/pull/45137)
* [check namespaces when resolving associated items in typeck](https://github.com/rust-lang/rust/pull/45297)
* [rustc: Remove `used_mut_nodes` from `TyCtxt`](https://github.com/rust-lang/rust/pull/45283)
* [rustc: Fix some ThinLTO internalization](https://github.com/rust-lang/rust/pull/45215)
* [rustc: Update LLVM with a ThinLTO fix](https://github.com/rust-lang/rust/pull/45203)
* [rustc: Handle `#[inline(always)]` at `-O0`](https://github.com/rust-lang/rust/pull/45202)
* [rustc: Don't inline in CGUs at `-O0`](https://github.com/rust-lang/rust/pull/45075)
* [rustc: Reduce default CGUs to 16](https://github.com/rust-lang/rust/pull/45064)
* [incremental compilation auto assert (with except)](https://github.com/rust-lang/rust/pull/45104)
* [incremental compilation: Bring back output of -Zincremental-info](https://github.com/rust-lang/rust/pull/45063)
* [ensure `std::mem::Discriminant` is `Send + Sync`](https://github.com/rust-lang/rust/pull/45095)
* [fix `TcpStream::connect_timeout` on linux](https://github.com/rust-lang/rust/pull/45269)
* [improve performance of `spsc_queue` and stream](https://github.com/rust-lang/rust/pull/44963)
* [improve raw `Box` conversions](https://github.com/rust-lang/rust/pull/44877)
* [some hashmap cleanups](https://github.com/rust-lang/rust/pull/45263)
* [optimize comparison functions of `Iterator`](https://github.com/rust-lang/rust/pull/45007)
* [compiletest/runtest: format `ErrorKind` with `Display`](https://github.com/rust-lang/rust/pull/45258)
* [implement display_hint in gdb pretty printers](https://github.com/rust-lang/rust/pull/45071)
* [some low-hanging rustdoc optimizations](https://github.com/rust-lang/rust/pull/44613)
* [rustdoc: mobile sidebar improvements](https://github.com/rust-lang/rust/pull/45240)
* [let rustdoc print the crate version into docs](https://github.com/rust-lang/rust/pull/44989)
* [incr.comp.: Introduce `ensure` and `ensure` typeck_tables_of](https://github.com/rust-lang/rust/pull/45228)
* [enable building clippy in CI](https://github.com/rust-lang/rust/pull/45177) (one more step towards stable clippy!)
* [update grammar to parse current rust syntax](https://github.com/rust-lang/rust/pull/45125) (Language lawyers rejoice!)

## New Contributors

* Alexander Kuleshov
* Bráulio Bezerra
* Cameron Steffen
* Christopher Vittal
* Hoàng Đức Hiếu
* Jean Lourenço
* Jimmy Brisson
* JLockerman
* Joe Rattazzi
* Joshua Lockerman
* k0pernicus
* Matt
* Michael Hewson

## Approved RFCs

Changes to Rust follow the Rust [RFC (request for comments)
process](https://github.com/rust-lang/rfcs#rust-rfcs). These
are the RFCs that were approved for implementation this week:

*No RFCs were approved this week.*

## Final Comment Period

Every week [the team](https://www.rust-lang.org/team.html) announces the
'final comment period' for RFCs and key PRs which are reaching a
decision. Express your opinions now. [This week's FCPs][fcp] are:

[fcp]: https://github.com/rust-lang/rfcs/labels/final-comment-period

* [disposition: merge] [Fallible collection allocation 1.0](https://github.com/rust-lang/rfcs/pull/2116).
* [disposition: merge] [Implicit caller location (third try to the unwrap/expect line info problem)](https://github.com/rust-lang/rfcs/pull/2091).
* [disposition: merge] [Unsized rvalues](https://github.com/rust-lang/rfcs/pull/1909).
* [disposition: merge] [eRFC: Cargo build system integration](https://github.com/rust-lang/rfcs/pull/2136).
* [disposition: merge] [Type privacy and private-in-public lints](https://github.com/rust-lang/rfcs/pull/2145).

## New RFCs

* [or-patterns in if / while let expressions](https://github.com/rust-lang/rfcs/pull/2175).
* [Quick `dbg!(expr)` macro](https://github.com/rust-lang/rfcs/pull/2173).
* [Partial turbofish](https://github.com/rust-lang/rfcs/pull/2176).
* [Add Euclidean modulo & division functionality for integers](https://github.com/rust-lang/rfcs/pull/2169).

# Upcoming Events

* [Oct 19. Cambridge Rust Meetup #4](https://www.meetup.com/Cambridge-Rust-Meetup/events/244085314/).
* [Oct 19. Rust release triage](https://internals.rust-lang.org/t/release-cycle-triage-proposal/3544).
* [Oct 21. Mozilla Brasil - Mergulhando em Rust — O futuro da programação de sistemas #4](https://www.eventbrite.com.br/e/mergulhando-em-rust-o-futuro-da-programacao-de-sistemas-4-registration-38145874337).
* [Oct 23. Durham, NC - Triangle Rustaceans - with Rust Community Team member Ben Striegel](https://www.meetup.com/triangle-rustaceans/events/243586365/).
* [Oct 25. Rust Language Milano - Secondo incontro](https://www.meetup.com/rust-language-milano/events/244050676/).
* [Oct 25. Rust Community Team Meeting at #rust-community on irc.mozilla.org](https://chat.mibbit.com/?server=irc.mozilla.org&channel=%23rust-community).
* [Oct 25. Rust Documentation Team Meeting at #rust-docs on irc.mozilla.org](https://chat.mibbit.com/?server=irc.mozilla.org&channel=%23rust-docs).
* [Oct 26 & 27. Rust Belt Rust 2017 - Columbus OH](https://www.rust-belt-rust.com/).
* [Oct 26. Finland Rust-lang group October meetup](https://www.meetup.com/Finland-Rust-Meetup/events/243886850/).
* [Oct 26. Mozilla Community Dresden - Rust meetup](https://www.meetup.com/Mozilla-Community-Dresden/events/243915635/).
* [Oct 27. Rust Bangalore - Rust XML JSON and Serialization Workshop](https://www.meetup.com/rustox/events/243387629/).
* [Oct 31. Rust Zürich - Calling Rust from C and Java - October Community Meetup](https://www.meetup.com/Rust-Zurich/events/243147356/).
* [Nov  1. Boston Rust - Presentation and Hack Night](https://www.meetup.com/BostonRust/events/244260833/).
* [Nov  1. Rust Atlanta - Grab a beer with fellow Rustaceans](https://www.meetup.com/Rust-ATL/events/243942704/).
* [Nov  1. OpenTechSchool Berlin - Rust Hack and Learn](https://www.meetup.com/opentechschool-berlin/events/krnczlywpbcb/).
* [Nov  1. Rust Community Team Meeting at #rust-community on irc.mozilla.org](https://chat.mibbit.com/?server=irc.mozilla.org&channel=%23rust-community).
* [Nov  1. Rust Documentation Team Meeting at #rust-docs on irc.mozilla.org](https://chat.mibbit.com/?server=irc.mozilla.org&channel=%23rust-docs).
* [Nov  2. Rust Bay Area - Zero Knowledge Proof Macros and Cernan (data pipelining)](https://www.meetup.com/Rust-Bay-Area/events/244156617/).
* [Nov  2. Rust release triage](https://internals.rust-lang.org/t/release-cycle-triage-proposal/3544).
* [Nov  4. Rust Bangalore - Rust Concurrency Workshop](https://www.meetup.com/rustox/events/240879563/).

If you are running a Rust event please add it to the [calendar] to get
it mentioned here. Email the [Rust Community Team][community] for access.

[calendar]: https://www.google.com/calendar/embed?src=apd9vmbc22egenmtu5l6c5jbfc%40group.calendar.google.com
[community]: mailto:community-team@rust-lang.org

# Rust Jobs

*No jobs listed for this week.*

*Tweet us at [@ThisWeekInRust](https://twitter.com/ThisWeekInRust) to get your job offers listed here!*

# Quote of the Week

*No quote was selected for QotW.*

[Submit your quotes for next week][submit]!

[submit]: http://users.rust-lang.org/t/twir-quote-of-the-week/328

*This Week in Rust is edited by: [nasa42](https://github.com/nasa42) and [llogiq](https://github.com/llogiq).*<|MERGE_RESOLUTION|>--- conflicted
+++ resolved
@@ -16,11 +16,8 @@
 
 ## News & Blog Posts
 
-<<<<<<< HEAD
 * [How to Deploy a Rocket Application to Heroku](http://www.duelinmarkers.com/2017/10/21/how-to-deploy-a-rocket-application-to-heroku.html)
-=======
 * [Test driven development with Rust](https://matthewkmayer.github.io/blag/public/post/tdd-with-rust/).
->>>>>>> 7a023c30
 
 # Crate of the Week
 
