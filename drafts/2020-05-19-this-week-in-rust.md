Title: This Week in Rust 338
Number: 338
Date: 2020-05-12
Category: This Week in Rust

Hello and welcome to another issue of *This Week in Rust*!
[Rust](http://rust-lang.org) is a systems language pursuing the trifecta: safety, concurrency, and speed.
This is a weekly summary of its progress and community.
Want something mentioned? Tweet us at [@ThisWeekInRust](https://twitter.com/ThisWeekInRust) or [send us a pull request](https://github.com/cmr/this-week-in-rust).
Want to get involved? [We love contributions](https://github.com/rust-lang/rust/blob/master/CONTRIBUTING.md).

*This Week in Rust* is openly developed [on GitHub](https://github.com/cmr/this-week-in-rust).
If you find any errors in this week's issue, [please submit a PR](https://github.com/cmr/this-week-in-rust/pulls).

# Updates from Rust Community

## News & Blog Posts

* [Structuring and handling errors in 2020](https://nick.groenen.me/posts/rust-error-handling/)
<<<<<<< HEAD
* [State of Web Routing in Rust](https://pksunkara.com/posts/state-of-routing-in-rust/)
=======
* [Rust releases for single and multiple targets with GitHub Actions](https://mateuscosta.me/rust-releases-with-github-actions)
>>>>>>> a0e53a88

# Crate of the Week

This week's crate is [cargo-workspaces](https://github.com/pksunkara/cargo-workspaces), a cargo subcommand to manage your cargo workspace.

Thanks to [Pavan Kumar Sunkara](https://users.rust-lang.org/t/crate-of-the-week/2704/768) for the suggestion!

[Submit your suggestions and votes for next week][submit_crate]!

[submit_crate]: https://users.rust-lang.org/t/crate-of-the-week/2704

# Call for Participation

Always wanted to contribute to open-source projects but didn't know where to start?
Every week we highlight some tasks from the Rust community for you to pick and get started!

Some of these tasks may also have mentors available, visit the task page for more information.

If you are a Rust project owner and are looking for contributors, please submit tasks [here][guidelines].

[guidelines]: https://users.rust-lang.org/t/twir-call-for-participation/4821

# Updates from Rust Core

375 pull requests were [merged in the last week][merged]

[merged]: https://github.com/search?q=is%3Apr+org%3Arust-lang+is%3Amerged+merged%3A2020-05-04..2020-05-11

* [Define UB in float-to-int casts to saturate](https://github.com/rust-lang/rust/pull/71269)
* [Improve bitcode generation for Apple platforms](https://github.com/rust-lang/rust/pull/71970)
* [Don't force rustc to do codegen for LTO builds](https://github.com/rust-lang/cargo/pull/8192)
* [Correctly handle UEFI targets as Windows-like when emitting sections for LLVM bitcode](https://github.com/rust-lang/rust/pull/71881)
* [Prevent compiler stack overflow for deeply recursive code](https://github.com/rust-lang/rust/pull/55617)
* [resolve: Relax fresh binding disambiguation slightly to fix regression](https://github.com/rust-lang/rust/pull/71846)
* [upgrade chalk and use chalk-solve/chalk-ir/chalk-rust-ir](https://github.com/rust-lang/rust/pull/69406)
* [Report cannot move errors in promoted MIR](https://github.com/rust-lang/rust/pull/71587)
* [Simplify the `tcx.alloc_map` API](https://github.com/rust-lang/rust/pull/71508)
* [Suggest removing semicolon in last expression only if it's type is known](https://github.com/rust-lang/rust/pull/71894)
* [Skip attempting to run `coerce_unsized` on an inference variable](https://github.com/rust-lang/rust/pull/69530)
* [Unify the undo log of all snapshot types](https://github.com/rust-lang/rust/pull/69464)
* [Reduce `TypedArena` creations in `check_match`](https://github.com/rust-lang/rust/pull/71975)
* [Shrink `LocalDecl`](https://github.com/rust-lang/rust/pull/71942)
* [Add `remove_current_as_list` to `LinkedList`'s `CursorMut`](https://github.com/rust-lang/rust/pull/71878)
* [Add `Arc::`{`incr`, `decr`}`_strong_count`](https://github.com/rust-lang/rust/pull/70733)
* [Add Option to Force Unwind Tables](https://github.com/rust-lang/rust/pull/69984)
* [Make `BTreeMap::new` and `BTreeSet::new` const](https://github.com/rust-lang/rust/pull/71839)
* [`Btreemap` iter intertwined](https://github.com/rust-lang/rust/pull/71510)
* [Add `core::future::`{`pending`, `ready`}](https://github.com/rust-lang/rust/pull/70834)
* [futures: Refactor to reduce the amount of unsafe and duplicated code](https://github.com/rust-lang/futures-rs/pull/2128)
* [cargo: Update assertions in LTO calculations](https://github.com/rust-lang/cargo/pull/8226)
* [cargo: Try to remove secrets from http.debug](https://github.com/rust-lang/cargo/pull/8222)
* [cargo features: allow activated_features_unverified to communicate not-present](https://github.com/rust-lang/cargo/pull/8194)

## Approved RFCs

Changes to Rust follow the Rust [RFC (request for comments) process](https://github.com/rust-lang/rfcs#rust-rfcs). These
are the RFCs that were approved for implementation this week:

* [RFC 2585: FC for unsafe blocks in unsafe fn](https://github.com/rust-lang/rfcs/pull/2585)
* [RFC 2904: Major Change Proposal](https://github.com/rust-lang/rfcs/pull/2904)

## Final Comment Period

Every week [the team](https://www.rust-lang.org/team.html) announces the
'final comment period' for RFCs and key PRs which are reaching a
decision. Express your opinions now.


### [RFCs](https://github.com/rust-lang/rfcs/labels/final-comment-period)

* [RFC: Deduplicate Cargo workspace information](https://github.com/rust-lang/rfcs/pull/2906)

### [Tracking Issues & PRs](https://github.com/rust-lang/rust/labels/final-comment-period)

* [disposition: merge] [Stablilize saturating_abs and saturating_neg](https://github.com/rust-lang/rust/pull/71886)
* [disposition: merge] [Tweak and stabilize AtomicN::fetch_update](https://github.com/rust-lang/rust/pull/71843)
* [disposition: merge] [impl From<Cow> for Box, Rc, and Arc](https://github.com/rust-lang/rust/pull/71447)
* [disposition: merge] [Stabilize fn-like proc macros in expression, pattern and statement positions](https://github.com/rust-lang/rust/pull/68717)
* [disposition: merge] [Tracking issue for Weak::into_raw/from_raw & similar](https://github.com/rust-lang/rust/issues/60728)
* [disposition: clone] [Tracking issue for non_static_type_id](https://github.com/rust-lang/rust/issues/41875)

## New RFCs
* [Do not warn about similar ASCII-only idents](https://github.com/rust-lang/rfcs/pull/2923)
* [RFC - cargo templates](https://github.com/rust-lang/rfcs/pull/2922)

# Upcoming Events

### Online
* [May 12. Seattle, WA, US - Seattle Rust Meetup](http://www.meetup.com/Seattle-Rust-Meetup/)
* [May 14. San Diego, CA, US - San Diego Rust](https://www.meetup.com/San-Diego-Rust/events/270394980/)
* [May 14, Berlin, DE - Berlin Rust Hack and Learn](https://www.meetup.com/opentechschool-berlin/events/txcprrybchbsb/)
* [May 20. Vancouver, BC, CA - Vancouver Rust - Rust Study/Hack/Hang-out night](https://www.meetup.com/Vancouver-Rust/events/qnrgnrybchbbc/).
* [May 21. Turin, IT - Rust Turin Meetup](https://community.mozilla.org/events/gruppo-di-studio-di-rust/)
* [May 26. Dallas, TX, US - Dallas Rust - Last Tuesday](https://www.meetup.com/Dallas-Rust/events/nppvrrybchbjc/)


### North America
* [May 13. Vancouver, BC, CA - Vancouver Rust Meetup](https://www.meetup.com/Vancouver-Rust/events/)
* [May 14. Columbus, OH, US - Columbus Rust Society - Monthly Meeting](https://www.meetup.com/columbus-rs/events/dpkhgrybchbsb/).
* [May 25. Durham, NC, US - Triangle Rustaceans - Project Night and Lightning Talks](https://www.meetup.com/triangle-rustaceans/events/mfglwpybchbhc/)


If you are running a Rust event please add it to the [calendar] to get
it mentioned here. Please remember to add a link to the event too.
Email the [Rust Community Team][community] for access.

[calendar]: https://www.google.com/calendar/embed?src=apd9vmbc22egenmtu5l6c5jbfc%40group.calendar.google.com
[community]: mailto:community-team@rust-lang.org

# Rust Jobs

*Tweet us at [@ThisWeekInRust](https://twitter.com/ThisWeekInRust) to get your job offers listed here!*

# Quote of the Week

> Ownership is purely conceptual: it is not something you can see in a disassembler.

– [Jay Oster on rust-users](https://users.rust-lang.org/t/what-is-the-formal-definition-of-ownership/41984/7)

Thanks to [Daniel H-M](https://users.rust-lang.org/t/twir-quote-of-the-week/328/868) for the suggestions!

[Please submit quotes and vote for next week!](https://users.rust-lang.org/t/twir-quote-of-the-week/328)

*This Week in Rust is edited by: [nellshamrell](https://github.com/nellshamrell), [llogiq](https://github.com/llogiq), [srikwit](https://github.com/srikwit), and [cdmistman](https://github.com/cdmistman).*

<small>[Discuss on r/rust]().</small><|MERGE_RESOLUTION|>--- conflicted
+++ resolved
@@ -17,11 +17,8 @@
 ## News & Blog Posts
 
 * [Structuring and handling errors in 2020](https://nick.groenen.me/posts/rust-error-handling/)
-<<<<<<< HEAD
 * [State of Web Routing in Rust](https://pksunkara.com/posts/state-of-routing-in-rust/)
-=======
 * [Rust releases for single and multiple targets with GitHub Actions](https://mateuscosta.me/rust-releases-with-github-actions)
->>>>>>> a0e53a88
 
 # Crate of the Week
 
