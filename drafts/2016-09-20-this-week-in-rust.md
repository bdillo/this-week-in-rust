--- conflicted
+++ resolved
@@ -16,11 +16,8 @@
 
 ## News & Blog Posts
 
-<<<<<<< HEAD
 * [a RustConf travelogue](http://zackmdavis.net/blog/2016/09/rustconf-2016-travelogue/)
-=======
 * [GFX Programming Model](http://gfx-rs.github.io/2016/09/14/programming-model.html). A deep dive into what makes gfx-rs complex and awesome.
->>>>>>> 9d9ee9c7
 
 ## New Crates & Project Updates
 
