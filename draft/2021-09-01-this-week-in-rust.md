--- conflicted
+++ resolved
@@ -17,15 +17,10 @@
 ## Updates from Rust Community
 
 ### Project/Tooling Updates
-<<<<<<< HEAD
 * [Zellij 0.16.0 released: new UI, many bugfixes and more!](https://zellij.dev/news/new-ui/)
-=======
 - [Knurling-rs changelog #30](https://ferrous-systems.com/blog/knurling-changelog-30/)
-
 * [SixtyFPS weekly update](https://sixtyfps.io/thisweek/2021-08-30.html) (GUI crate)
-
 - [This week in Fluvio #4: the programmable streaming platform](https://www.fluvio.io/news/this-week-in-fluvio-0004/)
->>>>>>> 587b949c
 
 ### Observations/Thoughts
 * [Game engine beginner - First look at Bevy - What is ECS and why should you care?](https://radim.xyz/project/agent_tag_bevy/)
