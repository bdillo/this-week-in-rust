Title: This Week in Rust 604
Number: 604
Date: 2025-06-18
Category: This Week in Rust

Hello and welcome to another issue of *This Week in Rust*!
[Rust](https://www.rust-lang.org/) is a programming language empowering everyone to build reliable and efficient software.
This is a weekly summary of its progress and community.
Want something mentioned? Tag us at
[@thisweekinrust.bsky.social](https://bsky.app/profile/thisweekinrust.bsky.social) on Bluesky or
[@ThisWeekinRust](https://mastodon.social/@thisweekinrust) on mastodon.social, or
[send us a pull request](https://github.com/rust-lang/this-week-in-rust).
Want to get involved? [We love contributions](https://github.com/rust-lang/rust/blob/master/CONTRIBUTING.md).

*This Week in Rust* is openly developed [on GitHub](https://github.com/rust-lang/this-week-in-rust) and archives can be viewed at [this-week-in-rust.org](https://this-week-in-rust.org/).
If you find any errors in this week's issue, [please submit a PR](https://github.com/rust-lang/this-week-in-rust/pulls).

Want TWIR in your inbox? [Subscribe here](https://this-week-in-rust.us11.list-manage.com/subscribe?u=fd84c1c757e02889a9b08d289&id=0ed8b72485).

## Updates from Rust Community

<!--

Dear community contributors:
Please read README.md for guidance on submissions.
Each submitted link should be of the form:

* [Title of the Linked Page](https://example.com/my_article)

If you don't know which category to use, feel free to submit a PR anyway
and just ask the editors to select the category.

-->

### Official

### Foundation

### Newsletters

### Project/Tooling Updates
<<<<<<< HEAD
 * [Slint 1.12 Released with WGPU Support, iOS Port, and Figma Variables Integration](https://slint.dev/blog/slint-1.12-released)
=======
* [Glues v0.7.0 – TUI Note-Taking App with a New Theme Engine & Color Palettes](https://github.com/gluesql/glues/releases/tag/v0.7.0)
>>>>>>> ed8cd4f7

### Observations/Thoughts

### Rust Walkthroughs

### Research

### Miscellaneous

## Crate of the Week

<!-- COTW goes here -->

[Please submit your suggestions and votes for next week][submit_crate]!

[submit_crate]: https://users.rust-lang.org/t/crate-of-the-week/2704

## Calls for Testing

An important step for RFC implementation is for people to experiment with the
implementation and give feedback, especially before stabilization.  The following
RFCs would benefit from user testing before moving forward:

<!-- Calls for Testing go here, use this format:
    * [<RFC Topic>](<RFC URL>)
        * [Tracking Issue](<Tracking Issue URL>)
        * [Testing steps](<Testing Steps URL>)
-->
<!-- or if there are no new or updated RFCs this week, use: -->
<!-- * *No New or Updated RFCs were created this week.* -->
<!-- Remember to remove the `call-for-testing` label from the RFC so that the maintainer can signal for testers again, if desired. -->

### [RFCs](https://github.com/rust-lang/rfcs/issues?q=label%3Acall-for-testing)

### [Rust](https://github.com/rust-lang/rust/labels/call-for-testing)

### [Rustup](https://github.com/rust-lang/rustup/labels/call-for-testing)

If you are a feature implementer and would like your RFC to appear on the above list, add the new `call-for-testing`
label to your RFC along with a comment providing testing instructions and/or guidance on which aspect(s) of the feature
need testing.

## Call for Participation; projects and speakers

### CFP - Projects

Always wanted to contribute to open-source projects but did not know where to start?
Every week we highlight some tasks from the Rust community for you to pick and get started!

Some of these tasks may also have mentors available, visit the task page for more information.

<!-- CFPs go here, use this format: * [project name - title of issue](URL to issue) -->
<!-- * [ - ]() -->
<!-- or if none - *No Calls for participation were submitted this week.* -->

If you are a Rust project owner and are looking for contributors, please submit tasks [here][guidelines] or through a [PR to TWiR](https://github.com/rust-lang/this-week-in-rust) or by reaching out on [X (formerly Twitter)](https://x.com/ThisWeekInRust) or [Mastodon](https://mastodon.social/@thisweekinrust)!

[guidelines]:https://github.com/rust-lang/this-week-in-rust?tab=readme-ov-file#call-for-participation-guidelines

### CFP - Events

Are you a new or experienced speaker looking for a place to share something cool? This section highlights events that are being planned and are accepting submissions to join their event as a speaker.

<!-- CFPs go here, use this format: * [**event name**](URL to CFP)| Date CFP closes in YYYY-MM-DD | city,state,country | Date of event in YYYY-MM-DD -->
<!-- or if none - *No Calls for papers or presentations were submitted this week.* -->

If you are an event organizer hoping to expand the reach of your event, please submit a link to the website through a [PR to TWiR](https://github.com/rust-lang/this-week-in-rust) or by reaching out on [X (formerly Twitter)](https://x.com/ThisWeekInRust) or [Mastodon](https://mastodon.social/@thisweekinrust)!

## Updates from the Rust Project

<!-- Rust updates go here -->

### Rust Compiler Performance Triage

<!-- Perf results go here -->

### [Approved RFCs](https://github.com/rust-lang/rfcs/commits/master)

Changes to Rust follow the Rust [RFC (request for comments) process](https://github.com/rust-lang/rfcs#rust-rfcs). These
are the RFCs that were approved for implementation this week:

<!-- Approved RFCs go here, use this format: * [Topic](URL) -->
<!-- or if none were approved this week, use: * *No RFCs were approved this week.* -->
<!-- * []() -->

<!--
### [Approved Major Change Proposals (MCP)](https://forge.rust-lang.org/compiler/mcp.html)
<!~~ MCPs occur infrequently, so this section is commented out by default. ~~>
<!~~ MCPs which have been approved or rejected this week go here, use this format: * [major change accepted|rejected] [Topic](URL) ~~>
-->

### Final Comment Period

Every week, [the team](https://www.rust-lang.org/team.html) announces the 'final comment period' for RFCs and key PRs
which are reaching a decision. Express your opinions now.

#### [RFCs](https://github.com/rust-lang/rfcs/labels/final-comment-period)
<!-- RFCs which have entered FCP go here, use this format: * [disposition: merge|close] [Topic](URL) -->
<!-- or if none entered FCP this week, use: * *No RFCs entered Final Comment Period this week.* -->
<!-- * [disposition: ] []() -->

#### Tracking Issues & PRs
<!-- Tracking Issues which have entered FCP go here, use this format: * [disposition: merge|close] [Topic](URL) -->
<!-- or if none entered FCP this week, use: -->
<!-- * *No Tracking Issues or PRs entered Final Comment Period this week.* -->
<!-- * [disposition: ] []() -->

##### [Rust](https://github.com/rust-lang/rust/issues?q=is%3Aopen+label%3Afinal-comment-period+sort%3Aupdated-desc)

##### [Cargo](https://github.com/rust-lang/cargo/issues?q=is%3Aopen+label%3Afinal-comment-period+sort%3Aupdated-desc)

##### [Language Team](https://github.com/rust-lang/lang-team/issues?q=is%3Aopen+label%3Afinal-comment-period+sort%3Aupdated-desc+)

##### [Language Reference](https://github.com/rust-lang/reference/issues?q=is%3Aopen+label%3Afinal-comment-period+sort%3Aupdated-desc)

##### [Unsafe Code Guidelines](https://github.com/rust-lang/unsafe-code-guidelines/issues?q=is%3Aopen+label%3Afinal-comment-period+sort%3Aupdated-desc)

#### [New and Updated RFCs](https://github.com/rust-lang/rfcs/pulls)
<!-- New or updated RFCs go here, use this format: * [new|updated] [Topic](URL) -->
<!-- or if there are no new or updated RFCs this week, use: -->
<!-- * *No New or Updated RFCs were created this week.* -->
<!-- * [new|updated] []() -->

## Upcoming Events

Rusty Events between 2025-06-18 - 2025-07-16 🦀

### Virtual
* 2025-06-11 | Virtual (Tel Aviv, IL) | [Code Mavens 🦀 - 🐍 - 🐪](https://www.meetup.com/code-mavens/)
    * [**Rust at Work - conversation with Herbert Wolverson of Ardan Labs & LibreQoS**](https://www.meetup.com/code-mavens/events/308234298/)
* 2025-06-12 | Virtual (Charlottesville, VA, US) | [Charlottesville Rust Meetup](https://www.meetup.com/charlottesville-rust-meetup)
    * [**Meet, swap, and learn!**](https://www.meetup.com/charlottesville-rust-meetup/events/307767236)
* 2025-06-12 | Virtual (Girona, ES) | [Rust Girona](https://lu.ma/rust-girona)
    * [**Sessió setmanal de codificació / Weekly coding session**](https://lu.ma/jibhz3zs)
* 2025-06-15 | Virtual (Dallas, TX, US) | [Dallas Rust User Meetup](https://www.meetup.com/dallasrust)
    * [**Rust Readers Discord Discussion: Async Rust**](https://www.meetup.com/dallasrust/events/308074808)
* 2025-06-17 | Virtual (Washington, DC, US) | [Rust DC](https://www.meetup.com/rustdc)
    * [**Mid-month Rustful**](https://www.meetup.com/rustdc/events/305170853)
* 2025-06-18 | Hybrid (Vancouver, BC, CA) | [Vancouver Rust](https://www.meetup.com/vancouver-rust)
    * [**Rust Study/Hack/Hang-out**](https://www.meetup.com/vancouver-rust/events/307730493)
* 2025-06-19 | Hybrid (Redmond, WA, US) | [Seattle Rust User Group](https://www.meetup.com/join-srug)
    * [**June, 2025 SRUG (Seattle Rust User Group) Meetup**](https://www.meetup.com/seattle-rust-user-group/events/305658476)
* 2025-06-19 | Virtual (Berlin, DE) | [Rust Berlin](https://www.meetup.com/rust-berlin)
    * [**Rust Hack and Learn**](https://www.meetup.com/rust-berlin/events/300820303)
* 2025-06-19 | Virtual (Girona, ES) | [Rust Girona](https://lu.ma/rust-girona)
    * [**Sessió setmanal de codificació / Weekly coding session**](https://lu.ma/vna66he1)
* 2025-06-22 | Virtual (Dallas, TX, US) | [Dallas Rust User Meetup](https://www.meetup.com/dallasrust)
    * [**Rust Readers Discord Discussion: Async Rust**](https://www.meetup.com/dallasrust/events/308246353)
* 2025-06-24 | Virtual (Dallas, TX, US) | [Dallas Rust User Meetup](https://www.meetup.com/dallasrust)
    * [**Fourth Tuesday**](https://www.meetup.com/dallasrust/events/305361436)
* 2025-06-24 | Virtual (London, UK) | [Women in Rust](https://www.meetup.com/women-in-rust)
    * [**Building Efficient Web Scrapers: Rust vs. Python for Data Ingestion**](https://www.meetup.com/women-in-rust/events/306683025)
* 2025-06-26 | Virtual (Girona, ES) | [Rust Girona](https://lu.ma/rust-girona)
    * [**Sessió setmanal de codificació / Weekly coding session**](https://lu.ma/cgamfls6)
* 2025-06-26 | Virtual (Nürnberg, DE) | [Rust Nuremberg](https://www.meetup.com/rust-noris)
    * [**Rust Nürnberg online**](https://www.meetup.com/rust-noris/events/304567869)
* 2025-06-29 | Virtual (Dallas, TX, US) | [Dallas Rust User Meetup](https://www.meetup.com/dallasrust)
    * [**Rust Readers Discord Discussion: Async Rust**](https://www.meetup.com/dallasrust/events/kvqfrtyhcjbmc)
* 2025-07-02 | Virtual (Indianapolis, IN, US) | [Indy Rust](https://www.meetup.com/indyrs)
    * [**Indy.rs - with Social Distancing**](https://www.meetup.com/indyrs/events/302031667)
* 2025-07-03 | Virtual (Berlin, DE) | [Rust Berlin](https://www.meetup.com/rust-berlin/events/)
    * [**Rust Hack and Learn**](https://www.meetup.com/rust-berlin/events/300820304)
* 2025-07-05 | Virtual (Kampala, UG) | [Rust Circle Meetup](https://www.eventbrite.com/o/rust-circle-kampala-65249289033)
    * [**Rust Circle Meetup**](https://www.eventbrite.com/e/rust-circle-meetup-tickets-628763176587)
* 2025-07-06 | Virtual (Dallas, TX, US) | [Dallas Rust User Meetup](https://www.meetup.com/dallasrust/events/)
    * [**Rust Readers Discord Discussion: Async Rust**](https://www.meetup.com/dallasrust/events/308298511)
* 2025-07-08 | Virtual (Dallas, TX, US) | [Dallas Rust User Meetup](https://www.meetup.com/dallasrust/events/)
    * [**Second Tuesday**](https://www.meetup.com/dallasrust/events/305361452)

### Africa
* 2025-06-17 | Johannesburg, ZA | [Johannesburg Rust Meetup](https://www.meetup.com/johannesburg-rust-meetup/events/)
    * [**Rust Closures**](https://www.meetup.com/johannesburg-rust-meetup/events/308274745)

### Asia
* 2025-06-14 | Kuala Lumpur, MY | [Rust Malaysia x APUGDC x ACM SIGGRAPH KL](https://www.eventbrite.sg/cc/rust-lang-malaysia-meetup-2017119)
    * [**Gentle introduction to GameDev with Bevy (Rust Meetup June 2025)**](https://docs.google.com/forms/d/e/1FAIpQLSeDgCDwORn42mgWoMeMlEJJ2LPsOQzqcgdEPW_L3ipuBFbNbQ/viewform)
* 2025-06-28 | Bangalore/Bengaluru, IN | [Rust Bangalore](https://hasgeek.com/rustbangalore)
    * [**June 2025 Rustacean meetup**](https://hasgeek.com/rustbangalore/june-2025-rustacean-meetup/)
* 2025-07-02 | Seoul, KR | [Rust Programming Meetup Seoul](https://www.meetup.com/rust-seoul-meetup/events/)
    * [**Seoul Rust Meetup**](https://www.meetup.com/rust-seoul-meetup/events/308408246)

### Europe
* 2025-06-11 | Reading, UK | [Reading Rust Workshop](https://www.meetup.com/reading-rust-workshop)
    * [**Reading Rust Meetup**](https://www.meetup.com/reading-rust-workshop/events/305045448)
* 2025-06-12 | Berlin, DE | [Rust Berlin](https://www.meetup.com/rust-berlin)
    * [**Rust Berlin on location 🏳️‍🌈 - Edition 003**](https://www.meetup.com/rust-berlin/events/308131380)
* 2025-06-17 | Cambridge, GB | [Cambridge Rust Meetup](https://www.meetup.com/cambridge-rust-meetup/events/)
    * [**Monthly Rust Meetup**](https://www.meetup.com/cambridge-rust-meetup/events/308294416)
* 2025-06-17 | Leipzig, SN, DE | [Rust - Modern Systems Programming in Leipzig](https://www.meetup.com/rust-modern-systems-programming-in-leipzig)
    * [**Topic TBD**](https://www.meetup.com/rust-modern-systems-programming-in-leipzig/events/305741641)
* 2025-06-18 | Stockholm, SE | [Stockholm Rust](https://www.meetup.com/stockholm-rust)
    * [**Rust Meetup @Magello**](https://www.meetup.com/stockholm-rust/events/308129156)
* 2025-06-19 | Aarhus, DK | [Rust Aarhus](https://www.meetup.com/rust-aarhus)
    * [**Rust Aarhus meetup at Trifork**](https://www.meetup.com/rust-aarhus/events/308060489)
* 2025-06-19 | Edinburgh, UK | [Rust and Friends](https://www.meetup.com/rust-edi)
    * [**Rust and Friends (evening pub)**](https://www.meetup.com/rust-and-friends/events/308023524)
* 2025-06-20 | Edinburgh, UK | [Rust and Friends](https://www.meetup.com/rust-edi)
    * [**Rust and Friends (daytime coffee)**](https://www.meetup.com/rust-and-friends/events/308023512)
* 2025-06-24 | Manchester, UK | [Rust Manchester](https://www.meetup.com/rust-manchester)
    * [**Rust Manchester June Code Night**](https://www.meetup.com/rust-manchester/events/307919158)
* 2025-06-25 | London, UK | [London Rust Project Group](https://www.meetup.com/london-rust-project-group)
    * [**Lessons learnt from making a tiny game in nostd Rust**](https://www.meetup.com/london-rust-project-group/events/306809962)
* 2025-06-26 | Barcelona, ES | [BcnRust](https://www.meetup.com/bcnrust/events/)
    * [**18th BcnRust Meetup**](https://www.meetup.com/bcnrust/events/308399403)
* 2025-06-26 | Copenhagen, DK | [Copenhagen Rust Community](https://www.meetup.com/copenhagen-rust-community)
    * [**Rust meetup #58**](https://www.meetup.com/copenhagen-rust-community/events/308161212)
* 2025-06-26 | Paris, FR | [Rust Paris](https://www.meetup.com/rust-paris/events/)
    * [**Rust meetup #77**](https://www.meetup.com/rust-paris/events/308416060)
* 2025-07-01 | Gdansk, PL | [Rust Gdansk](https://www.meetup.com/rust-gdansk/events/)
    * [**Rust Gdansk Meetup #9**](https://www.meetup.com/rust-gdansk/events/308349712)
* 2025-07-02 | Basel, CH | [Rust Basel](https://www.meetup.com/rust-basel)
    * [**Rust Meetup #12 @ kHaus**](https://www.meetup.com/rust-basel/events/307567391)
* 2025-07-09 | Girona, ES | [Rust Girona](https://lu.ma/rust-girona)
    * [**Rust Girona Hack & Learn 07 2025**](https://lu.ma/hismn492)
* 2025-07-09 | Reading, GB | [Reading Rust Workshop](https://www.meetup.com/reading-rust-workshop/events/)
    * [**Reading Rust Meetup**](https://www.meetup.com/reading-rust-workshop/events/wrdkmtyhckbmb)

### North America
* 2025-06-11 | Phoenix, AZ, US | [Desert Rust](https://www.meetup.com/desert-rustaceans)
    * [**Rust <> Security**](https://www.meetup.com/desert-rustaceans/events/308010023)
* 2025-06-12 | Mountain View, CA, US | [Hacker Dojo](https://www.meetup.com/hackerdojo/events/)
    * [**RUST MEETUP at HACKER DOJO**](https://www.meetup.com/hackerdojo/events/308019627)
* 2025-06-17 | San Francisco, CA, US | [San Francisco Rust Study Group](https://www.meetup.com/san-francisco-rust-study-group)
    * [**Rust Hacking in Person**](https://www.meetup.com/san-francisco-rust-study-group/events/307595021)
* 2025-06-17 | San Francisco, CA, US | [Vara Network](https://lu.ma/events-by-vara-gear)
    * [**Rust Workshop by Vara Network**](https://lu.ma/acwxdnwq)
* 2025-06-18 | Hybrid (Vancouver, BC, CA) | [Vancouver Rust](https://www.meetup.com/vancouver-rust)
    * [**Rust Study/Hack/Hang-out**](https://www.meetup.com/vancouver-rust/events/307730493)
* 2025-06-19 | Hybrid (Redmond, WA, US) | [Seattle Rust User Group](https://www.meetup.com/join-srug)
    * [**June, 2025 SRUG (Seattle Rust User Group) Meetup**](https://www.meetup.com/seattle-rust-user-group/events/305658476)
* 2025-06-19 | México City, MX | [Rust MX](https://www.meetup.com/rust-mx)
    * [**programación asíncrona en Rust usando Tokio**](https://www.meetup.com/rust-mx/events/308248260)
* 2025-06-19 | Nashville, TN, US | [Music City Rust Developers](https://www.meetup.com/music-city-rust-developers)
    * [**Using Rust For Web Series 3 : Final Presentations and Community Social**](https://www.meetup.com/music-city-rust-developers/events/304333108)
* 2025-06-19 | Redmond, WA, US | [Seattle Rust User Group](https://www.meetup.com/join-srug/events/)
    * [**June, 2025 SRUG (Seattle Rust User Group) Meetup**](https://www.meetup.com/seattle-rust-user-group/events/305658476)
* 2025-06-20 | Boston, MA, US | [Boston Rust Meetup](https://www.meetup.com/bostonrust)
    * [**Lechmere Rust Lunch, June 20**](https://www.meetup.com/bostonrust/events/307936242)
* 2025-06-25 | Austin, TX, US | [Rust ATX](https://www.meetup.com/rust-atx)
    * [**Rust Lunch - Fareground**](https://www.meetup.com/rust-atx/events/xvkdgtyhcjbhc)
* 2025-06-26 | Los Angeles, CA, US | [Rust Los Angeles](https://www.meetup.com/rust-los-angeles/events/)
    * [**Rust in Web3 Developer Group**](https://www.meetup.com/rust-los-angeles/events/308401269)
* 2025-06-26 | Los Angeles (Chino Hills), CA, US | [Vara Network](https://lu.ma/events-by-vara-gear)
    * [**Rust in Web3**](https://lu.ma/ek8jx2r3)
* 2025-06-26 | Spokane, WA, US | [Spokane Rust](https://www.meetup.com/spokane-rust)
    * [**Monthly Meetup: Making a CRUD API with Rust!**](https://www.meetup.com/spokane-rust/events/307969600)
* 2025-06-28 | Boston, MA, US | [Boston Rust Meetup](https://www.meetup.com/bostonrust)
    * [**Back Bay Rust Lunch, June 28**](https://www.meetup.com/bostonrust/events/307936269)
* 2025-07-03 | Saint Louis, MO, US | [STL Rust](https://www.meetup.com/stl-rust/events/)
    * [**Building Resilient and Observable Rust Services with steady_state**](https://www.meetup.com/stl-rust/events/306345853)
* 2025-07-06 | Boston, MA, US | [Boston Rust Meetup](https://www.meetup.com/bostonrust/events/)
    * [**Alewife Rust Lunch, July 6**](https://www.meetup.com/bostonrust/events/307936287)

### Oceania
* 2025-06-11 | Sydney, NS, AU | [Rust Sydney](https://www.meetup.com/rust-sydney/events/)
    * [**Crab time June 🦀**](https://www.meetup.com/rust-sydney/events/308325643)
* 2025-06-16 | Christchurch, NZ | [Christchurch Rust Meetup Group](https://www.meetup.com/christchurch-rustlang-meetup-group)
    * [**Christchurch Rust Meetup**](https://www.meetup.com/christchurch-rustlang-meetup-group/events/307808896)
* 2025-06-24 | Barton, AU | [Canberra Rust User Group (CRUG)](https://www.meetup.com/rust-canberra)
    * [**June CRUG Meetup**](https://www.meetup.com/rust-canberra/events/307520854)

### South America
* 2025-06-12 | Buenos Aires, AR | [Rust en Español](https://www.meetup.com/rust-argentina)
    * [**Junio de WebAssembly!**](https://www.meetup.com/rust-argentina/events/307990465)

If you are running a Rust event please add it to the [calendar] to get
it mentioned here. Please remember to add a link to the event too.
Email the [Rust Community Team][community] for access.

[calendar]: https://www.google.com/calendar/embed?src=apd9vmbc22egenmtu5l6c5jbfc%40group.calendar.google.com
[community]: mailto:community-team@rust-lang.org

## Jobs
<!--

Rust Jobs:

TWiR has stopped featuring individual job postings. You can read more about this change here:

https://github.com/rust-lang/this-week-in-rust/issues/3412

-->

Please see the latest [Who's Hiring thread on r/rust](INSERT_LINK_HERE)

# Quote of the Week

<!-- QOTW goes here -->

[Please submit quotes and vote for next week!](https://users.rust-lang.org/t/twir-quote-of-the-week/328)

*This Week in Rust is edited by: [nellshamrell](https://github.com/nellshamrell), [llogiq](https://github.com/llogiq), [cdmistman](https://github.com/cdmistman), [ericseppanen](https://github.com/ericseppanen), [extrawurst](https://github.com/extrawurst), [U007D](https://github.com/U007D), [joelmarcey](https://github.com/joelmarcey), [mariannegoldin](https://github.com/mariannegoldin), [bennyvasquez](https://github.com/bennyvasquez), [bdillo](https://github.com/bdillo)*

*Email list hosting is sponsored by [The Rust Foundation](https://foundation.rust-lang.org/)*

<small>[Discuss on r/rust](REDDIT_LINK_HERE)</small><|MERGE_RESOLUTION|>--- conflicted
+++ resolved
@@ -39,11 +39,8 @@
 ### Newsletters
 
 ### Project/Tooling Updates
-<<<<<<< HEAD
- * [Slint 1.12 Released with WGPU Support, iOS Port, and Figma Variables Integration](https://slint.dev/blog/slint-1.12-released)
-=======
+* [Slint 1.12 Released with WGPU Support, iOS Port, and Figma Variables Integration](https://slint.dev/blog/slint-1.12-released)
 * [Glues v0.7.0 – TUI Note-Taking App with a New Theme Engine & Color Palettes](https://github.com/gluesql/glues/releases/tag/v0.7.0)
->>>>>>> ed8cd4f7
 
 ### Observations/Thoughts
 
