--- conflicted
+++ resolved
@@ -51,11 +51,8 @@
 ### Research
 
 ### Miscellaneous
-<<<<<<< HEAD
 * [bzip2 crate switches from C to 100% rust](https://trifectatech.org/blog/bzip2-crate-switches-from-c-to-rust/)
-=======
 * [May 2025 Jobs Report](https://filtra.io/rust/jobs-report/may-25)
->>>>>>> 2c6c6113
 
 ## Crate of the Week
 
