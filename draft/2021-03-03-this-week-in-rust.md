Title: This Week in Rust 380
Number: 380
Date: 2021-03-03
Category: This Week in Rust

Hello and welcome to another issue of *This Week in Rust*!
[Rust](http://rust-lang.org) is a systems language pursuing the trifecta: safety, concurrency, and speed.
This is a weekly summary of its progress and community.
Want something mentioned? Tweet us at [@ThisWeekInRust](https://twitter.com/ThisWeekInRust) or [send us a pull request](https://github.com/rust-lang/this-week-in-rust).
Want to get involved? [We love contributions](https://github.com/rust-lang/rust/blob/master/CONTRIBUTING.md).

*This Week in Rust* is openly developed [on GitHub](https://github.com/rust-lang/this-week-in-rust).
If you find any errors in this week's issue, [please submit a PR](https://github.com/rust-lang/this-week-in-rust/pulls).

# Updates from Rust Community

No newsletters or official blog posts this week.

### Project/Tooling Updates

- [RampMaker 0.2 - Stepper Motor Acceleration Ramp Generator](https://flott-motion.org/news/ramp-maker-0-2/)

### Observations/Thoughts

* [Why we built the core auth library in Rust (interview with CTO of Oso)](https://console.dev/qa/oso-sam-scott/)

### Rust Walkthroughs

### Miscellaneous

[Weniger Frust mit Rust (German)](https://www.golem.de/news/programmiersprachen-weniger-frust-mit-rust-2102-154243.html)

# Crate of the Week

This week's crate is [lever](https://crates.io/crates/lever), a library for writing transactional systems.

Thanks to [Mahmud Bulut](https://users.rust-lang.org/t/crate-of-the-week/2704/882) for the suggestion!

[Submit your suggestions and votes for next week][submit_crate]!

[submit_crate]: https://users.rust-lang.org/t/crate-of-the-week/2704

# Call for Participation

Always wanted to contribute to open-source projects but didn't know where to start?
Every week we highlight some tasks from the Rust community for you to pick and get started!

Some of these tasks may also have mentors available, visit the task page for more information.

[starlight - Support for "unsafe" cases of `finally`](https://github.com/Starlight-JS/starlight/issues/7)

If you are a Rust project owner and are looking for contributors, please submit tasks [here][guidelines].

[guidelines]: https://users.rust-lang.org/t/twir-call-for-participation/4821

# Updates from Rust Core

329 pull requests were [merged in the last week][merged]

[merged]: https://github.com/search?q=is%3Apr+org%3Arust-lang+is%3Amerged+merged%3A2021-02-15..2021-02-22

* [suggest to create a new `const` item if the `fn` in the array is a `const fn`](https://github.com/rust-lang/rust/pull/81503)
* [fixing bad suggestion for `_` in `const` type when a function](https://github.com/rust-lang/rust/pull/81914)
* [simplify `eat_digits`](https://github.com/rust-lang/rust/pull/81427)
* [precompute ancestors when checking privacy](https://github.com/rust-lang/rust/pull/81574)
* [optimize counting digits in line numbers during error reporting](https://github.com/rust-lang/rust/pull/82248)
* [only store a `LocalDefId` in some HIR nodes](https://github.com/rust-lang/rust/pull/81611)
* [to digit simplification](https://github.com/rust-lang/rust/pull/82094)
* [reduce size of `InterpErrorInfo` to 8 bytes](https://github.com/rust-lang/rust/pull/82116)
* [pass large interpreter types by reference, not value](https://github.com/rust-lang/rust/pull/82124)
* [improve `assert_eq!` and `assert_ne!`](https://github.com/rust-lang/rust/pull/79100)
* [add `Mutex::unlock`](https://github.com/rust-lang/rust/pull/81873)
* [stabilize `Arguments::as_str`](https://github.com/rust-lang/rust/pull/82120)
* [futures: `FuturesUnordered`: do not poll the same future twice per iteration](https://github.com/rust-lang/futures-rs/pull/2333)
* [remove `unsafe impl Send for CompletedTest` & `TestResult`](https://github.com/rust-lang/rust/pull/82302)
* [test: print test name only once on timeout](https://github.com/rust-lang/rust/pull/82349)
* [cargo: propagate `lto=off` harder](https://github.com/rust-lang/cargo/pull/9182)

## Rust Compiler Performance Triage

Overall, a positive week for compiler performance with only one moderate regression. The change that introduced the regression leads to significantly improved [bootstrap speed](https://github.com/rust-lang/rust/pull/70951#issuecomment-766292996) of the compiler as well as easier maintainability.

Triage done by **@rylev**.
Revision range: [f1c47c..301ad8a](https://perf.rust-lang.org/?start=f1c47c79fe8438ed241630f885797eebef3a6cab&end=301ad8a4fa3ea56fb980443b7997c8f9d72dd717&absolute=false&stat=instructions%3Au)

1 Regression, 5 Improvements, 0 Mixed
0 of them in rollups

## Approved RFCs

Changes to Rust follow the Rust [RFC (request for comments) process](https://github.com/rust-lang/rfcs#rust-rfcs). These
are the RFCs that were approved for implementation this week:

* [RFC: Checking conditional compilation at compile time](https://github.com/rust-lang/rfcs/pull/3013)

## Final Comment Period

Every week [the team](https://www.rust-lang.org/team.html) announces the
'final comment period' for RFCs and key PRs which are reaching a
decision. Express your opinions now.

### [RFCs](https://github.com/rust-lang/rfcs/labels/final-comment-period)


* [RFC - cargo templates](https://github.com/rust-lang/rfcs/pull/2922)
* [rfc: make cargo install extensible](https://github.com/rust-lang/rfcs/pull/2376)

### [Tracking Issues & PRs](https://github.com/rust-lang/rust/labels/final-comment-period)

* [disposition: merge][Allow specifying alignment for functions]
* [disposition: merge] [Make rustdoc lints a tool lint instead of built-in](https://github.com/rust-lang/rust/pull/80527)
* [disposition: merge] [Stabilize `unsafe_op_in_unsafe_fn` lint](https://github.com/rust-lang/rust/pull/79208)
* [disposition: merge] [[librustdoc] Only split lang string on `,`, ` `, and `\t`](https://github.com/rust-lang/rust/pull/78429)
* [disposition: merge] [Lint for unused borrows as part of `UNUSED_MUST_USE` ](https://github.com/rust-lang/rust/pull/76894)
* [disposition: merge] [Tracking Issue for str_split_once](https://github.com/rust-lang/rust/issues/74773)
* [disposition: merge] [Tracking Issue for ASCII methods on OsStr](https://github.com/rust-lang/rust/issues/70516)

## New RFCs

* [RFC: An edition-compatible system for "removing" deprecated items from the standard library](https://github.com/rust-lang/rfcs/pull/3088)
* [RFC: Declarative macro metavariable expressions](https://github.com/rust-lang/rfcs/pull/3086/files)
* [RFC: 2021 Edition](https://github.com/rust-lang/rfcs/pull/3085)
* [Add filename information to `std::io::Error` to improve `std::io` error messages ](https://github.com/rust-lang/rfcs/pull/3084)
* [Multi-part examples in rustdoc](https://github.com/rust-lang/rfcs/pull/3081)

# Upcoming Events

### Online
* [February 27, London, UK - Rust (Remote) Hack & Learn - Rust London](https://github.com/rust-ldn/rust-hack-and-learn)
* [March 2, Dublin, IE - March Remote Meetup - Luca Palmieri - Rust Dublin](https://www.meetup.com/Rust-Dublin/events/276334977/)
* [March 3, Indianapolis, IN, US - Indy.rs - with Social Distancing - Indy Rust](https://www.meetup.com/indyrs/events/jhfstryccfbfb/)
* [March 3, Denver, CO, US - Building a Runtime Reflection System for Rust by Sam Scott - Rust Denver](https://www.meetup.com/Rust-Boulder-Denver/events/275738407/)
* [March 4, Berlin, DE - Rust Hack and Learn - Berline.rs](https://www.meetup.com/opentechschool-berlin/events/txcprryccfbgb/)
* [March 9, Saarbücken, Saarland, DE - Meetup: 9u16 (virtual) - Rust Saar](https://www.meetup.com/de-DE/Rust-Saar/events/276401469/)
* [March 9, Seattle, WA, US - Monthly meetup - Seattle Rust Meetup](https://www.meetup.com/Seattle-Rust-Meetup/events/gskksryccfbmb/)
<<<<<<< HEAD
* [March 13th, DE - Chemnitzer Linux Tage - Talk on Rust and its ecosystem](https://chemnitzer.linux-tage.de/2021/en/programm/beitrag/135)
=======
* [March 16, Washington, DC, US - Rust and Tell Lightning Talks - Rust DC](https://www.meetup.com/RustDC/events/kcfpzryccfbpb/)
>>>>>>> 1493a9e8

### North America
* [March 10, Atlanta, GA, US - Grab a beer with fellow Rustaceans - Rust Atlanta](https://www.meetup.com/Rust-ATL/events/qxqdgryccfbnb/)

If you are running a Rust event please add it to the [calendar] to get
it mentioned here. Please remember to add a link to the event too.
Email the [Rust Community Team][community] for access.

[calendar]: https://www.google.com/calendar/embed?src=apd9vmbc22egenmtu5l6c5jbfc%40group.calendar.google.com
[community]: mailto:community-team@rust-lang.org

# Rust Jobs

* [Rust Software Engineer at Crown Software GmbH](https://www.crown.de/lang/en/company/career/software-developer-rust.html)

*Tweet us at [@ThisWeekInRust](https://twitter.com/ThisWeekInRust) to get your job offers listed here!*

# Quote of the Week

> Finally, I feel it is necessary to debunk the “*fighting the borrow checker*” legend, a story depicting the Rust compiler as a boogeyman: in my experience, it happens mostly to beginners and the 1% trying to micro-optimize code or push the boundaries. Most experienced Rust developers know exactly how to model their code in a way that no time is wasted fighting the compiler on design issues, and can spot anti-patterns at a glance, just like most people know how to drive their car on the correct side of the road to avoid accidents, and notice those who don’t!

– [Simon Chemouil on the Kraken blog](https://blog.kraken.com/post/7964/oxidizing-kraken/)

Thanks to [scottmcm](https://users.rust-lang.org/t/twir-quote-of-the-week/328/1004) for the suggestion.

[Please submit quotes and vote for next week!](https://users.rust-lang.org/t/twir-quote-of-the-week/328)

*This Week in Rust is edited by: [nellshamrell](https://github.com/nellshamrell), [llogiq](https://github.com/llogiq), and [cdmistman](https://github.com/cdmistman).*

<small>[Discuss on r/rust](https://www.reddit.com/r/rust/comments/k5nsab/this_week_in_rust_367/)</small><|MERGE_RESOLUTION|>--- conflicted
+++ resolved
@@ -133,11 +133,8 @@
 * [March 4, Berlin, DE - Rust Hack and Learn - Berline.rs](https://www.meetup.com/opentechschool-berlin/events/txcprryccfbgb/)
 * [March 9, Saarbücken, Saarland, DE - Meetup: 9u16 (virtual) - Rust Saar](https://www.meetup.com/de-DE/Rust-Saar/events/276401469/)
 * [March 9, Seattle, WA, US - Monthly meetup - Seattle Rust Meetup](https://www.meetup.com/Seattle-Rust-Meetup/events/gskksryccfbmb/)
-<<<<<<< HEAD
 * [March 13th, DE - Chemnitzer Linux Tage - Talk on Rust and its ecosystem](https://chemnitzer.linux-tage.de/2021/en/programm/beitrag/135)
-=======
 * [March 16, Washington, DC, US - Rust and Tell Lightning Talks - Rust DC](https://www.meetup.com/RustDC/events/kcfpzryccfbpb/)
->>>>>>> 1493a9e8
 
 ### North America
 * [March 10, Atlanta, GA, US - Grab a beer with fellow Rustaceans - Rust Atlanta](https://www.meetup.com/Rust-ATL/events/qxqdgryccfbnb/)
