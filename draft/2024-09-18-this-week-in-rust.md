Title: This Week in Rust 565
Number: 565
Date: 2024-09-18
Category: This Week in Rust

Hello and welcome to another issue of *This Week in Rust*!
[Rust](https://www.rust-lang.org/) is a programming language empowering everyone to build reliable and efficient software.
This is a weekly summary of its progress and community.
Want something mentioned? Tag us at [@ThisWeekInRust](https://x.com/ThisWeekInRust) on X (formerly Twitter) or [@ThisWeekinRust](https://mastodon.social/@thisweekinrust) on mastodon.social, or [send us a pull request](https://github.com/rust-lang/this-week-in-rust).
Want to get involved? [We love contributions](https://github.com/rust-lang/rust/blob/master/CONTRIBUTING.md).

*This Week in Rust* is openly developed [on GitHub](https://github.com/rust-lang/this-week-in-rust) and archives can be viewed at [this-week-in-rust.org](https://this-week-in-rust.org/).
If you find any errors in this week's issue, [please submit a PR](https://github.com/rust-lang/this-week-in-rust/pulls).

Want TWIR in your inbox? [Subscribe here](https://this-week-in-rust.us11.list-manage.com/subscribe?u=fd84c1c757e02889a9b08d289&id=0ed8b72485).

## Updates from Rust Community

<!--

Dear community contributors:
Please read README.md for guidance on submissions.
Each submitted link should be of the form:

* [Title of the Linked Page](https://example.com/my_article)

If you don't know which category to use, feel free to submit a PR anyway
and just ask the editors to select the category.

-->

### Official

### Foundation
* [Latest Rust Foundation Report Details Technical Accomplishments](https://foundation.rust-lang.org/news/latest-rust-foundation-report-details-technical-accomplishments/)

### Newsletters

### Project/Tooling Updates
<<<<<<< HEAD
* [This Month in Xilem, August 2024](https://linebender.org/blog/tmix-08/)
=======
* [Next-gen builder macro Bon 2.3 release 🎉. Positional arguments in starting and finishing functions 🚀](https://elastio.github.io/bon/blog/bon-builder-v2-3-release)

* [RootAsRole 3.0 Release 🎉 A memory-safe and security-oriented alternative to sudo/su commands](https://github.com/LeChatP/RootAsRole/discussions/57)

* [Maelstrom 0.12.0: Isolate your tests, and run them fast.](https://maelstrom-software.com/blog/0.12.0/)

* [Announcing vf2: A subgraph isomorphism algorithm in Rust](https://github.com/OwenTrokeBillard/vf2/discussions/1)
>>>>>>> 20823d8a

### Observations/Thoughts
* [I landed my dream job making a Rust game engine. Now what?](https://bevyengine.org/news/dream-job/)
* [audio] [Talking to Microcontrollers with Postcard-RPC](https://sdr-podcast.com/episodes/postcard-rpc/)

### Rust Walkthroughs
* [Understanding Memory Ordering in Rust](https://emschwartz.me/understanding-memory-ordering-in-rust/)

- [Blindsided by Rust's Subtyping and Variance](https://nullderef.com/blog/rust-variance/)
* [Understanding Memory Ordering in Rust](https://emschwartz.me/understanding-memory-ordering-in-rust/)
* [video] [Build with Naz : Subtyping and variance](https://www.youtube.com/watch?v=HRlpYXi4E-M)

### Research
* [Towards Modified Condition/Decision Coverage of Rust](https://arxiv.org/abs/2409.08708)
* [Blindsided by Rust's Subtyping and Variance](https://nullderef.com/blog/rust-variance/)

### Miscellaneous
* [August '24 Rust Jobs Report](https://filtra.io/rust-aug-24)
* [video] [QnA with Friends: Orhun Parmaksiz on Open Source, the Rust Community and TUI's in Rust](https://www.youtube.com/watch?v=bqYyPVdTvxk)

## Crate of the Week

This week's crate is [lepton-jpeg-rust](https://github.com/microsoft/lepton_jpeg_rust), Microsoft's port of Dropbox' lepton space-saving JPEG compressor library to Rust.

Thanks to [Kornel](https://users.rust-lang.org/t/crate-of-the-week/2704/1346) for the suggestion!

[Please submit your suggestions and votes for next week][submit_crate]!

[submit_crate]: https://users.rust-lang.org/t/crate-of-the-week/2704

## Calls for Testing
An important step for RFC implementation is for people to experiment with the
implementation and give feedback, especially before stabilization.  The following
RFCs would benefit from user testing before moving forward:

### [RFCs](https://github.com/rust-lang/rfcs/issues?q=label%3Acall-for-testing)
* *No calls for testing were issued this week.*

### [Rust](https://github.com/rust-lang/rust/labels/call-for-testing)
* *No calls for testing were issued this week.*

### [Rustup](https://github.com/rust-lang/rustup/labels/call-for-testing)
* *No calls for testing were issued this week.*

If you are a feature implementer and would like your RFC to appear on the above list, add the new `call-for-testing`
label to your RFC along with a comment providing testing instructions and/or guidance on which aspect(s) of the feature
need testing.

## Call for Participation; projects and speakers

### CFP - Projects

Always wanted to contribute to open-source projects but did not know where to start?
Every week we highlight some tasks from the Rust community for you to pick and get started!

Some of these tasks may also have mentors available, visit the task page for more information.

<!-- CFPs go here, use this format: * [project name - title of issue](URL to issue) -->

* [zerocopy - Make derive macros hygienic](https://github.com/google/zerocopy/issues/11)
* [zerocopy - Ensure all safety comments quote and cite a specific version of the documentation](https://github.com/google/zerocopy/issues/1655)
* [zerocopy - Inline trait methods in derive-generated code](https://github.com/google/zerocopy/issues/7)
* [zerocopy - Configure OpenSSF Scorecard's `Pinned-Dependencies` check to block CI](https://github.com/google/zerocopy/issues/1579)

If you are a Rust project owner and are looking for contributors, please submit tasks [here][guidelines] or through a [PR to TWiR](https://github.com/rust-lang/this-week-in-rust) or by reaching out on [X (formerly Twitter)](https://x.com/ThisWeekInRust) or [Mastodon](https://mastodon.social/@thisweekinrust)!

[guidelines]:https://github.com/rust-lang/this-week-in-rust?tab=readme-ov-file#call-for-participation-guidelines

### CFP - Events

Are you a new or experienced speaker looking for a place to share something cool? This section highlights events that are being planned and are accepting submissions to join their event as a speaker.

<!-- CFPs go here, use this format: * [**event name**](URL to CFP)| Date CFP closes in YYYY-MM-DD | city,state,country | Date of event in YYYY-MM-DD -->
<!-- or if none - *No Calls for papers or presentations were submitted this week.* -->

If you are an event organizer hoping to expand the reach of your event, please submit a link to the website through a [PR to TWiR](https://github.com/rust-lang/this-week-in-rust) or by reaching out on [X (formerly Twitter)](https://x.com/ThisWeekInRust) or [Mastodon](https://mastodon.social/@thisweekinrust)!

## Updates from the Rust Project

351 pull requests were [merged in the last week][merged]

[merged]: https://github.com/search?q=is%3Apr+org%3Arust-lang+is%3Amerged+merged%3A2024-09-10..2024-09-17

* [deprecate -Csoft-float because it is unsound (and not fixable)](https://github.com/rust-lang/rust/pull/129897)
* [add -Z small-data-threshold](https://github.com/rust-lang/rust/pull/117465)
* [fix conflicting negative impl marker](https://github.com/rust-lang/rust/pull/130311)
* [add a machine-applicable suggestion to "unreachable pattern"](https://github.com/rust-lang/rust/pull/128991)
* [add system libs for LLVM when cross compiling for Windows](https://github.com/rust-lang/rust/pull/130398)
* [also emit `missing_docs` lint with `--test` to fulfil expectations](https://github.com/rust-lang/rust/pull/130025)
* [avoid crashing on variadic functions when producing arg-mismatch errors](https://github.com/rust-lang/rust/pull/130437)
* [const-eval interning: accept interior mutable pointers in final value](https://github.com/rust-lang/rust/pull/128543)
* [const: don't ICE when encountering a mutable ref to immutable memory](https://github.com/rust-lang/rust/pull/130394)
* [correctly account for niche-optimized tags in `rustc_transmute`](https://github.com/rust-lang/rust/pull/130371)
* [disallow `naked_asm!` outside of `#[naked]` functions](https://github.com/rust-lang/rust/pull/130195)
* [do precise capturing arg validation in resolve](https://github.com/rust-lang/rust/pull/130414)
* [don't ICE when RPITIT captures more method args than trait definition](https://github.com/rust-lang/rust/pull/130412)
* [don't ICE when generating `Fn` shim for async closure with borrowck error](https://github.com/rust-lang/rust/pull/130410)
* [don't leave debug locations for constants sitting on the builder indefinitely](https://github.com/rust-lang/rust/pull/130052)
* [don't suggest adding return type for closures with default return type](https://github.com/rust-lang/rust/pull/129260)
* [don't use `typeck_root_def_id` in codegen for finding closure's root](https://github.com/rust-lang/rust/pull/129716)
* [don't warn empty branches unreachable for now](https://github.com/rust-lang/rust/pull/129103)
* [enumerate lint expectations using AttrId](https://github.com/rust-lang/rust/pull/130050)
* [fix `Parser::break_up_float`'s right span](https://github.com/rust-lang/rust/pull/130349)
* [fix anon const def-creation when macros are involved](https://github.com/rust-lang/rust/pull/129137)
* [fix crash when labeling arguments for `call_once` and friends](https://github.com/rust-lang/rust/pull/129320)
* [fix default/minimum deployment target for Aarch64 simulator targets](https://github.com/rust-lang/rust/pull/129367)
* [fix false positive with `missing_docs` and `#[test]`](https://github.com/rust-lang/rust/pull/130219)
* [fix linking error when compiling for 32-bit watchOS](https://github.com/rust-lang/rust/pull/130077)
* [fix lint levels not getting overridden by attrs on `Stmt` nodes](https://github.com/rust-lang/rust/pull/130293)
* [generalize: track relevant info in cache key](https://github.com/rust-lang/rust/pull/130194)
* [layout computation: gracefully handle unsized types in unexpected locations](https://github.com/rust-lang/rust/pull/129970)
* [compute Rust exception class from its string repr](https://github.com/rust-lang/rust/pull/130381)
* [limit `libc::link` usage to `nto70` target only, not NTO OS](https://github.com/rust-lang/rust/pull/130248)
* [linker: allow MSVC to use import libraries following the Meson/MinGW convention](https://github.com/rust-lang/rust/pull/123436)
* [make basic allocation functions `track_caller` in Miri for nicer backtraces](https://github.com/rust-lang/rust/pull/130245)
* [make dist vendoring configurable](https://github.com/rust-lang/rust/pull/130110)
* [make some lint doctests compatible with `--stage=0`](https://github.com/rust-lang/rust/pull/130353)
* [map `ERROR_CANT_RESOLVE_FILENAME` to `ErrorKind::FilesystemLoop`](https://github.com/rust-lang/rust/pull/130207)
* [map `WSAEDQUOT` to `ErrorKind::FilesystemQuotaExceeded`](https://github.com/rust-lang/rust/pull/130206)
* [more eagerly discard constraints on overflow](https://github.com/rust-lang/rust/pull/130273)
* [properly report error on `const gen fn`](https://github.com/rust-lang/rust/pull/130252)
* [report the `note` when specified in `diagnostic::on_unimplemented`](https://github.com/rust-lang/rust/pull/130123)
* [rescope temp lifetime in if-let into IfElse with migration lint](https://github.com/rust-lang/rust/pull/107251)
* [simplify the canonical clone method and the copy-like forms to copy](https://github.com/rust-lang/rust/pull/128299)
* [some fixes for `clashing_extern_declarations` lint](https://github.com/rust-lang/rust/pull/130301)
* [suggest the correct pattern syntax on usage of unit variant pattern for a `struct` variant](https://github.com/rust-lang/rust/pull/129520)
* [ban non-array SIMD](https://github.com/rust-lang/rust/pull/129403)
* [`simd_shuffle`: require index argument to be a vector](https://github.com/rust-lang/rust/pull/130268)
* [interpret, miri: fix dealing with overflow during slice indexing and allocation](https://github.com/rust-lang/rust/pull/130342)
* [interpret: `get_ptr_alloc_mut`: lookup allocation only once](https://github.com/rust-lang/rust/pull/130148)
* [interpret: simplify SIMD type handling](https://github.com/rust-lang/rust/pull/130215)
* [notify miri when intrinsics are changed](https://github.com/rust-lang/rust/pull/130228)
* [miri: fix overflow detection for unsigned pointer offset](https://github.com/rust-lang/rust/pull/130239)
* [miri: treat non-memory local variables properly for data race detection](https://github.com/rust-lang/rust/pull/129828)
* [miri: /miri run: directly run binary instead of using 'cargo run'](https://github.com/rust-lang/miri/pull/3881)
* [miri: add Android pthread support](https://github.com/rust-lang/miri/pull/3889)
* [miri: add non-portable linux pthread initializers to layout sanity check](https://github.com/rust-lang/miri/pull/3880)
* [miri: detect when `pthread_cond_t` is moved](https://github.com/rust-lang/miri/pull/3884)
* [miri: support pthread primitives on FreeBSD](https://github.com/rust-lang/miri/pull/3886)
* [stabilize `&mut` (and `*mut`) as well as &Cell` (and `*const Cell`) in const`](https://github.com/rust-lang/rust/pull/129195)
* [stabilize `const_extern_fn`](https://github.com/rust-lang/rust/pull/129753)
* [stabilize `entry_insert`](https://github.com/rust-lang/rust/pull/130290)
* [stabilize most of `io_error_more`](https://github.com/rust-lang/rust/pull/128316)
* [implement `PartialEq` for `ExitCode`](https://github.com/rust-lang/rust/pull/127633)
* [move `Option::unwrap_unchecked` into `const_option` feature gate](https://github.com/rust-lang/rust/pull/130118)
* [add `NonNull` convenience methods to `Box` and `Vec`](https://github.com/rust-lang/rust/pull/130061)
* [add `core::panic::abort_unwind`](https://github.com/rust-lang/rust/pull/130339)
* [properly handle EOF in `BufReader::peek`](https://github.com/rust-lang/rust/pull/130042)
* [implement feature `string_from_utf8_lossy_owned` for lossy conversion from `Vec<u8>` to `String` methods](https://github.com/rust-lang/rust/pull/129439)
* [futures: `#[inline(always)]` on `clone_arc_raw`](https://github.com/rust-lang/futures-rs/pull/2865)
* [futures: add accessors for the inner of `stream::Iter`](https://github.com/rust-lang/futures-rs/pull/2875)
* [cargo: `fix(vendor)`: trust crate version only when coming from registries](https://github.com/rust-lang/cargo/pull/14530)
* [cargo: disable the `shell_completions` tests](https://github.com/rust-lang/cargo/pull/14546)
* [cargo: add custom completer for `cargo -Z <TAB>`](https://github.com/rust-lang/cargo/pull/14536)
* [cargo: add custom completer for completing bin names](https://github.com/rust-lang/cargo/pull/14533)
* [cargo: add custom completer for completing installed binaries](https://github.com/rust-lang/cargo/pull/14534)
* [cargo: add native comlpetion with CompleteEnv under the nightly](https://github.com/rust-lang/cargo/pull/14493)
* [rustdoc rfc#3662 changes under unstable flags](https://github.com/rust-lang/rust/pull/129337)
* [rustdoc: add two regression tests](https://github.com/rust-lang/rust/pull/130173)
* [rustdoc: rename `issue-\d+.rs` tests to have meaningful names (part 9)](https://github.com/rust-lang/rust/pull/130287)
* [rustdoc: unify the short-circuit on all lints](https://github.com/rust-lang/rust/pull/129975)
* [rustfmt: `config_proc_macro`: reduce syn's features](https://github.com/rust-lang/rustfmt/pull/6237)
* [rustfmt: format trailing where clauses in type aliases](https://github.com/rust-lang/rustfmt/pull/5887)
* [rustfmt: non-panicking `fmt::Display` for `FileName`](https://github.com/rust-lang/rustfmt/pull/6328)
* [rustfmt: refactor - show file path in error message when parsing config from toml](https://github.com/rust-lang/rustfmt/pull/6323)
* [clippy: look at adjusted types instead of fn signature types in `ptr_arg`](https://github.com/rust-lang/rust-clippy/pull/13313)
* [clippy: not trigger `duplicated_attributes` on duplicate reasons](https://github.com/rust-lang/rust-clippy/pull/13386)
* [clippy: special-case suggestions for null pointers constness cast](https://github.com/rust-lang/rust-clippy/pull/13369)
* [clippy: consider msrv for const context for `const_float_bits_conv`](https://github.com/rust-lang/rust/pull/130305)
* [rust-analyzer: add command to report unresolved references](https://github.com/rust-lang/rust-analyzer/pull/17904)
* [rust-analyzer: assist: ensure `replace_qualified_name_with_use` applies to the first path segment](https://github.com/rust-lang/rust-analyzer/pull/18050)
* [rust-analyzer: automatically add semicolon when completing unit-returning functions](https://github.com/rust-lang/rust-analyzer/pull/18018)
* [rust-analyzer: generate names for tuple-struct in add-missing-match-arms](https://github.com/rust-lang/rust-analyzer/pull/18038)
* [rust-analyzer: render patterns in params for hovering](https://github.com/rust-lang/rust-analyzer/pull/18075)
* [rust-analyzer: correctly escape strings in our quote macro](https://github.com/rust-lang/rust-analyzer/pull/18092)
* [rust-analyzer: don't emit empty inlay hint parts](https://github.com/rust-lang/rust-analyzer/pull/18107)
* [rust-analyzer: don't report typed hole error in asm! out ops](https://github.com/rust-lang/rust-analyzer/pull/18106)
* [rust-analyzer: faulty notifications should not bring down the server](https://github.com/rust-lang/rust-analyzer/pull/18105)
* [rust-analyzer: fix `inline_const_as_literal` error when the number \>= 10](https://github.com/rust-lang/rust-analyzer/pull/18052)
* [rust-analyzer: fix inference of literals when the expectation is Castable](https://github.com/rust-lang/rust-analyzer/pull/18101)
* [rust-analyzer: fix printing of constants greater than `i128::MAX`](https://github.com/rust-lang/rust-analyzer/pull/18119)
* [rust-analyzer: immutable tree panic in `generate_delegate_trait`](https://github.com/rust-lang/rust-analyzer/pull/18073)
* [rust-analyzer: skip checks for cast to dyn traits](https://github.com/rust-lang/rust-analyzer/pull/18093)
* [rust-analyzer: use more correct handling of lint attributes](https://github.com/rust-lang/rust-analyzer/pull/18099)

### Rust Compiler Performance Triage

A relatively quiet week, with overall neutral performance across our set of key
metrics (instructions, cycles, memory).

Triage done by **@simulacrum**.
Revision range: [263a3aee..170d6cb8](https://perf.rust-lang.org/?start=263a3aeeb8f2d0e9cc85eee61774d1f5f23dc3f5&end=170d6cb845c8c3f0dcec5cdd4210df9ecf990244&absolute=false&stat=instructions%3Au)

2 Regressions, 3 Improvements, 4 Mixed; 2 of them in rollups
54 artifact comparisons made in total

[Full report here](https://github.com/rust-lang/rustc-perf/blob/master/triage/2024-09-16.md)

### [Approved RFCs](https://github.com/rust-lang/rfcs/commits/master)

Changes to Rust follow the Rust [RFC (request for comments) process](https://github.com/rust-lang/rfcs#rust-rfcs). These
are the RFCs that were approved for implementation this week:

* *No RFCs were approved this week.*

### Final Comment Period

Every week, [the team](https://www.rust-lang.org/team.html) announces the 'final comment period' for RFCs and key PRs
which are reaching a decision. Express your opinions now.

#### [RFCs](https://github.com/rust-lang/rfcs/labels/final-comment-period)
* *No RFCs entered Final Comment Period this week.*

#### Tracking Issues & PRs
##### [Rust](https://github.com/rust-lang/rust/issues?q=is%3Aopen+label%3Afinal-comment-period+sort%3Aupdated-desc)
* *No RFCs entered Final Comment Period this week.*

##### [Cargo](https://github.com/rust-lang/cargo/issues?q=is%3Aopen+label%3Afinal-comment-period+sort%3Aupdated-desc)
[disposition: merge] [Allow build scripts to report error messages through `cargo::error`](https://github.com/rust-lang/cargo/pull/14435)

##### [Language Team](https://github.com/rust-lang/lang-team/issues?q=is%3Aopen+label%3Afinal-comment-period+sort%3Aupdated-desc+)
* *No Language Team Tracking Issues or PRs entered Final Comment Period this week.*

##### [Language Reference](https://github.com/rust-lang/reference/issues?q=is%3Aopen+label%3Afinal-comment-period+sort%3Aupdated-desc)
* *No Language Reference RFCs entered Final Comment Period this week.*

##### [Unsafe Code Guidelines](https://github.com/rust-lang/unsafe-code-guidelines/issues?q=is%3Aopen+label%3Afinal-comment-period+sort%3Aupdated-desc)
* *No Unsafe Code Guideline Tracking Issues or PRs entered Final Comment Period this week.*

#### [New and Updated RFCs](https://github.com/rust-lang/rfcs/pulls)
* [new] [RFC: Allow boolean literals as cfg predicates](https://github.com/rust-lang/rfcs/pull/3695)
* [new] [Expose std support via --print](https://github.com/rust-lang/rfcs/pull/3693)
* [new] [RFC: Give users control over `feature unification`](https://github.com/rust-lang/rfcs/pull/3692)
* [new] [Trusted Publishing Support on Crates.io](https://github.com/rust-lang/rfcs/pull/3691)

## Upcoming Events

Rusty Events between 2024-09-18 - 2024-10-16 🦀

### Virtual
* 2024-09-10 - 2024-09-13 | Hybrid: Virtual and In-Person (Montreal, QC, CA) | [Rust Conf](https://rustconf.com/)
    * [**Rust Conf 2024**](https://foundation.rust-lang.org/events/rustconf-2024/)
* 2024-09-12 | Virtual (Berlin, DE) | [OpenTechSchool Berlin](https://berline.rs/) + [Rust Berlin](https://www.meetup.com/rust-berlin/)
    * [**Rust Hack and Learn**](https://meet.jit.si/RustHackAndLearnBerlin) | [**Mirror: Rust Hack n Learn Meetup**](https://www.meetup.com/rust-berlin/events/298633268/)
* 2024-09-12 | Virtual (Rotterdam, NL) | [Bevy Game Development](https://www.meetup.com/bevy-game-development/)
    * [**Bevy Meetup #6**](https://www.meetup.com/bevy-game-development/events/302841892/)
* 2024-09-12 | Virtual (San Diego, CA, US) | [San Diego Rust](https://www.meetup.com/san-diego-rust/)   
    * [**San Diego Rust September 2024 Tele-Meetup**](https://www.meetup.com/san-diego-rust/events/303363549/)
* 2024-09-16 | Virtual | [Women in Rust](https://www.meetup.com/women-in-rust/)
    * [**👋 Community Catch Up**](https://www.meetup.com/women-in-rust/events/302827971/)
* 2024-09-17 | Virtual (Washington, DC, US) | [Rust DC](https://www.meetup.com/rustdc/)
    * [**Mid-month Rustful**](https://www.meetup.com/rustdc/events/299346969/)
* 2024-09-18 | Virtual and In-Person (Vancouver, BC, CA) | [Vancouver Rust](https://www.meetup.com/vancouver-rust/)
    * [**Cells**](https://www.meetup.com/vancouver-rust/events/298631736/)
* 2024-09-18 - 2024-09-20 | Hybrid - Virtual and In-Person (Vienna, AT) | [Linux Plumbers Conference](https://lpc.events)
    * [**Rust Microconference in LPC 2024**](https://lpc.events/event/18/sessions/186/)
* 2024-09-19 | Virtual (Charlottesville, NC, US) | [Charlottesville Rust Meetup](https://www.meetup.com/charlottesville-rust-meetup/)
    * [**Crafting Interpreters in Rust Collaboratively**](https://www.meetup.com/charlottesville-rust-meetup/events/298897973/)
* 2024-09-19 | Virtual and In-Person (Seattle, WA, US) | [Seattle Rust User Group](https://www.meetup.com/seattle-rust-user-group/events/)
    * [**September Meetup**](https://www.meetup.com/join-srug/events/303067835/)
* 2024-09-24 | Virtual (Dallas, TX, US) | [Dallas Rust](https://www.meetup.com/dallasrust/)
    * [**Last Tuesday**](https://www.meetup.com/dallasrust/events/301585670/)
* 2024-09-26 | Virtual (Berlin, DE) | [OpenTechSchool Berlin](https://berline.rs/) + [Rust Berlin](https://www.meetup.com/rust-berlin/)
    * [**Rust Hack and Learn**](https://meet.jit.si/RustHackAndLearnBerlin) | [**Mirror: Rust Hack n Learn Meetup**](https://www.meetup.com/rust-berlin/events/298633269/)
* 2024-09-26 | Virtual (Charlottesville, NC, US) | [Charlottesville Rust Meetup](https://www.meetup.com/charlottesville-rust-meetup/)
    * [**Rusty secure communication on embedded devices**](https://www.meetup.com/charlottesville-rust-meetup/events/303159380/)
* 2024-10-02 | Virtual (Indianapolis, IN, US) | [Indy Rust](https://www.meetup.com/indyrs/)
    * [**Indy.rs - with Social Distancing**](https://www.meetup.com/indyrs/events/302031649/)
* 2024-10-02 | Virtual (Vancouver, BC, CA) | [Vancouver Postgres](https://www.meetup.com/vancouver-postgres/)
    * [**Leveraging a PL/RUST extension to protect sensitive data in PostgreSQL**](https://www.meetup.com/vancouver-postgres/events/302160672/)
* 2024-10-03 | Virtual (Charlottesville, NC, US) | [Charlottesville Rust Meetup](https://www.meetup.com/charlottesville-rust-meetup/)
    * [**Crafting Interpreters in Rust Collaboratively**](https://www.meetup.com/charlottesville-rust-meetup/events/298897992/)
* 2024-10-08 | Virtual (Dallas, TX, US) | [Dallas Rust](https://www.meetup.com/dallasrust/)
    * [**Second Tuesday**](https://www.meetup.com/dallasrust/events/299346983/)

### Africa
* 2024-10-05 | Kampala, UG | [Rust Circle Kampala](https://www.eventbrite.com/o/rust-circle-kampala-65249289033/)
    * [**Rust Circle Meetup**](https://www.eventbrite.com/e/rust-circle-meetup-tickets-628763176587)

### Asia
* 2024-09-14 | Bangalore, IN | [Rust Bangalore](https://hasgeek.com/rustbangalore)
    * [**September 2024 Rustacean meetup**](https://hasgeek.com/rustbangalore/september-2024-rustacean-meetup/)
* 2024-09-21 | Bangalore/Bengaluru, IN | [Rust Bangalore](https://hasgeek.com/rustbangalore)
    * [**September 2024 Rustacean meetup**](https://hasgeek.com/rustbangalore/september-2024-rustacean-meetup/)

### Europe
* 2024-09-11 | Reading, UK | [Reading Rust Workshop](https://rustworkshop.co/meetup/)
    * [**Reading Rust Meetup**](https://www.meetup.com/reading-rust-workshop/events/302833564/)
* 2024-09-17 | Leipzig, DE | [Rust - Modern Systems Programming in Leipzig](https://www.meetup.com/rust-modern-systems-programming-in-leipzig/)
    * [**2D-gamedev mit "bevy"**](https://www.meetup.com/rust-modern-systems-programming-in-leipzig/events/302425049/)
* 2024-09-17 | Manchester, UK | [Rust Manchester](https://www.meetup.com/rust-manchester/)
    * [**Rust Manchester September Code Night**](https://www.meetup.com/rust-manchester/events/303112113/)
* 2024-09-17 | Trondheim, NO | [Rust Trondheim](https://www.meetup.com/rust-trondheim/)
    * [**Making AI-models perform tasks, in Rust!**](https://www.meetup.com/rust-trondheim/events/302957040/)
* 2024-09-18 | Moravia, CZ | [Rust Moravia](https://www.meetup.com/rust-moravia/)
    * [**Rust Moravia Meetup (September 2024)**](https://www.meetup.com/rust-moravia/events/301360936)
* 2024-09-18 | Vienna, AT + Virtual | [Linux Plumbers Conference](https://lpc.events)
    * [**Rust Microconference in LPC 2024 (Sep 18-20)**](https://lpc.events/event/18/sessions/186/)
* 2024-09-21 | Stockholm, SE | [Stockholm Rust](https://www.meetup.com/Stockholm-Rust/)
    * [**Ferris' Fika Forum #5**](https://www.meetup.com/Stockholm-Rust/events/303210419)
* 2024-09-23 | Bratislava, SK | [Bratislava Rust Meetup Group](https://www.meetup.com/bratislava-rust-meetup-group/)
    * [**Rust Meetup by Sonalake #6**](https://www.meetup.com/bratislava-rust-meetup-group/events/302916594/)
* 2024-09-24 | Paris, FR | [Rust Paris](https://www.meetup.com/rust-paris/events/)
    * [**Rust Meetup #70**](https://www.meetup.com/rust-paris/events/303212378/)
* 2024-09-24 | Stockholm, SE | [Stockholm Rust](https://www.meetup.com/Stockholm-Rust)
    * [**Rust meetup #70**](https://www.meetup.com/Stockholm-Rust/events/303210419)
* 2024-09-26 | Aarhus, DK | [Rust Aarhus](https://www.meetup.com/rust-aarhus/)
    * [**Talk Night**](https://www.meetup.com/rust-aarhus/events/301522991/)
* 2024-09-26 | Augsburg, DE | [Rust Meetup Augsburg](https://www.meetup.com/rust-meetup-augsburg/)
    * [**Rust Meetup #9: From loops to folds**](https://www.meetup.com/rust-meetup-augsburg/events/302437593)
* 2024-09-26 | Berlin, DE | [OpenTechSchool Berlin](https://berline.rs/) + [Rust Berlin](https://www.meetup.com/rust-berlin/)
    * [**Rust and Tell - Title**](https://www.meetup.com/rust-berlin/events/299421380/)
* 2024-09-26 | Prague, CZ | [Rust Prague](https://www.meetup.com/rust-prague/)
    * [**Rust Meetup Prague (September 2024)**](https://www.meetup.com/rust-prague/events/303346494/)
* 2024-09-27 | Mannheim, DE | [Hackerstolz e.V.](https://www.hackerstolz.de/en/)
    * [**Hackerstolz Stammtisch Rhein-Neckar**](https://www.hackerstolz.de/en/)
* 2024-10-02 | Oxford, UK | [Oxfrod Rust Meetup Group](https://www.meetup.com/oxford-rust-meetup-group/)
    * [**Oxford Rust and C++ social**](https://www.meetup.com/oxford-rust-meetup-group/events/303123395/)
* 2024-10-02 | Stockholm, SE | [Stockholm Rust](https://www.meetup.com/Stockholm-Rust/)
    * [**Rust Meetup @Funnel**](https://www.meetup.com/Stockholm-Rust/events/303213095)
* 2022-10-03 | Nürnberg, DE | [Rust Nurnberg DE](https://www.meetup.com/rust-noris/)
    * [**Rust Nürnberg online**](https://www.meetup.com/rust-noris/events/300820273/)
* 2024-10-03 | Oslo, NO | [Rust Oslo](https://www.meetup.com/rust-oslo/events/)
    * [**Rust Hack'n'Learn at Kampen Bistro**](https://www.meetup.com/rust-oslo/events/303154268/)
* 2024-10-09 | Reading, UK | [Reading Rust Workshop](https://rustworkshop.co/meetup/)
    * [**Reading Rust Meetup**](https://www.meetup.com/reading-rust-workshop/events/wrdkmtygcnbmb/)

### North America
* 2024-09-11 | Boulder, CO, US | [Boulder Rust Meetup](https://www.meetup.com/boulder-rust-meetup/)
    * [**Boulder Elixir Meetup**](hhttps://www.meetup.com/boulder-elixir/events/302991078/)
* 2024-09-12 | Chicago, IL, US | [Deep Dish Rust](https://www.meetup.com/deep-dish-rust/)
    * [**Rust Hack Night/Happy Hour**](https://www.meetup.com/deep-dish-rust/events/303286998/)
* 2024-09-16 | Cambridge, MA, US | [Boston Rust Meetup](https://www.meetup.com/bostonrust/)
    * [**Somerville Union Square Rust Lunch, Sep 16**](https://www.meetup.com/bostonrust/events/302498750/)
* 2024-09-17 | Minneapolis, MN US | [Minneapolis Rust Meetup](https://www.meetup.com/minneapolis-rust-meetup/)
    * [**Minneapolis Rust Meetup Happy Hour**](https://www.meetup.com/minneapolis-rust-meetup/events/303374015/)
* 2024-09-17 | San Francisco, CA, US | [San Francisco Rust Study Group](https://www.meetup.com/san-francisco-rust-study-group/)
    * [**Rust Hacking in Person**](https://www.meetup.com/san-francisco-rust-study-group/events/302638248/)
* 2024-09-18 | Virtual and In-Person (Vancouver, BC, CA) | [Vancouver Rust](https://www.meetup.com/vancouver-rust/)
    * [**Cells**](https://www.meetup.com/vancouver-rust/events/298631736/)
* 2024-09-19 | Virtual and In-Person (Seattle, WA, US) | [Seattle Rust User Group](https://www.meetup.com/seattle-rust-user-group/events/)
    * [**September Meetup**](https://www.meetup.com/join-srug/events/303067835/)
* 2024-09-21 | Longview, TX, US | [Longview Code and Coffee](https://www.meetup.com/longview-code-and-coffee/)
    * [**Longview Code and Coffee**](https://www.meetup.com/longview-code-and-coffee/events/301976355/)
* 2024-09-24 | Detroit, MI, US | [Detroit Rust](https://www.meetup.com/detroitrust/)
    * [**Rust Community Meetup - Ferndale**](https://www.meetup.com/detroitrust/events/zfcbntygcmbgc/)
* 2024-09-25 | Austin, TX, US | [Rust ATX](https://www.meetup.com/rust-atx/)
    * [**Rust Lunch - Fareground**](https://www.meetup.com/rust-atx/events/302274449/)
* 2024-09-26 | Nashville, TN, US | [Music City Rust Developers](https://www.meetup.com/music-city-rust-developers/)
    * [**Music City Rust Develpers : Community Presentations**](https://www.meetup.com/music-city-rust-developers/events/301420118/)
* 2024-09-27 | Cambridge, MA, US | [Boston Rust Meetup](https://www.meetup.com/bostonrust/)
    * [**Beacon Hill Rust Lunch, Sep 27**](https://www.meetup.com/bostonrust/events/302498761/)
* 2024-10-03 | St. Louis, MO, US | [STL Rust](https://www.meetup.com/stl-rust/)
    * [**Iterators in Rust**](https://www.meetup.com/stl-rust/events/302371456/)
* 2024-10-08 | Detroit, MI, US | [Detroit Rust](https://www.meetup.com/detroitrust/)
    * [**Rust Community Meetup - Ann Arbor**](https://www.meetup.com/detroitrust/events/cvdcntygcnblb/)

If you are running a Rust event please add it to the [calendar] to get
it mentioned here. Please remember to add a link to the event too.
Email the [Rust Community Team][community] for access.

[calendar]: https://www.google.com/calendar/embed?src=apd9vmbc22egenmtu5l6c5jbfc%40group.calendar.google.com
[community]: mailto:community-team@rust-lang.org

## Jobs
<!--

Rust Jobs:

TWiR has stopped featuring individual job postings. You can read more about this change here:

https://github.com/rust-lang/this-week-in-rust/issues/3412

-->

Please see the latest [Who's Hiring thread on r/rust](INSERT_LINK_HERE)

# Quote of the Week

> \[Rust\] is a conspiracy to popularize programing language concepts from the 80s

– [Esteban Küber on hachyderm](https://hachyderm.io/@ekuber/113130426545931814)

[llogiq](https://users.rust-lang.org/t/twir-quote-of-the-week/328/1610) is quite thankful to himself for the suggestion!

[Please submit quotes and vote for next week!](https://users.rust-lang.org/t/twir-quote-of-the-week/328)

*This Week in Rust is edited by: [nellshamrell](https://github.com/nellshamrell), [llogiq](https://github.com/llogiq), [cdmistman](https://github.com/cdmistman), [ericseppanen](https://github.com/ericseppanen), [extrawurst](https://github.com/extrawurst), [andrewpollack](https://github.com/andrewpollack), [U007D](https://github.com/U007D), [kolharsam](https://github.com/kolharsam), [joelmarcey](https://github.com/joelmarcey), [mariannegoldin](https://github.com/mariannegoldin), [bennyvasquez](https://github.com/bennyvasquez).*

*Email list hosting is sponsored by [The Rust Foundation](https://foundation.rust-lang.org/)*

<small>[Discuss on r/rust](REDDIT_LINK_HERE)</small><|MERGE_RESOLUTION|>--- conflicted
+++ resolved
@@ -37,17 +37,11 @@
 ### Newsletters
 
 ### Project/Tooling Updates
-<<<<<<< HEAD
 * [This Month in Xilem, August 2024](https://linebender.org/blog/tmix-08/)
-=======
 * [Next-gen builder macro Bon 2.3 release 🎉. Positional arguments in starting and finishing functions 🚀](https://elastio.github.io/bon/blog/bon-builder-v2-3-release)
-
 * [RootAsRole 3.0 Release 🎉 A memory-safe and security-oriented alternative to sudo/su commands](https://github.com/LeChatP/RootAsRole/discussions/57)
-
 * [Maelstrom 0.12.0: Isolate your tests, and run them fast.](https://maelstrom-software.com/blog/0.12.0/)
-
 * [Announcing vf2: A subgraph isomorphism algorithm in Rust](https://github.com/OwenTrokeBillard/vf2/discussions/1)
->>>>>>> 20823d8a
 
 ### Observations/Thoughts
 * [I landed my dream job making a Rust game engine. Now what?](https://bevyengine.org/news/dream-job/)
