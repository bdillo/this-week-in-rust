Title: This Week in Rust 565
Number: 565
Date: 2024-09-18
Category: This Week in Rust

Hello and welcome to another issue of *This Week in Rust*!
[Rust](https://www.rust-lang.org/) is a programming language empowering everyone to build reliable and efficient software.
This is a weekly summary of its progress and community.
Want something mentioned? Tag us at [@ThisWeekInRust](https://x.com/ThisWeekInRust) on X (formerly Twitter) or [@ThisWeekinRust](https://mastodon.social/@thisweekinrust) on mastodon.social, or [send us a pull request](https://github.com/rust-lang/this-week-in-rust).
Want to get involved? [We love contributions](https://github.com/rust-lang/rust/blob/master/CONTRIBUTING.md).

*This Week in Rust* is openly developed [on GitHub](https://github.com/rust-lang/this-week-in-rust) and archives can be viewed at [this-week-in-rust.org](https://this-week-in-rust.org/).
If you find any errors in this week's issue, [please submit a PR](https://github.com/rust-lang/this-week-in-rust/pulls).

Want TWIR in your inbox? [Subscribe here](https://this-week-in-rust.us11.list-manage.com/subscribe?u=fd84c1c757e02889a9b08d289&id=0ed8b72485).

## Updates from Rust Community

<!--

Dear community contributors:
Please read README.md for guidance on submissions.
Each submitted link should be of the form:

* [Title of the Linked Page](https://example.com/my_article)

If you don't know which category to use, feel free to submit a PR anyway
and just ask the editors to select the category.

-->

### Official

### Foundation

### Newsletters

### Project/Tooling Updates
* [Next-gen builder macro Bon 2.3 release 🎉. Positional arguments in starting and finishing functions 🚀](https://elastio.github.io/bon/blog/bon-builder-v2-3-release)

* [RootAsRole 3.0 Release 🎉 A memory-safe and security-oriented alternative to sudo/su commands](https://github.com/LeChatP/RootAsRole/discussions/57)

* [Maelstrom 0.12.0: Isolate your tests, and run them fast.](https://maelstrom-software.com/blog/0.12.0/)

* [Announcing vf2: A subgraph isomorphism algorithm in Rust](https://github.com/OwenTrokeBillard/vf2/discussions/1)

### Observations/Thoughts

### Rust Walkthroughs

- [Blindsided by Rust's Subtyping and Variance](https://nullderef.com/blog/rust-variance/)
* [Understanding Memory Ordering in Rust](https://emschwartz.me/understanding-memory-ordering-in-rust/)
* [video] [Build with Naz : Subtyping and variance](https://www.youtube.com/watch?v=HRlpYXi4E-M)

### Research

### Miscellaneous
<<<<<<< HEAD
[video] [QnA with Friends: Orhun Parmaksiz on Open Source, the Rust Community and TUI's in Rust](https://www.youtube.com/watch?v=bqYyPVdTvxk)
=======
* [August '24 Rust Jobs Report](https://filtra.io/rust-aug-24)
>>>>>>> a468a977

## Crate of the Week

This week's crate is [lepton-jpeg-rust](https://github.com/microsoft/lepton_jpeg_rust), Microsoft's port of Dropbox' lepton space-saving JPEG compressor library to Rust.

Thanks to [Kornel](https://users.rust-lang.org/t/crate-of-the-week/2704/1346) for the suggestion!

[Please submit your suggestions and votes for next week][submit_crate]!

[submit_crate]: https://users.rust-lang.org/t/crate-of-the-week/2704

## Calls for Testing
An important step for RFC implementation is for people to experiment with the
implementation and give feedback, especially before stabilization.  The following
RFCs would benefit from user testing before moving forward:

### [RFCs](https://github.com/rust-lang/rfcs/issues?q=label%3Acall-for-testing)
* *No calls for testing were issued this week.*

### [Rust](https://github.com/rust-lang/rust/labels/call-for-testing)
* *No calls for testing were issued this week.*

### [Rustup](https://github.com/rust-lang/rustup/labels/call-for-testing)
* *No calls for testing were issued this week.*

If you are a feature implementer and would like your RFC to appear on the above list, add the new `call-for-testing`
label to your RFC along with a comment providing testing instructions and/or guidance on which aspect(s) of the feature
need testing.

## Call for Participation; projects and speakers

### CFP - Projects

Always wanted to contribute to open-source projects but did not know where to start?
Every week we highlight some tasks from the Rust community for you to pick and get started!

Some of these tasks may also have mentors available, visit the task page for more information.

<!-- CFPs go here, use this format: * [project name - title of issue](URL to issue) -->

* [zerocopy - Make derive macros hygienic](https://github.com/google/zerocopy/issues/11)
* [zerocopy - Ensure all safety comments quote and cite a specific version of the documentation](https://github.com/google/zerocopy/issues/1655)
* [zerocopy - Inline trait methods in derive-generated code](https://github.com/google/zerocopy/issues/7)
* [zerocopy - Configure OpenSSF Scorecard's `Pinned-Dependencies` check to block CI](https://github.com/google/zerocopy/issues/1579)

If you are a Rust project owner and are looking for contributors, please submit tasks [here][guidelines] or through a [PR to TWiR](https://github.com/rust-lang/this-week-in-rust) or by reaching out on [X (formerly Twitter)](https://x.com/ThisWeekInRust) or [Mastodon](https://mastodon.social/@thisweekinrust)!

[guidelines]:https://github.com/rust-lang/this-week-in-rust?tab=readme-ov-file#call-for-participation-guidelines

### CFP - Events

Are you a new or experienced speaker looking for a place to share something cool? This section highlights events that are being planned and are accepting submissions to join their event as a speaker.

<!-- CFPs go here, use this format: * [**event name**](URL to CFP)| Date CFP closes in YYYY-MM-DD | city,state,country | Date of event in YYYY-MM-DD -->
<!-- or if none - *No Calls for papers or presentations were submitted this week.* -->

If you are an event organizer hoping to expand the reach of your event, please submit a link to the website through a [PR to TWiR](https://github.com/rust-lang/this-week-in-rust) or by reaching out on [X (formerly Twitter)](https://x.com/ThisWeekInRust) or [Mastodon](https://mastodon.social/@thisweekinrust)!

## Updates from the Rust Project

351 pull requests were [merged in the last week][merged]

[merged]: https://github.com/search?q=is%3Apr+org%3Arust-lang+is%3Amerged+merged%3A2024-09-10..2024-09-17

* [deprecate -Csoft-float because it is unsound (and not fixable)](https://github.com/rust-lang/rust/pull/129897)
* [add -Z small-data-threshold](https://github.com/rust-lang/rust/pull/117465)
* [fix conflicting negative impl marker](https://github.com/rust-lang/rust/pull/130311)
* [add a machine-applicable suggestion to "unreachable pattern"](https://github.com/rust-lang/rust/pull/128991)
* [add system libs for LLVM when cross compiling for Windows](https://github.com/rust-lang/rust/pull/130398)
* [also emit `missing_docs` lint with `--test` to fulfil expectations](https://github.com/rust-lang/rust/pull/130025)
* [avoid crashing on variadic functions when producing arg-mismatch errors](https://github.com/rust-lang/rust/pull/130437)
* [const-eval interning: accept interior mutable pointers in final value](https://github.com/rust-lang/rust/pull/128543)
* [const: don't ICE when encountering a mutable ref to immutable memory](https://github.com/rust-lang/rust/pull/130394)
* [correctly account for niche-optimized tags in `rustc_transmute`](https://github.com/rust-lang/rust/pull/130371)
* [disallow `naked_asm!` outside of `#[naked]` functions](https://github.com/rust-lang/rust/pull/130195)
* [do precise capturing arg validation in resolve](https://github.com/rust-lang/rust/pull/130414)
* [don't ICE when RPITIT captures more method args than trait definition](https://github.com/rust-lang/rust/pull/130412)
* [don't ICE when generating `Fn` shim for async closure with borrowck error](https://github.com/rust-lang/rust/pull/130410)
* [don't leave debug locations for constants sitting on the builder indefinitely](https://github.com/rust-lang/rust/pull/130052)
* [don't suggest adding return type for closures with default return type](https://github.com/rust-lang/rust/pull/129260)
* [don't use `typeck_root_def_id` in codegen for finding closure's root](https://github.com/rust-lang/rust/pull/129716)
* [don't warn empty branches unreachable for now](https://github.com/rust-lang/rust/pull/129103)
* [enumerate lint expectations using AttrId](https://github.com/rust-lang/rust/pull/130050)
* [fix `Parser::break_up_float`'s right span](https://github.com/rust-lang/rust/pull/130349)
* [fix anon const def-creation when macros are involved](https://github.com/rust-lang/rust/pull/129137)
* [fix crash when labeling arguments for `call_once` and friends](https://github.com/rust-lang/rust/pull/129320)
* [fix default/minimum deployment target for Aarch64 simulator targets](https://github.com/rust-lang/rust/pull/129367)
* [fix false positive with `missing_docs` and `#[test]`](https://github.com/rust-lang/rust/pull/130219)
* [fix linking error when compiling for 32-bit watchOS](https://github.com/rust-lang/rust/pull/130077)
* [fix lint levels not getting overridden by attrs on `Stmt` nodes](https://github.com/rust-lang/rust/pull/130293)
* [generalize: track relevant info in cache key](https://github.com/rust-lang/rust/pull/130194)
* [layout computation: gracefully handle unsized types in unexpected locations](https://github.com/rust-lang/rust/pull/129970)
* [compute Rust exception class from its string repr](https://github.com/rust-lang/rust/pull/130381)
* [limit `libc::link` usage to `nto70` target only, not NTO OS](https://github.com/rust-lang/rust/pull/130248)
* [linker: allow MSVC to use import libraries following the Meson/MinGW convention](https://github.com/rust-lang/rust/pull/123436)
* [make basic allocation functions `track_caller` in Miri for nicer backtraces](https://github.com/rust-lang/rust/pull/130245)
* [make dist vendoring configurable](https://github.com/rust-lang/rust/pull/130110)
* [make some lint doctests compatible with `--stage=0`](https://github.com/rust-lang/rust/pull/130353)
* [map `ERROR_CANT_RESOLVE_FILENAME` to `ErrorKind::FilesystemLoop`](https://github.com/rust-lang/rust/pull/130207)
* [map `WSAEDQUOT` to `ErrorKind::FilesystemQuotaExceeded`](https://github.com/rust-lang/rust/pull/130206)
* [more eagerly discard constraints on overflow](https://github.com/rust-lang/rust/pull/130273)
* [properly report error on `const gen fn`](https://github.com/rust-lang/rust/pull/130252)
* [report the `note` when specified in `diagnostic::on_unimplemented`](https://github.com/rust-lang/rust/pull/130123)
* [rescope temp lifetime in if-let into IfElse with migration lint](https://github.com/rust-lang/rust/pull/107251)
* [simplify the canonical clone method and the copy-like forms to copy](https://github.com/rust-lang/rust/pull/128299)
* [some fixes for `clashing_extern_declarations` lint](https://github.com/rust-lang/rust/pull/130301)
* [suggest the correct pattern syntax on usage of unit variant pattern for a `struct` variant](https://github.com/rust-lang/rust/pull/129520)
* [ban non-array SIMD](https://github.com/rust-lang/rust/pull/129403)
* [`simd_shuffle`: require index argument to be a vector](https://github.com/rust-lang/rust/pull/130268)
* [interpret, miri: fix dealing with overflow during slice indexing and allocation](https://github.com/rust-lang/rust/pull/130342)
* [interpret: `get_ptr_alloc_mut`: lookup allocation only once](https://github.com/rust-lang/rust/pull/130148)
* [interpret: simplify SIMD type handling](https://github.com/rust-lang/rust/pull/130215)
* [notify miri when intrinsics are changed](https://github.com/rust-lang/rust/pull/130228)
* [miri: fix overflow detection for unsigned pointer offset](https://github.com/rust-lang/rust/pull/130239)
* [miri: treat non-memory local variables properly for data race detection](https://github.com/rust-lang/rust/pull/129828)
* [miri: /miri run: directly run binary instead of using 'cargo run'](https://github.com/rust-lang/miri/pull/3881)
* [miri: add Android pthread support](https://github.com/rust-lang/miri/pull/3889)
* [miri: add non-portable linux pthread initializers to layout sanity check](https://github.com/rust-lang/miri/pull/3880)
* [miri: detect when `pthread_cond_t` is moved](https://github.com/rust-lang/miri/pull/3884)
* [miri: support pthread primitives on FreeBSD](https://github.com/rust-lang/miri/pull/3886)
* [stabilize `&mut` (and `*mut`) as well as &Cell` (and `*const Cell`) in const`](https://github.com/rust-lang/rust/pull/129195)
* [stabilize `const_extern_fn`](https://github.com/rust-lang/rust/pull/129753)
* [stabilize `entry_insert`](https://github.com/rust-lang/rust/pull/130290)
* [stabilize most of `io_error_more`](https://github.com/rust-lang/rust/pull/128316)
* [implement `PartialEq` for `ExitCode`](https://github.com/rust-lang/rust/pull/127633)
* [move `Option::unwrap_unchecked` into `const_option` feature gate](https://github.com/rust-lang/rust/pull/130118)
* [add `NonNull` convenience methods to `Box` and `Vec`](https://github.com/rust-lang/rust/pull/130061)
* [add `core::panic::abort_unwind`](https://github.com/rust-lang/rust/pull/130339)
* [properly handle EOF in `BufReader::peek`](https://github.com/rust-lang/rust/pull/130042)
* [implement feature `string_from_utf8_lossy_owned` for lossy conversion from `Vec<u8>` to `String` methods](https://github.com/rust-lang/rust/pull/129439)
* [futures: `#[inline(always)]` on `clone_arc_raw`](https://github.com/rust-lang/futures-rs/pull/2865)
* [futures: add accessors for the inner of `stream::Iter`](https://github.com/rust-lang/futures-rs/pull/2875)
* [cargo: `fix(vendor)`: trust crate version only when coming from registries](https://github.com/rust-lang/cargo/pull/14530)
* [cargo: disable the `shell_completions` tests](https://github.com/rust-lang/cargo/pull/14546)
* [cargo: add custom completer for `cargo -Z <TAB>`](https://github.com/rust-lang/cargo/pull/14536)
* [cargo: add custom completer for completing bin names](https://github.com/rust-lang/cargo/pull/14533)
* [cargo: add custom completer for completing installed binaries](https://github.com/rust-lang/cargo/pull/14534)
* [cargo: add native comlpetion with CompleteEnv under the nightly](https://github.com/rust-lang/cargo/pull/14493)
* [rustdoc rfc#3662 changes under unstable flags](https://github.com/rust-lang/rust/pull/129337)
* [rustdoc: add two regression tests](https://github.com/rust-lang/rust/pull/130173)
* [rustdoc: rename `issue-\d+.rs` tests to have meaningful names (part 9)](https://github.com/rust-lang/rust/pull/130287)
* [rustdoc: unify the short-circuit on all lints](https://github.com/rust-lang/rust/pull/129975)
* [rustfmt: `config_proc_macro`: reduce syn's features](https://github.com/rust-lang/rustfmt/pull/6237)
* [rustfmt: format trailing where clauses in type aliases](https://github.com/rust-lang/rustfmt/pull/5887)
* [rustfmt: non-panicking `fmt::Display` for `FileName`](https://github.com/rust-lang/rustfmt/pull/6328)
* [rustfmt: refactor - show file path in error message when parsing config from toml](https://github.com/rust-lang/rustfmt/pull/6323)
* [clippy: look at adjusted types instead of fn signature types in `ptr_arg`](https://github.com/rust-lang/rust-clippy/pull/13313)
* [clippy: not trigger `duplicated_attributes` on duplicate reasons](https://github.com/rust-lang/rust-clippy/pull/13386)
* [clippy: special-case suggestions for null pointers constness cast](https://github.com/rust-lang/rust-clippy/pull/13369)
* [clippy: consider msrv for const context for `const_float_bits_conv`](https://github.com/rust-lang/rust/pull/130305)
* [rust-analyzer: add command to report unresolved references](https://github.com/rust-lang/rust-analyzer/pull/17904)
* [rust-analyzer: assist: ensure `replace_qualified_name_with_use` applies to the first path segment](https://github.com/rust-lang/rust-analyzer/pull/18050)
* [rust-analyzer: automatically add semicolon when completing unit-returning functions](https://github.com/rust-lang/rust-analyzer/pull/18018)
* [rust-analyzer: generate names for tuple-struct in add-missing-match-arms](https://github.com/rust-lang/rust-analyzer/pull/18038)
* [rust-analyzer: render patterns in params for hovering](https://github.com/rust-lang/rust-analyzer/pull/18075)
* [rust-analyzer: correctly escape strings in our quote macro](https://github.com/rust-lang/rust-analyzer/pull/18092)
* [rust-analyzer: don't emit empty inlay hint parts](https://github.com/rust-lang/rust-analyzer/pull/18107)
* [rust-analyzer: don't report typed hole error in asm! out ops](https://github.com/rust-lang/rust-analyzer/pull/18106)
* [rust-analyzer: faulty notifications should not bring down the server](https://github.com/rust-lang/rust-analyzer/pull/18105)
* [rust-analyzer: fix `inline_const_as_literal` error when the number \>= 10](https://github.com/rust-lang/rust-analyzer/pull/18052)
* [rust-analyzer: fix inference of literals when the expectation is Castable](https://github.com/rust-lang/rust-analyzer/pull/18101)
* [rust-analyzer: fix printing of constants greater than `i128::MAX`](https://github.com/rust-lang/rust-analyzer/pull/18119)
* [rust-analyzer: immutable tree panic in `generate_delegate_trait`](https://github.com/rust-lang/rust-analyzer/pull/18073)
* [rust-analyzer: skip checks for cast to dyn traits](https://github.com/rust-lang/rust-analyzer/pull/18093)
* [rust-analyzer: use more correct handling of lint attributes](https://github.com/rust-lang/rust-analyzer/pull/18099)

### Rust Compiler Performance Triage

A relatively quiet week, with overall neutral performance across our set of key
metrics (instructions, cycles, memory).

Triage done by **@simulacrum**.
Revision range: [263a3aee..170d6cb8](https://perf.rust-lang.org/?start=263a3aeeb8f2d0e9cc85eee61774d1f5f23dc3f5&end=170d6cb845c8c3f0dcec5cdd4210df9ecf990244&absolute=false&stat=instructions%3Au)

2 Regressions, 3 Improvements, 4 Mixed; 2 of them in rollups
54 artifact comparisons made in total

[Full report here](https://github.com/rust-lang/rustc-perf/blob/master/triage/2024-09-16.md)

### [Approved RFCs](https://github.com/rust-lang/rfcs/commits/master)

Changes to Rust follow the Rust [RFC (request for comments) process](https://github.com/rust-lang/rfcs#rust-rfcs). These
are the RFCs that were approved for implementation this week:

* *No RFCs were approved this week.*

### Final Comment Period

Every week, [the team](https://www.rust-lang.org/team.html) announces the 'final comment period' for RFCs and key PRs
which are reaching a decision. Express your opinions now.

#### [RFCs](https://github.com/rust-lang/rfcs/labels/final-comment-period)
* *No RFCs entered Final Comment Period this week.*

#### Tracking Issues & PRs
##### [Rust](https://github.com/rust-lang/rust/issues?q=is%3Aopen+label%3Afinal-comment-period+sort%3Aupdated-desc)
* *No RFCs entered Final Comment Period this week.*

##### [Cargo](https://github.com/rust-lang/cargo/issues?q=is%3Aopen+label%3Afinal-comment-period+sort%3Aupdated-desc)
[disposition: merge] [Allow build scripts to report error messages through `cargo::error`](https://github.com/rust-lang/cargo/pull/14435)

##### [Language Team](https://github.com/rust-lang/lang-team/issues?q=is%3Aopen+label%3Afinal-comment-period+sort%3Aupdated-desc+)
* *No Language Team Tracking Issues or PRs entered Final Comment Period this week.*

##### [Language Reference](https://github.com/rust-lang/reference/issues?q=is%3Aopen+label%3Afinal-comment-period+sort%3Aupdated-desc)
* *No Language Reference RFCs entered Final Comment Period this week.*

##### [Unsafe Code Guidelines](https://github.com/rust-lang/unsafe-code-guidelines/issues?q=is%3Aopen+label%3Afinal-comment-period+sort%3Aupdated-desc)
* *No Unsafe Code Guideline Tracking Issues or PRs entered Final Comment Period this week.*

#### [New and Updated RFCs](https://github.com/rust-lang/rfcs/pulls)
* [new] [RFC: Allow boolean literals as cfg predicates](https://github.com/rust-lang/rfcs/pull/3695)
* [new] [Expose std support via --print](https://github.com/rust-lang/rfcs/pull/3693)
* [new] [RFC: Give users control over `feature unification`](https://github.com/rust-lang/rfcs/pull/3692)
* [new] [Trusted Publishing Support on Crates.io](https://github.com/rust-lang/rfcs/pull/3691)

## Upcoming Events

Rusty Events between 2024-09-18 - 2024-10-16 🦀

### Virtual
* 2024-09-10 - 2024-09-13 | Hybrid: Virtual and In-Person (Montreal, QC, CA) | [Rust Conf](https://rustconf.com/)
    * [**Rust Conf 2024**](https://foundation.rust-lang.org/events/rustconf-2024/)
* 2024-09-12 | Virtual (Berlin, DE) | [OpenTechSchool Berlin](https://berline.rs/) + [Rust Berlin](https://www.meetup.com/rust-berlin/)
    * [**Rust Hack and Learn**](https://meet.jit.si/RustHackAndLearnBerlin) | [**Mirror: Rust Hack n Learn Meetup**](https://www.meetup.com/rust-berlin/events/298633268/)
* 2024-09-12 | Virtual (Rotterdam, NL) | [Bevy Game Development](https://www.meetup.com/bevy-game-development/)
    * [**Bevy Meetup #6**](https://www.meetup.com/bevy-game-development/events/302841892/)
* 2024-09-12 | Virtual (San Diego, CA, US) | [San Diego Rust](https://www.meetup.com/san-diego-rust/)   
    * [**San Diego Rust September 2024 Tele-Meetup**](https://www.meetup.com/san-diego-rust/events/303363549/)
* 2024-09-16 | Virtual | [Women in Rust](https://www.meetup.com/women-in-rust/)
    * [**👋 Community Catch Up**](https://www.meetup.com/women-in-rust/events/302827971/)
* 2024-09-17 | Virtual (Washington, DC, US) | [Rust DC](https://www.meetup.com/rustdc/)
    * [**Mid-month Rustful**](https://www.meetup.com/rustdc/events/299346969/)
* 2024-09-18 | Virtual and In-Person (Vancouver, BC, CA) | [Vancouver Rust](https://www.meetup.com/vancouver-rust/)
    * [**Cells**](https://www.meetup.com/vancouver-rust/events/298631736/)
* 2024-09-18 - 2024-09-20 | Hybrid - Virtual and In-Person (Vienna, AT) | [Linux Plumbers Conference](https://lpc.events)
    * [**Rust Microconference in LPC 2024**](https://lpc.events/event/18/sessions/186/)
* 2024-09-19 | Virtual (Charlottesville, NC, US) | [Charlottesville Rust Meetup](https://www.meetup.com/charlottesville-rust-meetup/)
    * [**Crafting Interpreters in Rust Collaboratively**](https://www.meetup.com/charlottesville-rust-meetup/events/298897973/)
* 2024-09-19 | Virtual and In-Person (Seattle, WA, US) | [Seattle Rust User Group](https://www.meetup.com/seattle-rust-user-group/events/)
    * [**September Meetup**](https://www.meetup.com/join-srug/events/303067835/)
* 2024-09-24 | Virtual (Dallas, TX, US) | [Dallas Rust](https://www.meetup.com/dallasrust/)
    * [**Last Tuesday**](https://www.meetup.com/dallasrust/events/301585670/)
* 2024-09-26 | Virtual (Berlin, DE) | [OpenTechSchool Berlin](https://berline.rs/) + [Rust Berlin](https://www.meetup.com/rust-berlin/)
    * [**Rust Hack and Learn**](https://meet.jit.si/RustHackAndLearnBerlin) | [**Mirror: Rust Hack n Learn Meetup**](https://www.meetup.com/rust-berlin/events/298633269/)
* 2024-09-26 | Virtual (Charlottesville, NC, US) | [Charlottesville Rust Meetup](https://www.meetup.com/charlottesville-rust-meetup/)
    * [**Rusty secure communication on embedded devices**](https://www.meetup.com/charlottesville-rust-meetup/events/303159380/)
* 2024-10-02 | Virtual (Indianapolis, IN, US) | [Indy Rust](https://www.meetup.com/indyrs/)
    * [**Indy.rs - with Social Distancing**](https://www.meetup.com/indyrs/events/302031649/)
* 2024-10-02 | Virtual (Vancouver, BC, CA) | [Vancouver Postgres](https://www.meetup.com/vancouver-postgres/)
    * [**Leveraging a PL/RUST extension to protect sensitive data in PostgreSQL**](https://www.meetup.com/vancouver-postgres/events/302160672/)
* 2024-10-03 | Virtual (Charlottesville, NC, US) | [Charlottesville Rust Meetup](https://www.meetup.com/charlottesville-rust-meetup/)
    * [**Crafting Interpreters in Rust Collaboratively**](https://www.meetup.com/charlottesville-rust-meetup/events/298897992/)
* 2024-10-08 | Virtual (Dallas, TX, US) | [Dallas Rust](https://www.meetup.com/dallasrust/)
    * [**Second Tuesday**](https://www.meetup.com/dallasrust/events/299346983/)

### Africa
* 2024-10-05 | Kampala, UG | [Rust Circle Kampala](https://www.eventbrite.com/o/rust-circle-kampala-65249289033/)
    * [**Rust Circle Meetup**](https://www.eventbrite.com/e/rust-circle-meetup-tickets-628763176587)

### Asia
* 2024-09-14 | Bangalore, IN | [Rust Bangalore](https://hasgeek.com/rustbangalore)
    * [**September 2024 Rustacean meetup**](https://hasgeek.com/rustbangalore/september-2024-rustacean-meetup/)
* 2024-09-21 | Bangalore/Bengaluru, IN | [Rust Bangalore](https://hasgeek.com/rustbangalore)
    * [**September 2024 Rustacean meetup**](https://hasgeek.com/rustbangalore/september-2024-rustacean-meetup/)

### Europe
* 2024-09-11 | Reading, UK | [Reading Rust Workshop](https://rustworkshop.co/meetup/)
    * [**Reading Rust Meetup**](https://www.meetup.com/reading-rust-workshop/events/302833564/)
* 2024-09-17 | Leipzig, DE | [Rust - Modern Systems Programming in Leipzig](https://www.meetup.com/rust-modern-systems-programming-in-leipzig/)
    * [**2D-gamedev mit "bevy"**](https://www.meetup.com/rust-modern-systems-programming-in-leipzig/events/302425049/)
* 2024-09-17 | Manchester, UK | [Rust Manchester](https://www.meetup.com/rust-manchester/)
    * [**Rust Manchester September Code Night**](https://www.meetup.com/rust-manchester/events/303112113/)
* 2024-09-17 | Trondheim, NO | [Rust Trondheim](https://www.meetup.com/rust-trondheim/)
    * [**Making AI-models perform tasks, in Rust!**](https://www.meetup.com/rust-trondheim/events/302957040/)
* 2024-09-18 | Moravia, CZ | [Rust Moravia](https://www.meetup.com/rust-moravia/)
    * [**Rust Moravia Meetup (September 2024)**](https://www.meetup.com/rust-moravia/events/301360936)
* 2024-09-18 | Vienna, AT + Virtual | [Linux Plumbers Conference](https://lpc.events)
    * [**Rust Microconference in LPC 2024 (Sep 18-20)**](https://lpc.events/event/18/sessions/186/)
* 2024-09-21 | Stockholm, SE | [Stockholm Rust](https://www.meetup.com/Stockholm-Rust/)
    * [**Ferris' Fika Forum #5**](https://www.meetup.com/Stockholm-Rust/events/303210419)
* 2024-09-23 | Bratislava, SK | [Bratislava Rust Meetup Group](https://www.meetup.com/bratislava-rust-meetup-group/)
    * [**Rust Meetup by Sonalake #6**](https://www.meetup.com/bratislava-rust-meetup-group/events/302916594/)
* 2024-09-24 | Paris, FR | [Rust Paris](https://www.meetup.com/rust-paris/events/)
    * [**Rust Meetup #70**](https://www.meetup.com/rust-paris/events/303212378/)
* 2024-09-24 | Stockholm, SE | [Stockholm Rust](https://www.meetup.com/Stockholm-Rust)
    * [**Rust meetup #70**](https://www.meetup.com/Stockholm-Rust/events/303210419)
* 2024-09-26 | Aarhus, DK | [Rust Aarhus](https://www.meetup.com/rust-aarhus/)
    * [**Talk Night**](https://www.meetup.com/rust-aarhus/events/301522991/)
* 2024-09-26 | Augsburg, DE | [Rust Meetup Augsburg](https://www.meetup.com/rust-meetup-augsburg/)
    * [**Rust Meetup #9: From loops to folds**](https://www.meetup.com/rust-meetup-augsburg/events/302437593)
* 2024-09-26 | Berlin, DE | [OpenTechSchool Berlin](https://berline.rs/) + [Rust Berlin](https://www.meetup.com/rust-berlin/)
    * [**Rust and Tell - Title**](https://www.meetup.com/rust-berlin/events/299421380/)
* 2024-09-26 | Prague, CZ | [Rust Prague](https://www.meetup.com/rust-prague/)
    * [**Rust Meetup Prague (September 2024)**](https://www.meetup.com/rust-prague/events/303346494/)
* 2024-09-27 | Mannheim, DE | [Hackerstolz e.V.](https://www.hackerstolz.de/en/)
    * [**Hackerstolz Stammtisch Rhein-Neckar**](https://www.hackerstolz.de/en/)
* 2024-10-02 | Oxford, UK | [Oxfrod Rust Meetup Group](https://www.meetup.com/oxford-rust-meetup-group/)
    * [**Oxford Rust and C++ social**](https://www.meetup.com/oxford-rust-meetup-group/events/303123395/)
* 2024-10-02 | Stockholm, SE | [Stockholm Rust](https://www.meetup.com/Stockholm-Rust/)
    * [**Rust Meetup @Funnel**](https://www.meetup.com/Stockholm-Rust/events/303213095)
* 2022-10-03 | Nürnberg, DE | [Rust Nurnberg DE](https://www.meetup.com/rust-noris/)
    * [**Rust Nürnberg online**](https://www.meetup.com/rust-noris/events/300820273/)
* 2024-10-03 | Oslo, NO | [Rust Oslo](https://www.meetup.com/rust-oslo/events/)
    * [**Rust Hack'n'Learn at Kampen Bistro**](https://www.meetup.com/rust-oslo/events/303154268/)
* 2024-10-09 | Reading, UK | [Reading Rust Workshop](https://rustworkshop.co/meetup/)
    * [**Reading Rust Meetup**](https://www.meetup.com/reading-rust-workshop/events/wrdkmtygcnbmb/)

### North America
* 2024-09-11 | Boulder, CO, US | [Boulder Rust Meetup](https://www.meetup.com/boulder-rust-meetup/)
    * [**Boulder Elixir Meetup**](hhttps://www.meetup.com/boulder-elixir/events/302991078/)
* 2024-09-12 | Chicago, IL, US | [Deep Dish Rust](https://www.meetup.com/deep-dish-rust/)
    * [**Rust Hack Night/Happy Hour**](https://www.meetup.com/deep-dish-rust/events/303286998/)
* 2024-09-16 | Cambridge, MA, US | [Boston Rust Meetup](https://www.meetup.com/bostonrust/)
    * [**Somerville Union Square Rust Lunch, Sep 16**](https://www.meetup.com/bostonrust/events/302498750/)
* 2024-09-17 | Minneapolis, MN US | [Minneapolis Rust Meetup](https://www.meetup.com/minneapolis-rust-meetup/)
    * [**Minneapolis Rust Meetup Happy Hour**](https://www.meetup.com/minneapolis-rust-meetup/events/303374015/)
* 2024-09-17 | San Francisco, CA, US | [San Francisco Rust Study Group](https://www.meetup.com/san-francisco-rust-study-group/)
    * [**Rust Hacking in Person**](https://www.meetup.com/san-francisco-rust-study-group/events/302638248/)
* 2024-09-18 | Virtual and In-Person (Vancouver, BC, CA) | [Vancouver Rust](https://www.meetup.com/vancouver-rust/)
    * [**Cells**](https://www.meetup.com/vancouver-rust/events/298631736/)
* 2024-09-19 | Virtual and In-Person (Seattle, WA, US) | [Seattle Rust User Group](https://www.meetup.com/seattle-rust-user-group/events/)
    * [**September Meetup**](https://www.meetup.com/join-srug/events/303067835/)
* 2024-09-21 | Longview, TX, US | [Longview Code and Coffee](https://www.meetup.com/longview-code-and-coffee/)
    * [**Longview Code and Coffee**](https://www.meetup.com/longview-code-and-coffee/events/301976355/)
* 2024-09-24 | Detroit, MI, US | [Detroit Rust](https://www.meetup.com/detroitrust/)
    * [**Rust Community Meetup - Ferndale**](https://www.meetup.com/detroitrust/events/zfcbntygcmbgc/)
* 2024-09-25 | Austin, TX, US | [Rust ATX](https://www.meetup.com/rust-atx/)
    * [**Rust Lunch - Fareground**](https://www.meetup.com/rust-atx/events/302274449/)
* 2024-09-26 | Nashville, TN, US | [Music City Rust Developers](https://www.meetup.com/music-city-rust-developers/)
    * [**Music City Rust Develpers : Community Presentations**](https://www.meetup.com/music-city-rust-developers/events/301420118/)
* 2024-09-27 | Cambridge, MA, US | [Boston Rust Meetup](https://www.meetup.com/bostonrust/)
    * [**Beacon Hill Rust Lunch, Sep 27**](https://www.meetup.com/bostonrust/events/302498761/)
* 2024-10-03 | St. Louis, MO, US | [STL Rust](https://www.meetup.com/stl-rust/)
    * [**Iterators in Rust**](https://www.meetup.com/stl-rust/events/302371456/)
* 2024-10-08 | Detroit, MI, US | [Detroit Rust](https://www.meetup.com/detroitrust/)
    * [**Rust Community Meetup - Ann Arbor**](https://www.meetup.com/detroitrust/events/cvdcntygcnblb/)

If you are running a Rust event please add it to the [calendar] to get
it mentioned here. Please remember to add a link to the event too.
Email the [Rust Community Team][community] for access.

[calendar]: https://www.google.com/calendar/embed?src=apd9vmbc22egenmtu5l6c5jbfc%40group.calendar.google.com
[community]: mailto:community-team@rust-lang.org

## Jobs
<!--

Rust Jobs:

TWiR has stopped featuring individual job postings. You can read more about this change here:

https://github.com/rust-lang/this-week-in-rust/issues/3412

-->

Please see the latest [Who's Hiring thread on r/rust](INSERT_LINK_HERE)

# Quote of the Week

> \[Rust\] is a conspiracy to popularize programing language concepts from the 80s

– [Esteban Küber on hachyderm](https://hachyderm.io/@ekuber/113130426545931814)

[llogiq](https://users.rust-lang.org/t/twir-quote-of-the-week/328/1610) is quite thankful to himself for the suggestion!

[Please submit quotes and vote for next week!](https://users.rust-lang.org/t/twir-quote-of-the-week/328)

*This Week in Rust is edited by: [nellshamrell](https://github.com/nellshamrell), [llogiq](https://github.com/llogiq), [cdmistman](https://github.com/cdmistman), [ericseppanen](https://github.com/ericseppanen), [extrawurst](https://github.com/extrawurst), [andrewpollack](https://github.com/andrewpollack), [U007D](https://github.com/U007D), [kolharsam](https://github.com/kolharsam), [joelmarcey](https://github.com/joelmarcey), [mariannegoldin](https://github.com/mariannegoldin), [bennyvasquez](https://github.com/bennyvasquez).*

*Email list hosting is sponsored by [The Rust Foundation](https://foundation.rust-lang.org/)*

<small>[Discuss on r/rust](REDDIT_LINK_HERE)</small><|MERGE_RESOLUTION|>--- conflicted
+++ resolved
@@ -55,11 +55,8 @@
 ### Research
 
 ### Miscellaneous
-<<<<<<< HEAD
-[video] [QnA with Friends: Orhun Parmaksiz on Open Source, the Rust Community and TUI's in Rust](https://www.youtube.com/watch?v=bqYyPVdTvxk)
-=======
 * [August '24 Rust Jobs Report](https://filtra.io/rust-aug-24)
->>>>>>> a468a977
+* [video] [QnA with Friends: Orhun Parmaksiz on Open Source, the Rust Community and TUI's in Rust](https://www.youtube.com/watch?v=bqYyPVdTvxk)
 
 ## Crate of the Week
 
