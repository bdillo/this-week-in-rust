Title: This Week in Rust 495
Number: 495
Date: 2023-05-17
Category: This Week in Rust

Hello and welcome to another issue of *This Week in Rust*!
[Rust](https://www.rust-lang.org/) is a programming language empowering everyone to build reliable and efficient software.
This is a weekly summary of its progress and community.
Want something mentioned? Tag us at [@ThisWeekInRust](https://twitter.com/ThisWeekInRust) on Twitter or [@ThisWeekinRust](https://mastodon.social/@thisweekinrust) on mastodon.social, or [send us a pull request](https://github.com/rust-lang/this-week-in-rust).
Want to get involved? [We love contributions](https://github.com/rust-lang/rust/blob/master/CONTRIBUTING.md).

*This Week in Rust* is openly developed [on GitHub](https://github.com/rust-lang/this-week-in-rust).
If you find any errors in this week's issue, [please submit a PR](https://github.com/rust-lang/this-week-in-rust/pulls).

## Updates from Rust Community

<!--

Dear community contributors:
Please read README.md for guidance on submissions.
Each submitted link should be of the form:

* [Title of the Linked Page](https://example.com/my_article)

If you don't know which category to use, feel free to submit a PR anyway
and just ask the editors to select the category.

-->

### Official

### Foundation

### Newsletters

### Project/Tooling Updates

* [no more bit fiddling - introducing bilge](https://hecatia-elegua.github.io/blog/no-more-bit-fiddling/)

### Observations/Thoughts

* [Task scheduled time in tokio-console](https://hegdenu.net/posts/task-scheduled-time-in-console/)
* [You are holding it wrong](https://ochagavia.nl/blog/you-are-holding-it-wrong/)

### Rust Walkthroughs

<<<<<<< HEAD
* [video] [Topological Sort: The Hidden Gem of Graph Algorithms in Rust](https://www.youtube.com/watch?v=HS8-1Obn87M)
=======
* [Build a simple grep CLI app in Rust](https://developerlife.com/2022/03/02/rust-grep-cli-app/)
>>>>>>> 68a34800

### Research

### Miscellaneous

## Crate of the Week

<!-- COTW goes here -->

[Please submit your suggestions and votes for next week][submit_crate]!

[submit_crate]: https://users.rust-lang.org/t/crate-of-the-week/2704

## Call for Participation

Always wanted to contribute to open-source projects but did not know where to start?
Every week we highlight some tasks from the Rust community for you to pick and get started!

Some of these tasks may also have mentors available, visit the task page for more information.

<!-- CFPs go here, use this format: * [project name - title of issue](link to issue) -->
<!-- * [ - ]() -->

If you are a Rust project owner and are looking for contributors, please submit tasks [here][guidelines].

[guidelines]: https://users.rust-lang.org/t/twir-call-for-participation/4821

## Updates from the Rust Project

<!-- Rust updates go here -->

### Rust Compiler Performance Triage

The last two weeks mostly have small changes across a number of benchmarks, no
widespread large regressions or improvements.

Triage done by **@simulacrum**.
Revision range: [a368898d..3ea9ad532](https://perf.rust-lang.org/?start=a368898de758e1b8def6c9060044a5b40eb79e84&end=3ea9ad532474343426e564b997891e459cda89a6&absolute=false&stat=instructions%3Au)

6 Regressions, 3 Improvements, 4 Mixed; 2 of them in rollups
90 artifact comparisons made in total

[Full report here](https://github.com/rust-lang/rustc-perf/blob/master/triage/2023-05-16.md)

### [Approved RFCs](https://github.com/rust-lang/rfcs/commits/master)

Changes to Rust follow the Rust [RFC (request for comments) process](https://github.com/rust-lang/rfcs#rust-rfcs). These
are the RFCs that were approved for implementation this week:

<!-- Approved RFCs go here, use this format: * [Topic](URL) -->
<!-- or if none were approved this week, use: * *No RFCs were approved this week.* -->
<!-- * []() -->

<!--
### [Approved Major Change Proposals (MCP)](https://forge.rust-lang.org/compiler/mcp.html)
<!~~ MCPs occur infrequently, so this section is commented out by default. ~~>
<!~~ MCPs which have been approved or rejected this week go here, use this format: * [major change accepted|rejected] [Topic](URL) ~~>
-->

### Final Comment Period

Every week, [the team](https://www.rust-lang.org/team.html) announces the 'final comment period' for RFCs and key PRs
which are reaching a decision. Express your opinions now.

#### [RFCs](https://github.com/rust-lang/rfcs/labels/final-comment-period)

<!-- RFCs which have entered FCP go here, use this format: * [disposition: merge|close] [Topic](URL) -->
<!-- or if none entered FCP this week, use: * *No RFCs entered Final Comment Period this week.* -->
<!-- * [disposition: ] []() -->

#### [Tracking Issues & PRs](https://github.com/rust-lang/rust/issues?q=is%3Aopen+label%3Afinal-comment-period+sort%3Aupdated-desc)

<!-- Tracking Issues which have entered FCP go here, use this format: * [disposition: merge|close] [Topic](URL) -->
<!-- or if none entered FCP this week, use: * *No Tracking Issues or PRs entered Final Comment Period this week.* -->
<!-- * [disposition: ] []() -->

### [New and Updated RFCs](https://github.com/rust-lang/rfcs/pulls)

<!-- New or updated RFCs go here, use this format: * [new|updated] [Topic](URL) -->
<!-- or if there are no new or updated RFCs this week, use: * *No New or Updated RFCs were created this week.* -->
<!-- * [new|updated] []() -->

### [Call for Testing](https://github.com/rust-lang/rfcs/issues?q=label%3Acall-for-testing)
An important step for RFC implementation is for people to experiment with the
implementation and give feedback, especially before stabilization.  The following
RFCs would benefit from user testing before moving forward:

<!-- Calls for Testing go here, use this format:
    * [<RFC Topic>](<RFC URL>)
        * [Tracking Issue](<Tracking Issue URL>)
        * [Testing steps](<Testing Steps URL>)
-->
<!-- or if there are no new or updated RFCs this week, use: * *No New or Updated RFCs were created this week.* -->
<!-- Remember to remove the `call-for-testing` label from the RFC so that the maintainer can signal for testers again, if desired. -->

If you are a feature implementer and would like your RFC to appear on the above list, add the new `call-for-testing`
label to your RFC along with a comment providing testing instructions and/or guidance on which aspect(s) of the feature
need testing.

## Upcoming Events

Rusty Events between 2023-05-17 - 2023-06-14 🦀

### Virtual

* 2023-05-10 | Virtual (Boulder, CO, US) | [Boulder Elixir and Rust](https://www.meetup.com/boulder-elixir-rust/)
    * [**Monthly Meetup**](https://www.meetup.com/boulder-elixir-rust/events/292464903)
* 2023-05-11 | Virtual (Nürnberg, DE) | [Rust Nuremberg](https://www.meetup.com/rust-noris/)
    * [**Rust Nürnberg online**](https://www.meetup.com/rust-noris/events/gmkpctyfchbpb/)
* 2023-05-11 | Virtual (South Pasadena, CA, US) | [Pasadena Thursday Go / Rust](https://www.meetup.com/thursday-go/)
    * [**Weekly study group**](https://www.meetup.com/thursday-go/events/293338004)
* 2023-05-13 | Virtual | [Rust GameDev](https://discord.gg/yNtPTb2)
    * [**Rust GameDev Monthly Meetup**](https://discord.gg/yNtPTb2)
* 2023-05-13 | Virtual + In person (Singapore, SG) | [Web3Dev.Community](https://www.meetup.com/web3devc/)
    * [**[Hybrid] You'll Never Rust Alone - Rust Study Group**](https://www.meetup.com/web3devc/events/zcgndtyfchbrb/)
* 2023-05-16 | Virtual (Washington, DC, US) | [Rust DC](https://www.meetup.com/rustdc/)
    * [**Mid-month Rustful**](https://www.meetup.com/rustdc/events/jkxsctyfchbvb/)
* 2023-05-17 | Virtual (Cardiff, UK) | [Rust and C++ Cardiff](https://www.meetup.com/rust-and-c-plus-plus-in-cardiff/)
    * [**Rust Atomics and Locks Book Club Chapter 2**](https://www.meetup.com/rust-and-c-plus-plus-in-cardiff/events/292847157/)
* 2023-05-17 | Virtual (Vancouver, BC, CA) | [Vancouver Rust](https://www.meetup.com/vancouver-rust/)
    * [**Spin and Kata Containers**](https://www.meetup.com/vancouver-rust/events/lqkkctyfchbwb/)
* 2023-05-18 | Virtual (Stuttgart, DE) | [Rust Community Stuttgart](https://www.meetup.com/rust-community-stuttgart/)
    * [**Rust-Meetup**](https://www.meetup.com/rust-community-stuttgart/events/qtvtvsyfchbxb/)
* 2023-05-20 | Virtual + In person (Singapore, SG) | [Web3Dev.Community](https://www.meetup.com/web3devc/)
    * [**[Hybrid] You'll Never Rust Alone - Rust Study Group**](https://www.meetup.com/web3devc/events/zcgndtyfchbbc/)
* 2023-05-23 | Virtual (Berlin, DE) | [OpenTechSchool Berlin](https://www.meetup.com/opentechschool-berlin)
    * [**Rust Hack and Learn**](https://www.meetup.com/opentechschool-berlin/events/293302808)
* 2023-05-25 | Virtual (Charlottesville, VA, US) | [Charlottesville Rust Meetup](https://www.meetup.com/charlottesville-rust-meetup/)
    * [**Practical Monads**](https://www.meetup.com/charlottesville-rust-meetup/events/293384348)
* 2023-05-25 | Virtual (Ciudad de México, MX) | [Rust MX](https://www.meetup.com/rust-mx/)
    * [**Proyecto "Taller de Rust"**](https://www.meetup.com/rust-mx/events/293332410)
* 2023-05-25 | Virtual (Karlsruhe, DE) | [The Karlsruhe Functional Programmers Meetup Group](https://www.meetup.com/the-karlsruhe-functional-programmers-meetup-group/)
    * [**Stammtisch (gemeinsam mit der C++ UG KA) - various topics, from C++ to Rust**](https://www.meetup.com/the-karlsruhe-functional-programmers-meetup-group/events/293349464)
* 2023-05-25 | Virtual (San Francisco, CA, US) | [Data + AI Online Meetup](https://www.meetup.com/data-ai-online/)
    * [**D3L2: Discussing Rust, Ballista, Ray SQL, DataFusion with Andy Grove**](https://www.meetup.com/data-ai-online/events/293432877)
* 2023-05-30 | Virtual (Dallas, TX, US) | [Dallas Rust](https://www.meetup.com/dallas-rust/)
    * [**Last Tuesday**](https://www.meetup.com/dallas-rust/events/293014934)
* 2023-05-31 | Virtual (Chicago, IL, US) | [Chicago Healthcare Cloud Technology Community](https://www.meetup.com/chicago-healthcare-tech-and-ai/)
    * [**Rust for Mission-Critical AI: A Journey into Healthcare's Safest Language**](https://www.meetup.com/chicago-healthcare-tech-and-ai/events/293278396/?chapterContext=true&regToRsvp=true&isFromReg=true)
* 2023-06-06 | Virtual (Austin, TX, US) | [WebAssembly and WasmEdge](https://www.meetup.com/webassembly-and-wasmedge/)
    * [**Monthly WasmEdge Community Meeting - Run Rust Warp in WasmEdge -- Alan, Poon Yong Quan**](https://www.meetup.com/webassembly-and-wasmedge/events/293014949)
* 2023-06-06 | Virtual (Buffalo, NY, US) | [Buffalo Rust Meetup](https://www.meetup.com/buffalo-rust-meetup/)
    * [**Buffalo Rust User Group, First Tuesdays**](https://www.meetup.com/buffalo-rust-meetup/events/293296995)
* 2023-06-07 | Virtual (Indianapolis, IN, US) | [Indy Rust](https://www.meetup.com/indyrs/)
    * [**Indy.rs - with Social Distancing**](https://www.meetup.com/indyrs/events/293309294)

### Asia

* 2023-05-13 | Singapore, SG | [Web3Dev.Community](https://www.meetup.com/web3devc/)
    * [**[Hybrid] You'll Never Rust Alone - Rust Study Group**](https://www.meetup.com/web3devc/events/zcgndtyfchbrb/)
* 2023-05-18 | Seoul, KR | [Seoul Substrate Blockchain Meetup](https://www.meetup.com/seoul-substrate-blockchain-meetup/)
    * [***Seoul Substrate Meetup - 최신 cyprography - Rust*](https://www.meetup.com/seoul-substrate-blockchain-meetup/events/293016466)
* 2023-05-20 | Singapore, SG | [Web3Dev.Community](https://www.meetup.com/web3devc/)
    * [**[Hybrid] You'll Never Rust Alone - Rust Study Group**](https://www.meetup.com/web3devc/events/zcgndtyfchbbc/)
* 2023-05-25 | Amsterdam, NL | [Frontend Developer Meetup Amsterdam](https://www.meetup.com/frontend-developer-meetup-amsterdam/)
    * [**Svelte Frontend Meetup (signup required) - Building a Svelte-Rust app using Tauri**](https://www.meetup.com/frontend-developer-meetup-amsterdam/events/293272364)

### Europe

* 2023-05-10 | Amsterdam, NL | [RustNL](https://rustnl.org/)
    * [**RustNL 2023**](https://2023.rustnl.org/)
* 2023-05-19 | Stuttgart, DE | [Rust Community Stuttgart](https://www.meetup.com/rust-community-stuttgart)
    * [**OnSite Meeting**](https://www.meetup.com/rust-community-stuttgart/events/pdhvctyfchbzb/)
* 2023-05-23 | Paris, FR | [Kaïbee](https://www.meetup.com/kaibee/)
    * [**Atelier Axum & Rust**](https://www.meetup.com/kaibee/events/293169086)
* 2023-05-24 | Lyon, FR | [Rust Lyon](https://www.meetup.com/fr-FR/rust-lyon/)
    * [**Rust Lyon Meetup #4**](https://www.meetup.com/fr-FR/rust-lyon/events/293322211)
* 2023-05-25 | Barcelona, ES | [C++ Programmer Meetup.](https://www.meetup.com/c-programmer-meetup/)
    * [**Rust for C++ Developers.**](https://www.meetup.com/c-programmer-meetup/events/292816507)
* 2023-05-25 | Copenhagen, DK | [Copenhagen Rust Community](https://www.meetup.com/copenhagen-rust-community/)
    * [**Rust metup #36 at Adapt Agency!**](https://www.meetup.com/copenhagen-rust-community/events/293293863)
* 2023-05-25 | Paris, FR | [Rust Paris](https://www.meetup.com/rust-paris/)
    * [**Rust Paris meetup #59**](https://www.meetup.com/rust-paris/events/293191172)
* 2023-05-30 | Barcelona, ES | [BcnRust](https://www.meetup.com/bcnrust/)
    * [**10th BcnRust Meetup**](https://www.meetup.com/bcnrust/events/293363107)

### North America

* 2023-05-11 | Lehi, UT, US | [Utah Rust](https://www.meetup.com/utah-rust/)
    * [**Interesting Title and Food!**](https://www.meetup.com/utah-rust/events/rrwbctyfchbpb/)
* 2023-05-16 | San Francisco, CA, US | [San Francisco Rust Study Group](https://www.meetup.com/san-francisco-rust-study-group/)
    * [**Rust Hacking in Person**](https://www.meetup.com/san-francisco-rust-study-group/events/vwljctyfchbvb/)
* 2023-05-17 | New York, NY, US | [Rust NYC](https://www.meetup.com/rust-nyc/)
    * [**Too many unit tests: A tale of macros and BigDecimals**](https://www.meetup.com/rust-nyc/events/293316694)

### Oceania

* 2023-05-30 | Canberra, ACT, AU | [Canberra Rust User Group](https://www.meetup.com/rust-canberra/)
    * [**May Meetup**](https://www.meetup.com/rust-canberra/events/292717772/)

If you are running a Rust event please add it to the [calendar] to get
it mentioned here. Please remember to add a link to the event too.
Email the [Rust Community Team][community] for access.

[calendar]: https://www.google.com/calendar/embed?src=apd9vmbc22egenmtu5l6c5jbfc%40group.calendar.google.com
[community]: mailto:community-team@rust-lang.org

## Jobs
<!--

Rust Jobs:

TWiR has stopped featuring individual job postings. You can read more about this change here:

https://github.com/rust-lang/this-week-in-rust/issues/3412

-->

Please see the latest [Who's Hiring thread on r/rust](INSERT_LINK_HERE)

# Quote of the Week

<!-- QOTW goes here -->

[Please submit quotes and vote for next week!](https://users.rust-lang.org/t/twir-quote-of-the-week/328)

*This Week in Rust is edited by: [nellshamrell](https://github.com/nellshamrell), [llogiq](https://github.com/llogiq), [cdmistman](https://github.com/cdmistman), [ericseppanen](https://github.com/ericseppanen), [extrawurst](https://github.com/extrawurst), [andrewpollack](https://github.com/andrewpollack), [U007D](https://github.com/U007D), [kolharsam](https://github.com/kolharsam), [joelmarcey](https://github.com/joelmarcey), [mariannegoldin](https://github.com/mariannegoldin), [bennyvasquez](https://github.com/bennyvasquez).*

*Email list hosting is sponsored by [The Rust Foundation](https://foundation.rust-lang.org/)*

<small>[Discuss on r/rust](REDDIT_LINK_HERE)</small><|MERGE_RESOLUTION|>--- conflicted
+++ resolved
@@ -44,11 +44,8 @@
 
 ### Rust Walkthroughs
 
-<<<<<<< HEAD
+* [Build a simple grep CLI app in Rust](https://developerlife.com/2022/03/02/rust-grep-cli-app/)
 * [video] [Topological Sort: The Hidden Gem of Graph Algorithms in Rust](https://www.youtube.com/watch?v=HS8-1Obn87M)
-=======
-* [Build a simple grep CLI app in Rust](https://developerlife.com/2022/03/02/rust-grep-cli-app/)
->>>>>>> 68a34800
 
 ### Research
 
