Title: This Week in Rust 468
Number: 468
Date: 2022-11-09
Category: This Week in Rust

Hello and welcome to another issue of *This Week in Rust*!
[Rust](https://www.rust-lang.org/) is a programming language empowering everyone to build reliable and efficient software.
This is a weekly summary of its progress and community.
Want something mentioned? Tweet us at [@ThisWeekInRust](https://twitter.com/ThisWeekInRust) or [send us a pull request](https://github.com/rust-lang/this-week-in-rust).
Want to get involved? [We love contributions](https://github.com/rust-lang/rust/blob/master/CONTRIBUTING.md).

*This Week in Rust* is openly developed [on GitHub](https://github.com/rust-lang/this-week-in-rust).
If you find any errors in this week's issue, [please submit a PR](https://github.com/rust-lang/this-week-in-rust/pulls).

## Updates from Rust Community

<!--

Dear community contributors:
Please read README.md for guidance on submissions.
Each submitted link should be of the form:

* [Title of the Linked Page](https://example.com/my_article)

If you don't know which category to use, feel free to submit a PR anyway
and just ask the editors to select the category.

-->

### Official

### Foundation

### Newsletters

### Project/Tooling Updates

### Observations/Thoughts

### Rust Walkthroughs
* [Tower, Episode 2: calling a Tower Service ](https://heikoseeberger.de/2022/10/23/2022-10-23-tower-2/)

* [Writing an eBPF/XDP Load-Balancer in Rust](https://konghq.com/blog/writing-an-ebpf-xdp-load-balancer-in-rust)

### Research

### Miscellaneous

<<<<<<< HEAD
* [video] [Bencher—Catch Performance Regressions in CI @ Rust DC, September 20, 2022 w/ Everett Pompeii](https://youtu.be/Xw9loUatF7k)
* [video] [Impractical Rust: The HATETRIS World Record @ Rust DC, October 18, 2022 w/Dave Freiberg+Felipe Suero](https://youtu.be/UgQUvD9gyMk)
=======
* [Lynx Joins AdaCore and Ferrous Systems to Bring Rust to Embedded Developers](https://www.lynx.com/press-releases/rust-compiler-support)
>>>>>>> 877a8fd2

## Crate of the Week

<!-- COTW goes here -->

[Please submit your suggestions and votes for next week][submit_crate]!

[submit_crate]: https://users.rust-lang.org/t/crate-of-the-week/2704

## Call for Participation

Always wanted to contribute to open-source projects but didn't know where to start?
Every week we highlight some tasks from the Rust community for you to pick and get started!

Some of these tasks may also have mentors available, visit the task page for more information.

<!-- CFPs go here, use this format: * [project name - title of issue](link to issue) -->
[FOSDEM 2023 Rust devroom CFP](https://rust-fosdem.github.io)
<!-- * [ - ]() -->

If you are a Rust project owner and are looking for contributors, please submit tasks [here][guidelines].

[guidelines]: https://users.rust-lang.org/t/twir-call-for-participation/4821

## Updates from the Rust Project

<!-- Rust updates go here -->

### Rust Compiler Performance Triage

<!-- Perf results go here -->

### Call for Testing

An important step for RFC implementation is for people to experiment with the
implementation and give feedback, especially before stabilization.  The following
RFCs would benefit from user testing before moving forward:

<!-- Pre-Stabilization RFCs go here -->

<!-- RFC and FCP sections go here -->

## Upcoming Events

Rusty Events between 2022-11-09 - 2022-12-07 🦀

### Virtual

* 2022-11-09 | Virtual (Cardiff, UK) | [Rust and C++ Cardiff](https://www.meetup.com/rust-and-c-plus-plus-in-cardiff/)
    * [**Introduction to Rust Atomics**](https://www.meetup.com/rust-and-c-plus-plus-in-cardiff/events/289052285/)
* 2022-11-09 | Virtual (Darmstadt, DE) | [betterCode](https://www.bettercode.eu/)
    * [**betterCode Rust**](https://rust.bettercode.eu/)
* 2022-11-09 | Virtual (Malaysia, MY) | [Rust Malaysia](https://forms.gle/zWXcMDAnnibiL4ni9)
    * [**Rust Meetup November 2022 - a couple of lightning talks**](https://discord.gg/9Xj8H2EXTD)
* 2022-11-10 | Virtual (Budapest, HU) | [HWSW free!](https://www.meetup.com/hwswfree/)
    * [**RUST! RUST! RUST! meetup (online formában!)**](https://www.meetup.com/hwswfree/events/289044458/)
* 2022-11-10 | Virtual (Nürnberg, DE) | [Rust Nuremberg](https://www.meetup.com/rust-noris/)
    * [**Rust Nürnberg online #19**](https://www.meetup.com/rust-noris/events/hlvbvsydcpbnb/)
* 2022-11-12 | Virtual | [Rust GameDev](https://gamedev.rs/)
    * [**Rust GameDev Monthly Meetup**](https://www.google.com/url?q=https%3A%2F%2Fdiscord.gg%2FyNtPTb2&sa=D&ust=1666661760000000&usg=AOvVaw13uHY9m-8bJJwgeP58VS8l)
* 2022-11-15 | Virtual (Nairobi, KE / New York, NY, US)| [Data Umbrella Africa](https://www.meetup.com/data-umbrella-africa2/)
    * [**Online: Introduction to Rust Programming**](https://www.meetup.com/data-umbrella-africa2/events/289308825/) | [**New York Mirror**](https://www.meetup.com/data-umbrella/events/289308172/)
* 2022-11-15 | Virtual (Washington, DC, US) | [Rust DC](https://www.meetup.com/rustdc//)
    * [**Mid-month Rustful**](https://www.meetup.com/rustdc/events/289015883/)
* 2022-11-16 | Virtual (Vancouver, BC, CA) | [Vancouver Rust](https://www.meetup.com/vancouver-rust)
    * [**Rust Study/Hack/Hang-out**](https://www.meetup.com/vancouver-rust/events/tqvhxsydcpbvb/)
* 2022-11-17 | Virtual (Amsterdam, NL) | [ITGilde Tech-Talks](https://www.meetup.com/itgilde-cooperatie-amsterdam-unix-linux-meetups)
    * [**Introduction “Rust” an ITGilde Tech Talk delivered by Pascal van Dam**](https://www.meetup.com/itgilde-cooperatie-amsterdam-unix-linux-meetups/events/289167373/)
* 2022-11-17 | Virtual (Stuttgart, DE) | [Rust Community Stuttgart](https://www.meetup.com/Rust-Community-Stuttgart/)
    * [**Rust-Meetup**](https://www.meetup.com/rust-community-stuttgart/events/qtvtvsydcpbwb/)
* 2022-11-21 | Virtual (Paris, FR) | [Meetup Paris - École Supérieure de Génie Informatique (ESGI)](https://www.meetup.com/meetup-paris-ecole-superieur-du-genie-informatique)
    * [**Découverte de WebAssembly**](https://www.meetup.com/meetup-paris-ecole-superieur-du-genie-informatique/events/289112753/)
* 2022-11-22 | Virtual (Berlin, DE) | [Berlin.rs](https://berline.rs/)
    * [**Rust Hack and Learn**](https://berline.rs/2022/11/22/rust-hack-and-learn.html)
* 2022-11-24 | Virtual (Linz, AT) | [Rust Linz](https://www.meetup.com/rust-linz/)
    * [**Rust Meetup Linz - 27th Edition**](https://www.meetup.com/rust-linz/events/289251460/)
* 2022-11-29 | Virtual (Dallas, TX, US) | [Dallas Rust](https://www.meetup.com/Dallas-Rust/)
    * [**Last Tuesday**](https://www.meetup.com/dallas-rust/events/qndgwsydcpbmc/)
* 2022-11-30 | Virtual (Munich, DE) | [Rust Munich](https://www.meetup.com/rust-munich/)
    * [**Rust Munich 2022 / 3 - hybrid**](https://www.meetup.com/rust-munich/events/289065390/)
* 2022-12-01 | Virtual (Charlottesville, VA, US) | [Charlottesville Rust Meetup](https://www.meetup.com/charlottesville-rust-meetup/)
    * [**Exploring USB with Rust**](https://www.meetup.com/charlottesville-rust-meetup/events/289563986/)
* 2022-12-06 | Virtual (Buffalo, NY, US) | [Buffalo Rust Meetup](https://www.meetup.com/buffalo-rust-meetup/)
    * [**Buffalo Rust User Group, First Tuesdays**](https://www.meetup.com/buffalo-rust-meetup/events/hlgvxsydcqbjb/)
* 2022-12-07 | Virtual (Indianapolis, IN, US) | [Indy Rust](https://www.meetup.com/indyrs/)
    * [**Indy.rs - with Social Distancing**](https://www.meetup.com/indyrs/events/287027660/)

### Europe

* 2022-11-15 | Tampere, FI | [Rust Finland](https://www.rust-finland.org/)
    * [**Rust Meetup in Tampere**](https://www.lyyti.fi/reg/Finland_Rustlang_Group_meetup_2564)
* 2022-11-16 | Paris, FR | [Stockly](https://www.eventbrite.fr/o/stockly-42274765293)
    * [**Rust Meetup in Paris - hosted by Stockly**](https://www.eventbrite.fr/e/rust-meetup-in-paris-hosted-by-stockly-tickets-444152621447?aff=ebdssbdestsearch)
* 2022-11-23 | Bratislava, SK | [Bratislava Rust Meetup Group](https://www.meetup.com/bratislava-rust-meetup-group/)
    * [**Initial Meet and Greet Rust meetup**](https://www.meetup.com/bratislava-rust-meetup-group/events/289028178/)
* 2022-11-24 | København, DK | [Copenhagen Rust Group](https://cph.rs/)
    * [**Hack Night #31**](https://www.meetup.com/copenhagen-rust-meetup-group/events/288179132/)
* 2022-11-30 | Amsterdam, NL | [Rust Nederland](https://www.meetup.com/rust-nederland/)
    * [**Rust in Critical Infrastructure**](https://www.meetup.com/rust-nederland/events/289204146/)
* 2022-11-30 | Lille, FR | [Rust Lille](https://www.meetup.com/meetup-group-zgphbyet)
    * [**Rust Lille #1**](https://www.meetup.com/meetup-group-zgphbyet/events/289620614/)
* 2022-11-30 | Munich, DE + Virtual | [Rust Munich](https://www.meetup.com/rust-munich/)
    * [**Rust Munich 2022 / 3 - hybrid**](https://www.meetup.com/rust-munich/events/289065390/)

### North America

* 2022-11-10 | Columbus, OH, US | [Columbus Rust Society](https://www.meetup.com/columbus-rs/events/)
    * [**Monthly Meeting**](https://www.meetup.com/columbus-rs/events/dpkhgrydcpbnb/)
* 2022-11-15 | San Francisco, CA, US | [San Francisco Rust Study Group](https://www.meetup.com/san-francisco-rust-study-group/)
    * [**Rust Hacking in Person**](https://www.meetup.com/san-francisco-rust-study-group/events/wjkjssydcpbtb/)
* 2022-11-29 | Austin, TX, US | [ATX Rustaceans](https://www.meetup.com/atx-rustaceans/)
    * [**Atx Rustaceans Meetup**](https://www.meetup.com/atx-rustaceans/events/289594614/)
* 2022-12-01 | Lehi, UT, US | [Utah Rust](https://www.meetup.com/utah-rust/)
    * [**Utah Rust meetup**](https://www.meetup.com/utah-rust/events/dsbpxsydcpbgc/)

### Oceania

* 2022-11-09 | Sydney, NSW, AU | [Rust Sydney](https://www.meetup.com/rust-sydney/)
    * [**RustAU Sydney - Last physical for 2022 !**](https://www.meetup.com/rust-sydney/events/289061840/)
* 2022-11-22 | Canberra, ACT, AU | [Canberra Rust User Group](https://www.meetup.com/rust-canberra/)
    * [**November Meetup**](https://www.meetup.com/rust-canberra/events/288615873/)

If you are running a Rust event please add it to the [calendar] to get
it mentioned here. Please remember to add a link to the event too.
Email the [Rust Community Team][community] for access.

[calendar]: https://www.google.com/calendar/embed?src=apd9vmbc22egenmtu5l6c5jbfc%40group.calendar.google.com
[community]: mailto:community-team@rust-lang.org


<!--

Rust Jobs:

TWiR has stopped featuring individual job postings. You can read more about this change here:

https://github.com/rust-lang/this-week-in-rust/issues/3412

-->

## Jobs

Please see the latest [Who's Hiring thread on r/rust](INSERT_LINK_HERE)

# Quote of the Week

<!-- QOTW goes here -->

[Please submit quotes and vote for next week!](https://users.rust-lang.org/t/twir-quote-of-the-week/328)

*This Week in Rust is edited by: [nellshamrell](https://github.com/nellshamrell), [llogiq](https://github.com/llogiq), [cdmistman](https://github.com/cdmistman), [ericseppanen](https://github.com/ericseppanen), [extrawurst](https://github.com/extrawurst), [andrewpollack](https://github.com/andrewpollack), [U007D](https://github.com/U007D), [kolharsam](https://github.com/kolharsam), [joelmarcey](https://github.com/joelmarcey), [mariannegoldin](https://github.com/mariannegoldin), [bennyvasquez](https://github.com/bennyvasquez).*

*Email list hosting is sponsored by [The Rust Foundation](https://foundation.rust-lang.org/)*

<small>[Discuss on r/rust](REDDIT_LINK_HERE)</small><|MERGE_RESOLUTION|>--- conflicted
+++ resolved
@@ -45,13 +45,9 @@
 ### Research
 
 ### Miscellaneous
-
-<<<<<<< HEAD
+* [Lynx Joins AdaCore and Ferrous Systems to Bring Rust to Embedded Developers](https://www.lynx.com/press-releases/rust-compiler-support)
 * [video] [Bencher—Catch Performance Regressions in CI @ Rust DC, September 20, 2022 w/ Everett Pompeii](https://youtu.be/Xw9loUatF7k)
 * [video] [Impractical Rust: The HATETRIS World Record @ Rust DC, October 18, 2022 w/Dave Freiberg+Felipe Suero](https://youtu.be/UgQUvD9gyMk)
-=======
-* [Lynx Joins AdaCore and Ferrous Systems to Bring Rust to Embedded Developers](https://www.lynx.com/press-releases/rust-compiler-support)
->>>>>>> 877a8fd2
 
 ## Crate of the Week
 
