--- conflicted
+++ resolved
@@ -126,13 +126,9 @@
 * [December 8, Seattle, WA, US - Monthly meetup - Seattle Rust Meetup](https://www.meetup.com/Seattle-Rust-Meetup/events/gskksrybcqblb/)
 * [December 10, Stuttgart, DE - Hack & Learn - Directions for 2021 - Rust Community Stuttgart](https://www.meetup.com/de-DE/Rust-Community-Stuttgart/events/274892215/)
 * [December 10, San Diego, CA, US - San Diego Rust December 2020 Tele-Meetup - San Diego Rust](https://www.meetup.com/San-Diego-Rust/events/274757235/)
-<<<<<<< HEAD
+* [December 10, Washington, DC, US - How oso built a runtime reflection system for Rust—Rust DC](https://www.meetup.com/RustDC/events/274460587)
 * [December 15, Russia - Russian Rust Online Meetup](https://www.meetup.com/Rust-%D0%B2-%D0%9C%D0%BE%D1%81%D0%BA%D0%B2%D0%B5/events/274924961/)
- 
-=======
-* [December 10, Washington, DC, US - How oso built a runtime reflection system for Rust—Rust DC](https://www.meetup.com/RustDC/events/274460587)
 
->>>>>>> 69e08e4f
 ### North America
 * [December 9, Atlanta, GA, US - Grab a beer with fellow Rustaceans - Rust Atlanta](https://www.meetup.com/Rust-ATL/events/qxqdgrybcqbmb/)
 * [December 10, Provo, UT, US - Mob Programming: Add `--tree -d` to `lsd`](https://www.meetup.com/utah-rust/events/273530244/)
