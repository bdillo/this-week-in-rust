--- conflicted
+++ resolved
@@ -52,11 +52,8 @@
 
 ### Rust Walkthroughs
 
-<<<<<<< HEAD
 * [Vibe Validation with Lean, ChatGPT-5, & Claude 4.5: Nine Rules for Proving (Rust) Algorithms Correct Without Knowing Formal Methods (Part 1)](https://medium.com/@carlmkadie/vibe-validation-with-lean-chatgpt-5-claude-4-5-part-1-c57b430b3d7a)
-=======
 * [A Typed Evaluator in Rust](https://rvarago.github.io/typed-evaluator-in-rust/)
->>>>>>> 428e4bed
 
 ### Research
 
