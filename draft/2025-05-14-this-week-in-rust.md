Title: This Week in Rust 599
Number: 599
Date: 2025-05-14
Category: This Week in Rust

Hello and welcome to another issue of *This Week in Rust*!
[Rust](https://www.rust-lang.org/) is a programming language empowering everyone to build reliable and efficient software.
This is a weekly summary of its progress and community.
Want something mentioned? Tag us at
[@thisweekinrust.bsky.social](https://bsky.app/profile/thisweekinrust.bsky.social) on Bluesky or
[@ThisWeekinRust](https://mastodon.social/@thisweekinrust) on mastodon.social, or
[send us a pull request](https://github.com/rust-lang/this-week-in-rust).
Want to get involved? [We love contributions](https://github.com/rust-lang/rust/blob/master/CONTRIBUTING.md).

*This Week in Rust* is openly developed [on GitHub](https://github.com/rust-lang/this-week-in-rust) and archives can be viewed at [this-week-in-rust.org](https://this-week-in-rust.org/).
If you find any errors in this week's issue, [please submit a PR](https://github.com/rust-lang/this-week-in-rust/pulls).

Want TWIR in your inbox? [Subscribe here](https://this-week-in-rust.us11.list-manage.com/subscribe?u=fd84c1c757e02889a9b08d289&id=0ed8b72485).

## Updates from Rust Community

<!--

Dear community contributors:
Please read README.md for guidance on submissions.
Each submitted link should be of the form:

* [Title of the Linked Page](https://example.com/my_article)

If you don't know which category to use, feel free to submit a PR anyway
and just ask the editors to select the category.

-->

### Official
* [Announcing Google Summer of Code 2025 selected projects](https://blog.rust-lang.org/2025/05/08/gsoc-2025-selected-projects/)

### Foundation

### Newsletters
* [This Month in Rust OSDev: April 2025 | Rust OSDev](https://rust-osdev.com/this-month/2025-04/)
* [The Embedded Rustacean Issue #45](https://www.theembeddedrustacean.com/p/the-embedded-rustacean-issue-45)

### Project/Tooling Updates
* [Avian Physics 0.3](https://joonaa.dev/blog/08/avian-0-3)
* [Two months in Servo: CSS nesting, Shadow DOM, Clipboard API, and more](https://servo.org/blog/2025/05/09/this-month-in-servo/)
* [Cot v0.3: Even Lazier](https://mackow.ski/blog/cot-v03-even-lazier/)
* [Streaming data analytics, Fluvio 0.17.3 release](https://www.fluvio.io/news/this-week-in-fluvio-0075)
* [CGP v0.4 is Here: Unlocking Easier Debugging, Extensible Presets, and More](https://contextgeneric.dev/blog/v0-4-0-release/)

### Observations/Thoughts
* [Bad Type Patterns - The Duplicate duck](https://www.schneems.com/2025/05/07/bad-type-patterns-the-duplicate-duck/)
* [Rust nightly features you should watch out for](https://www.wakunguma.com/blog/interesting-rust-nightly-features)
* [Lock-Free Rust: How to Build a Rollercoaster While It’s on Fire](https://yeet.cx/blog/lock-free-rust/)
* [Simple & type-safe localization in Rust](https://aarol.dev/posts/rust-simple-i18n/)
* [From Rust to AVR assembly: Dissecting a minimal blinky program](https://n-eq.github.io/blog/2025/05/13/rust-avr-arduino-blink)
* [Tarpaulins Week Of Speed](https://xd009642.github.io/2025/05/08/Tarpaulins-Week-of-Speed.html)
* [Rustls Server-Side Performance](https://www.memorysafety.org/blog/rustls-server-perf/)
* [Is Rust the Future of Programming?](https://blog.jetbrains.com/rust/2025/05/13/is-rust-the-future-of-programming/)

### Rust Walkthroughs
* [Functional asynchronous Rust](https://willemvanhulle.tech/blog/func-async/)
* [The Power of Compile-Time ECS Architecture in Rust](https://minikin.me/blog/entity-component-systems-reimagined)
* [video] [Build with Naz : Spinner animation, lock contention, Ctrl+C handling for TUI and CLI](https://www.youtube.com/watch?v=iIMYzczF11c)

### Research

### Miscellaneous
* [April 2025 Rust Jobs Report](https://filtra.io/rust/jobs-report/apr-25)

## Crate of the Week

This week's crate is [brush](https://github.com/reubeno/brush/), a bash compatible shell implemented completely in Rust.

Thanks to [Josh Triplett](https://users.rust-lang.org/t/crate-of-the-week/2704/1434) for the suggestion!

[Please submit your suggestions and votes for next week][submit_crate]!

[submit_crate]: https://users.rust-lang.org/t/crate-of-the-week/2704

## Calls for Testing
An important step for RFC implementation is for people to experiment with the
implementation and give feedback, especially before stabilization.

If you are a feature implementer and would like your RFC to appear in this list, add a
`call-for-testing` label to your RFC along with a comment providing testing instructions and/or
guidance on which aspect(s) of the feature need testing.

* *No calls for testing were issued this week by [Rust](https://github.com/rust-lang/rust/labels/call-for-testing),
  [Rust language RFCs](https://github.com/rust-lang/rfcs/issues?q=label%3Acall-for-testing) or
  [Rustup](https://github.com/rust-lang/rustup/labels/call-for-testing).*

[Let us know](https://github.com/rust-lang/this-week-in-rust/issues) if you would like your feature to be tracked as a part of this list.

### [RFCs](https://github.com/rust-lang/rfcs/issues?q=label%3Acall-for-testing)

### [Rust](https://github.com/rust-lang/rust/labels/call-for-testing)

### [Rustup](https://github.com/rust-lang/rustup/labels/call-for-testing)

If you are a feature implementer and would like your RFC to appear on the above list, add the new `call-for-testing`
label to your RFC along with a comment providing testing instructions and/or guidance on which aspect(s) of the feature
need testing.

## Call for Participation; projects and speakers

### CFP - Projects

Always wanted to contribute to open-source projects but did not know where to start?
Every week we highlight some tasks from the Rust community for you to pick and get started!

Some of these tasks may also have mentors available, visit the task page for more information.

<!-- CFPs go here, use this format: * [project name - title of issue](URL to issue) -->
<!-- * [ - ]() -->
<!-- or if none - *No Calls for participation were submitted this week.* -->

If you are a Rust project owner and are looking for contributors, please submit tasks [here][guidelines] or through a [PR to TWiR](https://github.com/rust-lang/this-week-in-rust) or by reaching out on [X (formerly Twitter)](https://x.com/ThisWeekInRust) or [Mastodon](https://mastodon.social/@thisweekinrust)!

[guidelines]:https://github.com/rust-lang/this-week-in-rust?tab=readme-ov-file#call-for-participation-guidelines

### CFP - Events

Are you a new or experienced speaker looking for a place to share something cool? This section highlights events that are being planned and are accepting submissions to join their event as a speaker.

<!-- CFPs go here, use this format: * [**event name**](URL to CFP)| Date CFP closes in YYYY-MM-DD | city,state,country | Date of event in YYYY-MM-DD -->
<!-- or if none - *No Calls for papers or presentations were submitted this week.* -->

If you are an event organizer hoping to expand the reach of your event, please submit a link to the website through a [PR to TWiR](https://github.com/rust-lang/this-week-in-rust) or by reaching out on [X (formerly Twitter)](https://x.com/ThisWeekInRust) or [Mastodon](https://mastodon.social/@thisweekinrust)!

## Updates from the Rust Project

397 pull requests were [merged in the last week][merged]

[merged]: https://github.com/search?q=is%3Apr+org%3Arust-lang+is%3Amerged+merged%3A2025-05-06..2025-05-13

#### Compiler

* [async drop fix for `async_drop_in_place<T>` layout for unspecified T](https://github.com/rust-lang/rust/pull/140902)
* [better error message for late/early lifetime param mismatch](https://github.com/rust-lang/rust/pull/140523)
* [perf: make the assertion in `Ident::new` debug-only](https://github.com/rust-lang/rust/pull/140880)
* [perf: merge typeck loop with static/const item eval loop](https://github.com/rust-lang/rust/pull/140854)

#### Library

* [implement (part of) ACP 429: add `DerefMut` to `Lazy[Cell/Lock]`](https://github.com/rust-lang/rust/pull/129334)
* [implement `VecDeque::truncate_front()`](https://github.com/rust-lang/rust/pull/140668)

#### Cargo

* [network: use Retry-After header for HTTP 429 responses](https://github.com/rust-lang/cargo/pull/15463)
* [rustc: Don't panic on unknown bins](https://github.com/rust-lang/cargo/pull/15497)
* [add glob pattern support for `known_hosts`](https://github.com/rust-lang/cargo/pull/15508)
* [add support for `-Zembed-metadata`](https://github.com/rust-lang/cargo/pull/15378)
* [fix tracking issue template link](https://github.com/rust-lang/cargo/pull/15494)
* [make cargo script ignore workspaces](https://github.com/rust-lang/cargo/pull/15496)

#### Rustdoc

* [rustdoc-json: remove newlines from attributes](https://github.com/rust-lang/rust/pull/140762)
* [ensure that temporary doctest folder is correctly removed even if doctests failed](https://github.com/rust-lang/rust/pull/140706)

#### Clippy

* [clippy: `item_name_repetitions`: exclude `enum` variants with identical path components](https://github.com/rust-lang/rust-clippy/pull/14619)
* [clippy: `return_and_then`: only lint returning expressions](https://github.com/rust-lang/rust-clippy/pull/14783)
* [clippy: `unwrap_used`, `expect_used`: accept macro result as receiver](https://github.com/rust-lang/rust-clippy/pull/14575)
* [clippy: add `allow_unused` config to `missing_docs_in_private_items`](https://github.com/rust-lang/rust-clippy/pull/14453)
* [clippy: add new `confusing_method_to_numeric_cast` lint](https://github.com/rust-lang/rust-clippy/pull/13979)
* [clippy: add new lint: `cloned_ref_to_slice_refs`](https://github.com/rust-lang/rust-clippy/pull/14284)
* [clippy: fix ICE in `missing_const_for_fn`](https://github.com/rust-lang/rust-clippy/pull/14776)
* [clippy: fix `integer_division` false negative for NonZero denominators](https://github.com/rust-lang/rust-clippy/pull/14664)
* [clippy: fix `manual_let_else` false negative when diverges on simple `enum` variant](https://github.com/rust-lang/rust-clippy/pull/14732)
* [clippy: fix `unnecessary_unwrap` emitted twice in closure](https://github.com/rust-lang/rust-clippy/pull/14770)
* [clippy: fix diagnostic paths printed by dogfood test](https://github.com/rust-lang/rust-clippy/pull/14746)
* [clippy: fix false negative for `unnecessary_unwrap`](https://github.com/rust-lang/rust-clippy/pull/14758)
* [clippy: make `let_with_type_underscore` help message into a suggestion](https://github.com/rust-lang/rust-clippy/pull/14749)
* [clippy: resolve through local re-exports in `lookup_path`](https://github.com/rust-lang/rust-clippy/pull/14772)

#### Rust-Analyzer

* [fix postfix snippets duplicating derefs](https://github.com/rust-lang/rust-analyzer/pull/19764)
* [resolve doc path from parent module if outer comments exist on module](https://github.com/rust-lang/rust-analyzer/pull/19507)
* [still complete parentheses & method call arguments if there are existing parentheses, but they are after a newline](https://github.com/rust-lang/rust-analyzer/pull/19763)

### Rust Compiler Performance Triage

Lot of changes this week. Overall result is positive, with one large win in type check.

Triage done by **@panstromek**.
Revision range: [62c5f58f..718ddf66](https://perf.rust-lang.org/?start=62c5f58f57670ce65e7fec34f8c4ba00c27da2d9&end=718ddf660e6a1802c39b4962cf7eaa4db57025ef&absolute=false&stat=instructions%3Au)

**Summary**:

| (instructions:u)                   | mean  | range           | count |
|:----------------------------------:|:-----:|:---------------:|:-----:|
| Regressions ❌ <br /> (primary)    | 0.5%  | [0.2%, 1.4%]    | 113   |
| Regressions ❌ <br /> (secondary)  | 0.5%  | [0.1%, 1.5%]    | 54    |
| Improvements ✅ <br /> (primary)   | -2.5% | [-22.5%, -0.3%] | 45    |
| Improvements ✅ <br /> (secondary) | -0.9% | [-2.3%, -0.2%]  | 10    |
| All ❌✅ (primary)                 | -0.3% | [-22.5%, 1.4%]  | 158   |

[Full report here](https://github.com/rust-lang/rustc-perf/blob/521ad9b18768d7c9890dbc6e6685e38b8d4c0164/triage/2025-05-12.md)

### [Approved RFCs](https://github.com/rust-lang/rfcs/commits/master)

Changes to Rust follow the Rust [RFC (request for comments) process](https://github.com/rust-lang/rfcs#rust-rfcs). These
are the RFCs that were approved for implementation this week:

* *No RFCs were approved this week.*

### Final Comment Period

Every week, [the team](https://www.rust-lang.org/team.html) announces the 'final comment period' for RFCs and key PRs
which are reaching a decision. Express your opinions now.

#### Tracking Issues & PRs
##### [Rust](https://github.com/rust-lang/rust/issues?q=is%3Aopen+label%3Afinal-comment-period+sort%3Aupdated-desc)
* [Tracking Issue for `non_null_from_ref`](https://github.com/rust-lang/rust/issues/130823)
* [Add std::io::Seek instance for `std::io::Take`](https://github.com/rust-lang/rust/pull/138023)
* [aarch64-softfloat: forbid enabling the neon target feature](https://github.com/rust-lang/rust/pull/135160)
* [Stabilize the avx512 target features](https://github.com/rust-lang/rust/pull/138940)
* [make std::intrinsics functions actually be intrinsics](https://github.com/rust-lang/rust/pull/139916)
* [Error on recursive opaque ty in HIR typeck](https://github.com/rust-lang/rust/pull/139419)
* [Remove `i128` and `u128` from `improper_ctypes_definitions`](https://github.com/rust-lang/rust/pull/137306)
* [Guarantee behavior of transmuting `Option::<T>::None` subject to NPO](https://github.com/rust-lang/rust/pull/137323)
* [Temporary lifetime extension through tuple struct and tuple variant constructors](https://github.com/rust-lang/rust/pull/140593)
* [Stabilize `tcp_quickack`](https://github.com/rust-lang/rust/pull/129121)
* [Change the desugaring of `assert!` for better error output](https://github.com/rust-lang/rust/pull/122661)
* [Make well-formedness predicates no longer coinductive](https://github.com/rust-lang/rust/pull/140208)

*No Items entered Final Comment Period this week for
[Cargo](https://github.com/rust-lang/cargo/issues?q=is%3Aopen+label%3Afinal-comment-period+sort%3Aupdated-desc),
[Rust RFCs](https://github.com/rust-lang/rfcs/labels/final-comment-period),
[Language Reference](https://github.com/rust-lang/reference/issues?q=is%3Aopen+label%3Afinal-comment-period+sort%3Aupdated-desc),
[Language Team](https://github.com/rust-lang/lang-team/issues?q=is%3Aopen+label%3Afinal-comment-period+sort%3Aupdated-desc+) or
[Unsafe Code Guidelines](https://github.com/rust-lang/unsafe-code-guidelines/issues?q=is%3Aopen+label%3Afinal-comment-period+sort%3Aupdated-desc).*

Let us know if you would like your PRs, Tracking Issues or RFCs to be tracked as a part of this list.

#### [New and Updated RFCs](https://github.com/rust-lang/rfcs/pulls)
* [RFC: Extended Standard Library (ESL)](https://github.com/rust-lang/rfcs/pull/3810)

## Upcoming Events

Rusty Events between 2025-05-14 - 2025-06-11 🦀

### Virtual
* 2025-05-15 | Hybrid (Redmond, WA, US) | [Seattle Rust User Group](https://www.meetup.com/join-srug)
    * [**May, 2025 SRUG (Seattle Rust User Group) Meetup**](https://www.meetup.com/seattle-rust-user-group/events/305658468)
* 2025-05-15 | Virtual (Girona, ES) | [Rust Girona](https://lu.ma/rust-girona)
    * [**Sessió setmanal de codificació / Weekly coding session**](https://lu.ma/eeqmobhz)
* 2025-05-15 | Virtual (Joint Meetup, Europe + Israel) | [Rust Berlin](https://www.meetup.com/rust-berlin/events/) + [Rust Paris](https://www.meetup.com/de-DE/rust-paris/) + [London Rust Project Group](https://www.meetup.com/de-DE/london-rust-project-group/) + [Rust Zürisee](https://www.meetup.com/de-DE/rust-zurich/) + [Rust TLV](https://www.meetup.com/de-DE/rust-tlv/) + [Rust Nürnberg](https://www.meetup.com/de-DE/rust-noris/) + [Rust Munich](https://www.meetup.com/de-DE/rust-munich/) + [Rust Aarhus](https://www.meetup.com/de-de/rust-aarhus/) + [lunch.rs](http://lunch.rs/)
    * [**🦀 Celebrating 10 years of Rust 1.0 🦀**](https://www.meetup.com/rust-berlin/events/307293317)
* 2025-05-15 | Virtual (Zürich, CH) | [Rust Zürisee](https://www.meetup.com/rust-zurich)
    * [**🦀 Celebrating 10 years of Rust 1.0 (co-event with berline.rs) 🦀**](https://www.meetup.com/rust-zurich/events/307696718)
* 2025-05-18 | Virtual (Dallas, TX, US) | [Dallas Rust User Meetup](https://www.meetup.com/dallasrust)
    * [**Rust Readers Discord Discussion: Async Rust**](https://www.meetup.com/dallasrust/events/307796049)
* 2025-05-19 | Virtual (Tel Aviv-yafo, IL) | [Rust 🦀 TLV](https://www.meetup.com/rust-tlv)
    * [**Tauri: Cross-Platform desktop applications with Rust and web technologies**](https://www.meetup.com/rust-tlv/events/307178592)
<<<<<<< HEAD
* 2025-05-20 | Hybrid (EU/UK) | [Rust and C++ Dragons (former Cardiff)](https://www.meetup.com/rust-and-c-plus-plus-in-cardiff/)
    * [**Talk and Connect - Fullstack - with Goetz Markgraf and Ben Wishovich**](https://www.meetup.com/rust-and-c-plus-plus-in-cardiff/events/307836345)
* 2025-05-20 | Virtual (London, UK) | [Women in Rust](https://www.meetup.com/women-in-rust/events/)
=======
* 2025-05-20 | Virtual (London, UK) | [Women in Rust](https://www.meetup.com/women-in-rust)
>>>>>>> 5d440005
    * [**Threading through lifetimes of borrowing - the Rust way**](https://www.meetup.com/women-in-rust/events/307522540)
* 2025-05-20 | Virtual (Tel Aviv, IL) | [Code Mavens 🦀 - 🐍 - 🐪](https://www.meetup.com/code-mavens/)
    * [**Rust at Work a conversation with Ran Reichman Co-Founder & CEO of Flarion**](https://www.meetup.com/code-mavens/events/307635734/)
* 2025-05-20 | Virtual (Washington, DC, US) | [Rust DC](https://www.meetup.com/rustdc)
    * [**Mid-month Rustful**](https://www.meetup.com/rustdc/events/305170826)
* 2025-05-21 | Hybrid (Vancouver, BC, CA) | [Vancouver Rust](https://www.meetup.com/vancouver-rust)
    * [**Linking**](https://www.meetup.com/vancouver-rust/events/307184332)
* 2025-05-22 | Virtual (Berlin, DE) | [Rust Berlin](https://www.meetup.com/rust-berlin)
    * [**Rust Hack and Learn**](https://www.meetup.com/rust-berlin/events/300820302)
* 2025-05-22 | Virtual (Girona, ES) | [Rust Girona](https://lu.ma/rust-girona)
    * [**Sessió setmanal de codificació / Weekly coding session**](https://lu.ma/8zabmc3w)
* 2025-05-25 | Virtual (Dallas, TX, US) | [Dallas Rust User Meetup](https://www.meetup.com/dallasrust)
    * [**Rust Readers Discord Discussion: Async Rust**](https://www.meetup.com/dallasrust/events/307668643)
* 2025-05-27 | Virtual (Dallas, TX, US) | [Dallas Rust User Meetup](https://www.meetup.com/dallasrust)
    * [**Fourth Tuesday**](https://www.meetup.com/dallasrust/events/305361435)
* 2025-05-27 | Virtual (Tel Aviv, IL) | [Code Mavens 🦀 - 🐍 - 🐪](https://www.meetup.com/code-mavens/)
    * [**Rust at Work - conversation with Eli Shalom & Igal Tabachnik of Eureka Labs**](https://www.meetup.com/code-mavens/events/307673680/)
* 2025-05-29 | Virtual (Nürnberg, DE) | [Rust Nuremberg](https://www.meetup.com/rust-noris)
    * [**Rust Nürnberg online**](https://www.meetup.com/rust-noris/events/300820285)
* 2025-05-29 | Virtual (Tel Aviv-yafo, IL) | [Rust 🦀 TLV](https://www.meetup.com/rust-tlv)
    * [**שיחה חופשית ווירטואלית על ראסט**](https://www.meetup.com/rust-tlv/events/307730629)
* 2025-06-01 | Virtual (Dallas, TX, US) | [Dallas Rust User Meetup](https://www.meetup.com/dallasrust)
    * [**Rust Readers Discord Discussion: Async Rust**](https://www.meetup.com/dallasrust/events/307795210)
* 2025-06-03 | Virtual (Tel Aviv-yafo, IL) | [Rust 🦀 TLV](https://www.meetup.com/rust-tlv)
    * [**Why Rust? למה ראסט? -**](https://www.meetup.com/rust-tlv/events/307801358)
* 2025-06-04 | Virtual (Indianapolis, IN, US) | [Indy Rust](https://www.meetup.com/indyrs)
    * [**Indy.rs - with Social Distancing**](https://www.meetup.com/indyrs/events/302031665)
* 2025-06-05 | Virtual (Berlin, DE) | [Rust Berlin](https://www.meetup.com/rust-berlin)
    * [**Rust Hack and Learn**](https://www.meetup.com/rust-berlin/events/300820301)
* 2025-06-07 | Virtual (Kampala, UG) | [Rust Circle Meetup](https://www.eventbrite.com/o/rust-circle-kampala-65249289033)
    * [**Rust Circle Meetup**](https://www.eventbrite.com/e/rust-circle-meetup-tickets-628763176587)
* 2025-06-08 | Virtual (Dallas, TX, US) | [Dallas Rust User Meetup](https://www.meetup.com/dallasrust)
    * [**Rust Readers Discord Discussion: Async Rust**](https://www.meetup.com/dallasrust/events/kvqfrtyhcjblb)
* 2025-06-10 | Virtual (Dallas, TX, US) | [Dallas Rust User Meetup](https://www.meetup.com/dallasrust)
    * [**Second Tuesday**](https://www.meetup.com/dallasrust/events/305020417)
* 2025-06-10 | Virtual (London, UK) | [Women in Rust](https://www.meetup.com/women-in-rust)
    * [**👋 Community Catch Up**](https://www.meetup.com/women-in-rust/events/307560326)

### Asia
* 2025-05-17 | Delhi, IN | [Rust Delhi](https://www.meetup.com/rustdelhi)
    * [**Rust Delhi Meetup #10**](https://www.meetup.com/rustdelhi/events/307657584)
* 2025-05-24 | Bangalore/Bengaluru, IN | [Rust Bangalore](https://hasgeek.com/rustbangalore)
    * [**May 2025 Rustacean meetup**](https://hasgeek.com/rustbangalore/may-2025-rustacean-meetup/)
* 2025-06-08 | Tel Aviv-yafo, IL | [Rust 🦀 TLV](https://www.meetup.com/rust-tlv)
    * [**In person Rust June 2025 at AWS in Tel Aviv**](https://www.meetup.com/rust-tlv/events/306414888)

### Europe
* 2025-05-13 - 2025-05-17 | Utrecht, NL | [Rust NL](https://rustweek.org/about)
    * [**RustWeek 2025**](https://rustweek.org)
* 2025-05-14 | Reading, UK | [Reading Rust Workshop](https://www.meetup.com/reading-rust-workshop/events/)
    * [**Reading Rust Meetup**](https://www.meetup.com/reading-rust-workshop/events/305045447)
* 2025-05-15 | Berlin, DE | [Rust Berlin](https://berline.rs/)
    * [**10 years anniversary of Rust 1.0**](https://www.c-base.org/calendar/#view=month&date=2025-05-15&event=92df14e3-c21c-477a-a150-84be085ed411)
* 2025-05-15 | Oslo, NO | [Rust Oslo](https://www.meetup.com/rust-oslo)
    * [**Rust 10-year anniversary @ Appear**](https://www.meetup.com/rust-oslo/events/307427014)
* 2025-05-16 | Amsterdam, NL | [RustNL](https://www.meetup.com/rust-amsterdam)
    * [**Rust Week Hackathon**](https://www.meetup.com/rust-nederland/events/307107584)
* 2025-05-16 | Utrecht, NL | [Rust NL Meetup Group](https://www.meetup.com/rust-nederland/)
    * [**RustWeek Hackathon**](https://www.meetup.com/rust-nederland/events/307107584/)
* 2025-05-17 | Amsterdam, NL | [RustNL](https://www.meetup.com/rust-amsterdam)
    * [**Walking Tour around Utrecht - Saturday**](https://www.meetup.com/rust-nederland/events/307522004)
<<<<<<< HEAD
* 2025-05-20 | Dortmund, DE | [Rust Dortmund](https://www.meetup.com/rust-dortmund)
    * [**Talk and Connect - Fullstack - with Goetz Markgraf and Ben Wishovich**](https://www.meetup.com/rust-dortmund/events/307505881)
* 2025-05-20 | Aarhus, DK | [Rust Aarhus](https://www.meetup.com/rust-aarhus/events/)
=======
* 2025-05-20 | Aarhus, DK | [Rust Aarhus](https://www.meetup.com/rust-aarhus)
>>>>>>> 5d440005
    * [**Hack Night - Robot Edition**](https://www.meetup.com/rust-aarhus/events/307289572)
* 2025-05-20 | Leipzig, SN, DE | [Rust - Modern Systems Programming in Leipzig](https://www.meetup.com/rust-modern-systems-programming-in-leipzig)
    * [**Topic TBD**](https://www.meetup.com/rust-modern-systems-programming-in-leipzig/events/305741635)
* 2025-05-22 | Augsburg, DE | [Rust Augsburg](https://rust-augsburg.github.io/meetup/introduction.html)
    * [**Rust meetup #13:A Practical Guide to Telemetry in Rust**](https://rust-augsburg.github.io/meetup/Meetup_13.html)
* 2025-05-22 | Bern, CH | [Rust Bern](https://www.meetup.com/rust-bern)
    * [**2025 Rust Talks Bern #3 @zentroom**](https://www.meetup.com/rust-bern/events/307559606)
* 2025-05-22 | Paris, FR | [Rust Paris](https://www.meetup.com/rust-paris)
    * [**Rust meetup #77**](https://www.meetup.com/rust-paris/events/307565141)
* 2025-05-22 | Stockholm, SE | [Stockholm Rust](https://www.meetup.com/stockholm-rust)
    * [**Rust Meetup @UXStream**](https://www.meetup.com/stockholm-rust/events/307653223)
* 2025-05-27 | Basel, CH | [Rust Basel](https://www.meetup.com/rust-basel)
    * [**Rust Meetup #11 @ Letsboot Basel**](https://www.meetup.com/rust-basel/events/307567083)
* 2025-05-27 | Vienna, AT | [Rust Vienna](https://www.meetup.com/rust-vienna)
    * [**Rust Vienna - May at Bitcredit 🦀**](https://www.meetup.com/rust-vienna/events/307825439)
* 2025-05-29 | Oslo, NO | [Rust Oslo](https://www.meetup.com/rust-oslo)
    * [**Rust Hack'n'Learn at Kampen Bistro**](https://www.meetup.com/rust-oslo/events/305809683)
* 2025-05-31 | Stockholm, SE | [Stockholm Rust](https://www.meetup.com/stockholm-rust)
    * [**Ferris' Fika Forum #12**](https://www.meetup.com/stockholm-rust/events/307766469)
* 2025-06-04 | Oxford, UK | [Oxford Rust Meetup Group](https://www.meetup.com/oxford-rust-meetup-group)
    * [**Oxford Rust and C++ social**](https://www.meetup.com/oxford-rust-meetup-group/events/307673867)
* 2025-06-05 | München, DE | [Rust Munich](https://www.meetup.com/rust-munich)
    * [**Rust Munich 2025 / 2 - Hacking Evening**](https://www.meetup.com/rust-munich/events/307105443)
* 2025-06-11 | Reading, UK | [Reading Rust Workshop](https://www.meetup.com/reading-rust-workshop)
    * [**Reading Rust Meetup**](https://www.meetup.com/reading-rust-workshop/events/305045448)

### North America
* 2025-05-15 | Hybrid (Redmond, WA, US) | [Seattle Rust User Group](https://www.meetup.com/join-srug)
    * [**May, 2025 SRUG (Seattle Rust User Group) Meetup**](https://www.meetup.com/seattle-rust-user-group/events/305658468)
* 2025-05-15 | Mountain View, CA, US | [Hacker Dojo](https://www.meetup.com/hackerdojo/events/)
    * [**RUST MEETUP at HACKER DOJO**](https://www.meetup.com/hackerdojo/events/307488039/)
* 2025-05-15 | Nashville, TN, US | [Music City Rust Developers](https://www.meetup.com/music-city-rust-developers)
    * [**Using Rust For Web Series 2 : Why you, Yes You. Should use Hyperscript!**](https://www.meetup.com/music-city-rust-developers/events/304333101)
* 2025-05-20 | San Francisco, CA, US | [San Francisco Rust Study Group](https://www.meetup.com/san-francisco-rust-study-group)
    * [**Rust Hacking in Person**](https://www.meetup.com/san-francisco-rust-study-group/events/307337307)
* 2025-05-21 | Hybrid (Vancouver, BC, CA) | [Vancouver Rust](https://www.meetup.com/vancouver-rust)
    * [**Linking**](https://www.meetup.com/vancouver-rust/events/307184332)
* 2025-05-28 | Austin, TX, US | [Rust ATX](https://www.meetup.com/rust-atx)
    * [**Rust Lunch - Fareground**](https://www.meetup.com/rust-atx/events/307720951)
* 2025-05-29 | Atlanta, GA, US | [Rust Atlanta](https://www.meetup.com/rust-atl)
    * [**Rust-Atl**](https://www.meetup.com/rust-atl/events/307152367)
* 2025-06-05 | Saint Louis, MO, US | [STL Rust](https://www.meetup.com/stl-rust)
    * [**Leptos web framework**](https://www.meetup.com/stl-rust/events/305534867)

### South America
* 2025-05-28 | Montevideo, DE, UY | [Rust Meetup Uruguay](https://www.meetup.com/rust-uruguay)
    * [**Primera meetup de Rust de 2025!**](https://www.meetup.com/rust-uruguay/events/307341567)
* 2025-05-31 | São Paulo, BR | [Rust São Paulo Meetup](https://www.meetup.com/rust-sao-paulo-meetup)
    * [**Encontro do Rust-SP na WillBank**](https://www.meetup.com/rust-sao-paulo-meetup/events/307308851)

If you are running a Rust event please add it to the [calendar] to get
it mentioned here. Please remember to add a link to the event too.
Email the [Rust Community Team][community] for access.

[calendar]: https://www.google.com/calendar/embed?src=apd9vmbc22egenmtu5l6c5jbfc%40group.calendar.google.com
[community]: mailto:community-team@rust-lang.org

## Jobs
<!--

Rust Jobs:

TWiR has stopped featuring individual job postings. You can read more about this change here:

https://github.com/rust-lang/this-week-in-rust/issues/3412

-->

Please see the latest [Who's Hiring thread on r/rust](INSERT_LINK_HERE)

# Quote of the Week

> If a `Pin` drops in a room, and nobody around understands it, does it make an unsound? #rustlang

– [Josh Triplett on fedi](https://social.joshtriplett.org/notice/AtrAtfNxi0bcypcBDk)

Thanks to [Josh Triplett](https://users.rust-lang.org/t/twir-quote-of-the-week/328/1684) for the self-suggestion!

[Please submit quotes and vote for next week!](https://users.rust-lang.org/t/twir-quote-of-the-week/328)

*This Week in Rust is edited by: [nellshamrell](https://github.com/nellshamrell), [llogiq](https://github.com/llogiq), [cdmistman](https://github.com/cdmistman), [ericseppanen](https://github.com/ericseppanen), [extrawurst](https://github.com/extrawurst), [U007D](https://github.com/U007D), [joelmarcey](https://github.com/joelmarcey), [mariannegoldin](https://github.com/mariannegoldin), [bennyvasquez](https://github.com/bennyvasquez), [bdillo](https://github.com/bdillo)*

*Email list hosting is sponsored by [The Rust Foundation](https://foundation.rust-lang.org/)*

<small>[Discuss on r/rust](REDDIT_LINK_HERE)</small><|MERGE_RESOLUTION|>--- conflicted
+++ resolved
@@ -258,13 +258,9 @@
     * [**Rust Readers Discord Discussion: Async Rust**](https://www.meetup.com/dallasrust/events/307796049)
 * 2025-05-19 | Virtual (Tel Aviv-yafo, IL) | [Rust 🦀 TLV](https://www.meetup.com/rust-tlv)
     * [**Tauri: Cross-Platform desktop applications with Rust and web technologies**](https://www.meetup.com/rust-tlv/events/307178592)
-<<<<<<< HEAD
 * 2025-05-20 | Hybrid (EU/UK) | [Rust and C++ Dragons (former Cardiff)](https://www.meetup.com/rust-and-c-plus-plus-in-cardiff/)
     * [**Talk and Connect - Fullstack - with Goetz Markgraf and Ben Wishovich**](https://www.meetup.com/rust-and-c-plus-plus-in-cardiff/events/307836345)
-* 2025-05-20 | Virtual (London, UK) | [Women in Rust](https://www.meetup.com/women-in-rust/events/)
-=======
 * 2025-05-20 | Virtual (London, UK) | [Women in Rust](https://www.meetup.com/women-in-rust)
->>>>>>> 5d440005
     * [**Threading through lifetimes of borrowing - the Rust way**](https://www.meetup.com/women-in-rust/events/307522540)
 * 2025-05-20 | Virtual (Tel Aviv, IL) | [Code Mavens 🦀 - 🐍 - 🐪](https://www.meetup.com/code-mavens/)
     * [**Rust at Work a conversation with Ran Reichman Co-Founder & CEO of Flarion**](https://www.meetup.com/code-mavens/events/307635734/)
@@ -326,13 +322,9 @@
     * [**RustWeek Hackathon**](https://www.meetup.com/rust-nederland/events/307107584/)
 * 2025-05-17 | Amsterdam, NL | [RustNL](https://www.meetup.com/rust-amsterdam)
     * [**Walking Tour around Utrecht - Saturday**](https://www.meetup.com/rust-nederland/events/307522004)
-<<<<<<< HEAD
 * 2025-05-20 | Dortmund, DE | [Rust Dortmund](https://www.meetup.com/rust-dortmund)
     * [**Talk and Connect - Fullstack - with Goetz Markgraf and Ben Wishovich**](https://www.meetup.com/rust-dortmund/events/307505881)
-* 2025-05-20 | Aarhus, DK | [Rust Aarhus](https://www.meetup.com/rust-aarhus/events/)
-=======
 * 2025-05-20 | Aarhus, DK | [Rust Aarhus](https://www.meetup.com/rust-aarhus)
->>>>>>> 5d440005
     * [**Hack Night - Robot Edition**](https://www.meetup.com/rust-aarhus/events/307289572)
 * 2025-05-20 | Leipzig, SN, DE | [Rust - Modern Systems Programming in Leipzig](https://www.meetup.com/rust-modern-systems-programming-in-leipzig)
     * [**Topic TBD**](https://www.meetup.com/rust-modern-systems-programming-in-leipzig/events/305741635)
