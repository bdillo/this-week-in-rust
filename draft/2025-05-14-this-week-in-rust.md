Title: This Week in Rust 599
Number: 599
Date: 2025-05-14
Category: This Week in Rust

Hello and welcome to another issue of *This Week in Rust*!
[Rust](https://www.rust-lang.org/) is a programming language empowering everyone to build reliable and efficient software.
This is a weekly summary of its progress and community.
Want something mentioned? Tag us at
[@thisweekinrust.bsky.social](https://bsky.app/profile/thisweekinrust.bsky.social) on Bluesky or
[@ThisWeekinRust](https://mastodon.social/@thisweekinrust) on mastodon.social, or
[send us a pull request](https://github.com/rust-lang/this-week-in-rust).
Want to get involved? [We love contributions](https://github.com/rust-lang/rust/blob/master/CONTRIBUTING.md).

*This Week in Rust* is openly developed [on GitHub](https://github.com/rust-lang/this-week-in-rust) and archives can be viewed at [this-week-in-rust.org](https://this-week-in-rust.org/).
If you find any errors in this week's issue, [please submit a PR](https://github.com/rust-lang/this-week-in-rust/pulls).

Want TWIR in your inbox? [Subscribe here](https://this-week-in-rust.us11.list-manage.com/subscribe?u=fd84c1c757e02889a9b08d289&id=0ed8b72485).

## Updates from Rust Community

<!--

Dear community contributors:
Please read README.md for guidance on submissions.
Each submitted link should be of the form:

* [Title of the Linked Page](https://example.com/my_article)

If you don't know which category to use, feel free to submit a PR anyway
and just ask the editors to select the category.

-->

### Official
* [Announcing Google Summer of Code 2025 selected projects](https://blog.rust-lang.org/2025/05/08/gsoc-2025-selected-projects/)

### Foundation

### Newsletters
* [This Month in Rust OSDev: April 2025 | Rust OSDev](https://rust-osdev.com/this-month/2025-04/)
* [The Embedded Rustacean Issue #45](https://www.theembeddedrustacean.com/p/the-embedded-rustacean-issue-45)

### Project/Tooling Updates
* [Avian Physics 0.3](https://joonaa.dev/blog/08/avian-0-3)
* [Two months in Servo: CSS nesting, Shadow DOM, Clipboard API, and more](https://servo.org/blog/2025/05/09/this-month-in-servo/)
* [Cot v0.3: Even Lazier](https://mackow.ski/blog/cot-v03-even-lazier/)
* [Streaming data analytics, Fluvio 0.17.3 release](https://www.fluvio.io/news/this-week-in-fluvio-0075)
* [CGP v0.4 is Here: Unlocking Easier Debugging, Extensible Presets, and More](https://contextgeneric.dev/blog/v0-4-0-release/)

### Observations/Thoughts
* [Bad Type Patterns - The Duplicate duck](https://www.schneems.com/2025/05/07/bad-type-patterns-the-duplicate-duck/)
* [Rust nightly features you should watch out for](https://www.wakunguma.com/blog/interesting-rust-nightly-features)
* [Lock-Free Rust: How to Build a Rollercoaster While It’s on Fire](https://yeet.cx/blog/lock-free-rust/)
* [Simple & type-safe localization in Rust](https://aarol.dev/posts/rust-simple-i18n/)
* [From Rust to AVR assembly: Dissecting a minimal blinky program](https://n-eq.github.io/blog/2025/05/13/rust-avr-arduino-blink)
* [Tarpaulins Week Of Speed](https://xd009642.github.io/2025/05/08/Tarpaulins-Week-of-Speed.html)
* [Rustls Server-Side Performance](https://www.memorysafety.org/blog/rustls-server-perf/)
* [Is Rust the Future of Programming?](https://blog.jetbrains.com/rust/2025/05/13/is-rust-the-future-of-programming/)

### Rust Walkthroughs
* [Functional asynchronous Rust](https://willemvanhulle.tech/blog/func-async/)
* [The Power of Compile-Time ECS Architecture in Rust](https://minikin.me/blog/entity-component-systems-reimagined)
* [video] [Build with Naz : Spinner animation, lock contention, Ctrl+C handling for TUI and CLI](https://www.youtube.com/watch?v=iIMYzczF11c)

### Research

### Miscellaneous
* [April 2025 Rust Jobs Report](https://filtra.io/rust/jobs-report/apr-25)

## Crate of the Week

This week's crate is [brush](https://github.com/reubeno/brush/), a bash compatible shell implemented completely in Rust.

Thanks to [Josh Triplett](https://users.rust-lang.org/t/crate-of-the-week/2704/1434) for the suggestion!

[Please submit your suggestions and votes for next week][submit_crate]!

[submit_crate]: https://users.rust-lang.org/t/crate-of-the-week/2704

## Calls for Testing
An important step for RFC implementation is for people to experiment with the
implementation and give feedback, especially before stabilization.

If you are a feature implementer and would like your RFC to appear in this list, add a
`call-for-testing` label to your RFC along with a comment providing testing instructions and/or
guidance on which aspect(s) of the feature need testing.

* *No calls for testing were issued this week by [Rust](https://github.com/rust-lang/rust/labels/call-for-testing),
  [Rust language RFCs](https://github.com/rust-lang/rfcs/issues?q=label%3Acall-for-testing) or
  [Rustup](https://github.com/rust-lang/rustup/labels/call-for-testing).*

[Let us know](https://github.com/rust-lang/this-week-in-rust/issues) if you would like your feature to be tracked as a part of this list.

### [RFCs](https://github.com/rust-lang/rfcs/issues?q=label%3Acall-for-testing)

### [Rust](https://github.com/rust-lang/rust/labels/call-for-testing)

### [Rustup](https://github.com/rust-lang/rustup/labels/call-for-testing)

If you are a feature implementer and would like your RFC to appear on the above list, add the new `call-for-testing`
label to your RFC along with a comment providing testing instructions and/or guidance on which aspect(s) of the feature
need testing.

## Call for Participation; projects and speakers

### CFP - Projects

Always wanted to contribute to open-source projects but did not know where to start?
Every week we highlight some tasks from the Rust community for you to pick and get started!

Some of these tasks may also have mentors available, visit the task page for more information.

<!-- CFPs go here, use this format: * [project name - title of issue](URL to issue) -->
<!-- * [ - ]() -->
<!-- or if none - *No Calls for participation were submitted this week.* -->

If you are a Rust project owner and are looking for contributors, please submit tasks [here][guidelines] or through a [PR to TWiR](https://github.com/rust-lang/this-week-in-rust) or by reaching out on [X (formerly Twitter)](https://x.com/ThisWeekInRust) or [Mastodon](https://mastodon.social/@thisweekinrust)!

[guidelines]:https://github.com/rust-lang/this-week-in-rust?tab=readme-ov-file#call-for-participation-guidelines

### CFP - Events

Are you a new or experienced speaker looking for a place to share something cool? This section highlights events that are being planned and are accepting submissions to join their event as a speaker.

<!-- CFPs go here, use this format: * [**event name**](URL to CFP)| Date CFP closes in YYYY-MM-DD | city,state,country | Date of event in YYYY-MM-DD -->
<!-- or if none - *No Calls for papers or presentations were submitted this week.* -->

If you are an event organizer hoping to expand the reach of your event, please submit a link to the website through a [PR to TWiR](https://github.com/rust-lang/this-week-in-rust) or by reaching out on [X (formerly Twitter)](https://x.com/ThisWeekInRust) or [Mastodon](https://mastodon.social/@thisweekinrust)!

## Updates from the Rust Project

397 pull requests were [merged in the last week][merged]

[merged]: https://github.com/search?q=is%3Apr+org%3Arust-lang+is%3Amerged+merged%3A2025-05-06..2025-05-13

#### Compiler

* [async drop fix for `async_drop_in_place<T>` layout for unspecified T](https://github.com/rust-lang/rust/pull/140902)
* [better error message for late/early lifetime param mismatch](https://github.com/rust-lang/rust/pull/140523)
* [perf: make the assertion in `Ident::new` debug-only](https://github.com/rust-lang/rust/pull/140880)
* [perf: merge typeck loop with static/const item eval loop](https://github.com/rust-lang/rust/pull/140854)

#### Library

* [implement (part of) ACP 429: add `DerefMut` to `Lazy[Cell/Lock]`](https://github.com/rust-lang/rust/pull/129334)
* [implement `VecDeque::truncate_front()`](https://github.com/rust-lang/rust/pull/140668)

#### Cargo

* [network: use Retry-After header for HTTP 429 responses](https://github.com/rust-lang/cargo/pull/15463)
* [rustc: Don't panic on unknown bins](https://github.com/rust-lang/cargo/pull/15497)
* [add glob pattern support for `known_hosts`](https://github.com/rust-lang/cargo/pull/15508)
* [add support for `-Zembed-metadata`](https://github.com/rust-lang/cargo/pull/15378)
* [fix tracking issue template link](https://github.com/rust-lang/cargo/pull/15494)
* [make cargo script ignore workspaces](https://github.com/rust-lang/cargo/pull/15496)

#### Rustdoc

* [rustdoc-json: remove newlines from attributes](https://github.com/rust-lang/rust/pull/140762)
* [ensure that temporary doctest folder is correctly removed even if doctests failed](https://github.com/rust-lang/rust/pull/140706)

#### Clippy

* [clippy: `item_name_repetitions`: exclude `enum` variants with identical path components](https://github.com/rust-lang/rust-clippy/pull/14619)
* [clippy: `return_and_then`: only lint returning expressions](https://github.com/rust-lang/rust-clippy/pull/14783)
* [clippy: `unwrap_used`, `expect_used`: accept macro result as receiver](https://github.com/rust-lang/rust-clippy/pull/14575)
* [clippy: add `allow_unused` config to `missing_docs_in_private_items`](https://github.com/rust-lang/rust-clippy/pull/14453)
* [clippy: add new `confusing_method_to_numeric_cast` lint](https://github.com/rust-lang/rust-clippy/pull/13979)
* [clippy: add new lint: `cloned_ref_to_slice_refs`](https://github.com/rust-lang/rust-clippy/pull/14284)
* [clippy: fix ICE in `missing_const_for_fn`](https://github.com/rust-lang/rust-clippy/pull/14776)
* [clippy: fix `integer_division` false negative for NonZero denominators](https://github.com/rust-lang/rust-clippy/pull/14664)
* [clippy: fix `manual_let_else` false negative when diverges on simple `enum` variant](https://github.com/rust-lang/rust-clippy/pull/14732)
* [clippy: fix `unnecessary_unwrap` emitted twice in closure](https://github.com/rust-lang/rust-clippy/pull/14770)
* [clippy: fix diagnostic paths printed by dogfood test](https://github.com/rust-lang/rust-clippy/pull/14746)
* [clippy: fix false negative for `unnecessary_unwrap`](https://github.com/rust-lang/rust-clippy/pull/14758)
* [clippy: make `let_with_type_underscore` help message into a suggestion](https://github.com/rust-lang/rust-clippy/pull/14749)
* [clippy: resolve through local re-exports in `lookup_path`](https://github.com/rust-lang/rust-clippy/pull/14772)

#### Rust-Analyzer

* [fix postfix snippets duplicating derefs](https://github.com/rust-lang/rust-analyzer/pull/19764)
* [resolve doc path from parent module if outer comments exist on module](https://github.com/rust-lang/rust-analyzer/pull/19507)
* [still complete parentheses & method call arguments if there are existing parentheses, but they are after a newline](https://github.com/rust-lang/rust-analyzer/pull/19763)

### Rust Compiler Performance Triage

Lot of changes this week. Overall result is positive, with one large win in type check.

Triage done by **@panstromek**.
Revision range: [62c5f58f..718ddf66](https://perf.rust-lang.org/?start=62c5f58f57670ce65e7fec34f8c4ba00c27da2d9&end=718ddf660e6a1802c39b4962cf7eaa4db57025ef&absolute=false&stat=instructions%3Au)

**Summary**:

| (instructions:u)                   | mean  | range           | count |
|:----------------------------------:|:-----:|:---------------:|:-----:|
| Regressions ❌ <br /> (primary)    | 0.5%  | [0.2%, 1.4%]    | 113   |
| Regressions ❌ <br /> (secondary)  | 0.5%  | [0.1%, 1.5%]    | 54    |
| Improvements ✅ <br /> (primary)   | -2.5% | [-22.5%, -0.3%] | 45    |
| Improvements ✅ <br /> (secondary) | -0.9% | [-2.3%, -0.2%]  | 10    |
| All ❌✅ (primary)                 | -0.3% | [-22.5%, 1.4%]  | 158   |

[Full report here](https://github.com/rust-lang/rustc-perf/blob/521ad9b18768d7c9890dbc6e6685e38b8d4c0164/triage/2025-05-12.md)

### [Approved RFCs](https://github.com/rust-lang/rfcs/commits/master)

Changes to Rust follow the Rust [RFC (request for comments) process](https://github.com/rust-lang/rfcs#rust-rfcs). These
are the RFCs that were approved for implementation this week:

* *No RFCs were approved this week.*

### Final Comment Period

Every week, [the team](https://www.rust-lang.org/team.html) announces the 'final comment period' for RFCs and key PRs
which are reaching a decision. Express your opinions now.

#### Tracking Issues & PRs
##### [Rust](https://github.com/rust-lang/rust/issues?q=is%3Aopen+label%3Afinal-comment-period+sort%3Aupdated-desc)
* [Tracking Issue for `non_null_from_ref`](https://github.com/rust-lang/rust/issues/130823)
* [Add std::io::Seek instance for `std::io::Take`](https://github.com/rust-lang/rust/pull/138023)
* [aarch64-softfloat: forbid enabling the neon target feature](https://github.com/rust-lang/rust/pull/135160)
* [Stabilize the avx512 target features](https://github.com/rust-lang/rust/pull/138940)
* [make std::intrinsics functions actually be intrinsics](https://github.com/rust-lang/rust/pull/139916)
* [Error on recursive opaque ty in HIR typeck](https://github.com/rust-lang/rust/pull/139419)
* [Remove `i128` and `u128` from `improper_ctypes_definitions`](https://github.com/rust-lang/rust/pull/137306)
* [Guarantee behavior of transmuting `Option::<T>::None` subject to NPO](https://github.com/rust-lang/rust/pull/137323)
* [Temporary lifetime extension through tuple struct and tuple variant constructors](https://github.com/rust-lang/rust/pull/140593)
* [Stabilize `tcp_quickack`](https://github.com/rust-lang/rust/pull/129121)
* [Change the desugaring of `assert!` for better error output](https://github.com/rust-lang/rust/pull/122661)
* [Make well-formedness predicates no longer coinductive](https://github.com/rust-lang/rust/pull/140208)

*No Items entered Final Comment Period this week for
[Cargo](https://github.com/rust-lang/cargo/issues?q=is%3Aopen+label%3Afinal-comment-period+sort%3Aupdated-desc),
[Rust RFCs](https://github.com/rust-lang/rfcs/labels/final-comment-period),
[Language Reference](https://github.com/rust-lang/reference/issues?q=is%3Aopen+label%3Afinal-comment-period+sort%3Aupdated-desc),
[Language Team](https://github.com/rust-lang/lang-team/issues?q=is%3Aopen+label%3Afinal-comment-period+sort%3Aupdated-desc+) or
[Unsafe Code Guidelines](https://github.com/rust-lang/unsafe-code-guidelines/issues?q=is%3Aopen+label%3Afinal-comment-period+sort%3Aupdated-desc).*

Let us know if you would like your PRs, Tracking Issues or RFCs to be tracked as a part of this list.

#### [New and Updated RFCs](https://github.com/rust-lang/rfcs/pulls)
* [RFC: Extended Standard Library (ESL)](https://github.com/rust-lang/rfcs/pull/3810)

## Upcoming Events

Rusty Events between 2025-05-14 - 2025-06-11 🦀

### Virtual
* 2025-05-15 | Hybrid (Redmond, WA, US) | [Seattle Rust User Group](https://www.meetup.com/join-srug)
    * [**May, 2025 SRUG (Seattle Rust User Group) Meetup**](https://www.meetup.com/seattle-rust-user-group/events/305658468)
* 2025-05-15 | Virtual (Girona, ES) | [Rust Girona](https://lu.ma/rust-girona)
    * [**Sessió setmanal de codificació / Weekly coding session**](https://lu.ma/eeqmobhz)
* 2025-05-15 | Virtual (Joint Meetup, Europe + Israel) | [Rust Berlin](https://www.meetup.com/rust-berlin/events/) + [Rust Paris](https://www.meetup.com/de-DE/rust-paris/) + [London Rust Project Group](https://www.meetup.com/de-DE/london-rust-project-group/) + [Rust Zürisee](https://www.meetup.com/de-DE/rust-zurich/) + [Rust TLV](https://www.meetup.com/de-DE/rust-tlv/) + [Rust Nürnberg](https://www.meetup.com/de-DE/rust-noris/) + [Rust Munich](https://www.meetup.com/de-DE/rust-munich/) + [Rust Aarhus](https://www.meetup.com/de-de/rust-aarhus/) + [lunch.rs](http://lunch.rs/)
    * [**🦀 Celebrating 10 years of Rust 1.0 🦀**](https://www.meetup.com/rust-berlin/events/307293317)
* 2025-05-15 | Virtual (Zürich, CH) | [Rust Zürisee](https://www.meetup.com/rust-zurich)
    * [**🦀 Celebrating 10 years of Rust 1.0 (co-event with berline.rs) 🦀**](https://www.meetup.com/rust-zurich/events/307696718)
* 2025-05-18 | Virtual (Dallas, TX, US) | [Dallas Rust User Meetup](https://www.meetup.com/dallasrust)
    * [**Rust Readers Discord Discussion: Async Rust**](https://www.meetup.com/dallasrust/events/307796049)
* 2025-05-19 | Virtual (Tel Aviv-yafo, IL) | [Rust 🦀 TLV](https://www.meetup.com/rust-tlv)
    * [**Tauri: Cross-Platform desktop applications with Rust and web technologies**](https://www.meetup.com/rust-tlv/events/307178592)
* 2025-05-20 | Hybrid (EU/UK) | [Rust and C++ Dragons (former Cardiff)](https://www.meetup.com/rust-and-c-plus-plus-in-cardiff/)
    * [**Talk and Connect - Fullstack - with Goetz Markgraf and Ben Wishovich**](https://www.meetup.com/rust-and-c-plus-plus-in-cardiff/events/307836345)
* 2025-05-20 | Virtual (London, UK) | [Women in Rust](https://www.meetup.com/women-in-rust)
    * [**Threading through lifetimes of borrowing - the Rust way**](https://www.meetup.com/women-in-rust/events/307522540)
* 2025-05-20 | Virtual (Tel Aviv, IL) | [Code Mavens 🦀 - 🐍 - 🐪](https://www.meetup.com/code-mavens/)
    * [**Rust at Work a conversation with Ran Reichman Co-Founder & CEO of Flarion**](https://www.meetup.com/code-mavens/events/307635734/)
* 2025-05-20 | Virtual (Washington, DC, US) | [Rust DC](https://www.meetup.com/rustdc)
    * [**Mid-month Rustful**](https://www.meetup.com/rustdc/events/305170826)
* 2025-05-21 | Hybrid (Vancouver, BC, CA) | [Vancouver Rust](https://www.meetup.com/vancouver-rust)
    * [**Linking**](https://www.meetup.com/vancouver-rust/events/307184332)
* 2025-05-22 | Virtual (Berlin, DE) | [Rust Berlin](https://www.meetup.com/rust-berlin)
    * [**Rust Hack and Learn**](https://www.meetup.com/rust-berlin/events/300820302)
* 2025-05-22 | Virtual (Girona, ES) | [Rust Girona](https://lu.ma/rust-girona)
    * [**Sessió setmanal de codificació / Weekly coding session**](https://lu.ma/8zabmc3w)
* 2025-05-25 | Virtual (Dallas, TX, US) | [Dallas Rust User Meetup](https://www.meetup.com/dallasrust)
    * [**Rust Readers Discord Discussion: Async Rust**](https://www.meetup.com/dallasrust/events/307668643)
* 2025-05-27 | Virtual (Dallas, TX, US) | [Dallas Rust User Meetup](https://www.meetup.com/dallasrust)
    * [**Fourth Tuesday**](https://www.meetup.com/dallasrust/events/305361435)
* 2025-05-27 | Virtual (Tel Aviv, IL) | [Code Mavens 🦀 - 🐍 - 🐪](https://www.meetup.com/code-mavens/)
    * [**Rust at Work - conversation with Eli Shalom & Igal Tabachnik of Eureka Labs**](https://www.meetup.com/code-mavens/events/307673680/)
* 2025-05-29 | Virtual (Nürnberg, DE) | [Rust Nuremberg](https://www.meetup.com/rust-noris)
    * [**Rust Nürnberg online**](https://www.meetup.com/rust-noris/events/300820285)
* 2025-05-29 | Virtual (Tel Aviv-yafo, IL) | [Rust 🦀 TLV](https://www.meetup.com/rust-tlv)
    * [**שיחה חופשית ווירטואלית על ראסט**](https://www.meetup.com/rust-tlv/events/307730629)
* 2025-06-01 | Virtual (Dallas, TX, US) | [Dallas Rust User Meetup](https://www.meetup.com/dallasrust)
    * [**Rust Readers Discord Discussion: Async Rust**](https://www.meetup.com/dallasrust/events/307795210)
* 2025-06-03 | Virtual (Tel Aviv-yafo, IL) | [Rust 🦀 TLV](https://www.meetup.com/rust-tlv)
    * [**Why Rust? למה ראסט? -**](https://www.meetup.com/rust-tlv/events/307801358)
* 2025-06-04 | Virtual (Indianapolis, IN, US) | [Indy Rust](https://www.meetup.com/indyrs)
    * [**Indy.rs - with Social Distancing**](https://www.meetup.com/indyrs/events/302031665)
* 2025-06-05 | Virtual (Berlin, DE) | [Rust Berlin](https://www.meetup.com/rust-berlin)
    * [**Rust Hack and Learn**](https://www.meetup.com/rust-berlin/events/300820301)
* 2025-06-07 | Virtual (Kampala, UG) | [Rust Circle Meetup](https://www.eventbrite.com/o/rust-circle-kampala-65249289033)
    * [**Rust Circle Meetup**](https://www.eventbrite.com/e/rust-circle-meetup-tickets-628763176587)
* 2025-06-08 | Virtual (Dallas, TX, US) | [Dallas Rust User Meetup](https://www.meetup.com/dallasrust)
    * [**Rust Readers Discord Discussion: Async Rust**](https://www.meetup.com/dallasrust/events/kvqfrtyhcjblb)
* 2025-06-10 | Virtual (Dallas, TX, US) | [Dallas Rust User Meetup](https://www.meetup.com/dallasrust)
    * [**Second Tuesday**](https://www.meetup.com/dallasrust/events/305020417)
* 2025-06-10 | Virtual (London, UK) | [Women in Rust](https://www.meetup.com/women-in-rust)
    * [**👋 Community Catch Up**](https://www.meetup.com/women-in-rust/events/307560326)

### Asia
* 2025-05-17 | Delhi, IN | [Rust Delhi](https://www.meetup.com/rustdelhi)
    * [**Rust Delhi Meetup #10**](https://www.meetup.com/rustdelhi/events/307657584)
* 2025-05-24 | Bangalore/Bengaluru, IN | [Rust Bangalore](https://hasgeek.com/rustbangalore)
    * [**May 2025 Rustacean meetup**](https://hasgeek.com/rustbangalore/may-2025-rustacean-meetup/)
* 2025-06-08 | Tel Aviv-yafo, IL | [Rust 🦀 TLV](https://www.meetup.com/rust-tlv)
    * [**In person Rust June 2025 at AWS in Tel Aviv**](https://www.meetup.com/rust-tlv/events/306414888)

### Europe
* 2025-05-13 - 2025-05-17 | Utrecht, NL | [Rust NL](https://rustweek.org/about)
    * [**RustWeek 2025**](https://rustweek.org)
* 2025-05-14 | Reading, UK | [Reading Rust Workshop](https://www.meetup.com/reading-rust-workshop/events/)
    * [**Reading Rust Meetup**](https://www.meetup.com/reading-rust-workshop/events/305045447)
* 2025-05-15 | Berlin, DE | [Rust Berlin](https://berline.rs/)
    * [**10 years anniversary of Rust 1.0**](https://www.c-base.org/calendar/#view=month&date=2025-05-15&event=92df14e3-c21c-477a-a150-84be085ed411)
* 2025-05-15 | Oslo, NO | [Rust Oslo](https://www.meetup.com/rust-oslo)
    * [**Rust 10-year anniversary @ Appear**](https://www.meetup.com/rust-oslo/events/307427014)
* 2025-05-16 | Amsterdam, NL | [RustNL](https://www.meetup.com/rust-amsterdam)
    * [**Rust Week Hackathon**](https://www.meetup.com/rust-nederland/events/307107584)
* 2025-05-16 | Utrecht, NL | [Rust NL Meetup Group](https://www.meetup.com/rust-nederland/)
    * [**RustWeek Hackathon**](https://www.meetup.com/rust-nederland/events/307107584/)
* 2025-05-17 | Amsterdam, NL | [RustNL](https://www.meetup.com/rust-amsterdam)
    * [**Walking Tour around Utrecht - Saturday**](https://www.meetup.com/rust-nederland/events/307522004)
* 2025-05-20 | Dortmund, DE | [Rust Dortmund](https://www.meetup.com/rust-dortmund)
    * [**Talk and Connect - Fullstack - with Goetz Markgraf and Ben Wishovich**](https://www.meetup.com/rust-dortmund/events/307505881)
* 2025-05-20 | Aarhus, DK | [Rust Aarhus](https://www.meetup.com/rust-aarhus)
    * [**Hack Night - Robot Edition**](https://www.meetup.com/rust-aarhus/events/307289572)
* 2025-05-20 | Leipzig, SN, DE | [Rust - Modern Systems Programming in Leipzig](https://www.meetup.com/rust-modern-systems-programming-in-leipzig)
    * [**Topic TBD**](https://www.meetup.com/rust-modern-systems-programming-in-leipzig/events/305741635)
* 2025-05-22 | Augsburg, DE | [Rust Augsburg](https://rust-augsburg.github.io/meetup/introduction.html)
    * [**Rust meetup #13:A Practical Guide to Telemetry in Rust**](https://rust-augsburg.github.io/meetup/Meetup_13.html)
* 2025-05-22 | Bern, CH | [Rust Bern](https://www.meetup.com/rust-bern)
    * [**2025 Rust Talks Bern #3 @zentroom**](https://www.meetup.com/rust-bern/events/307559606)
* 2025-05-22 | Paris, FR | [Rust Paris](https://www.meetup.com/rust-paris)
    * [**Rust meetup #77**](https://www.meetup.com/rust-paris/events/307565141)
* 2025-05-22 | Stockholm, SE | [Stockholm Rust](https://www.meetup.com/stockholm-rust)
    * [**Rust Meetup @UXStream**](https://www.meetup.com/stockholm-rust/events/307653223)
* 2025-05-27 | Basel, CH | [Rust Basel](https://www.meetup.com/rust-basel)
    * [**Rust Meetup #11 @ Letsboot Basel**](https://www.meetup.com/rust-basel/events/307567083)
* 2025-05-27 | Vienna, AT | [Rust Vienna](https://www.meetup.com/rust-vienna)
    * [**Rust Vienna - May at Bitcredit 🦀**](https://www.meetup.com/rust-vienna/events/307825439)
* 2025-05-29 | Oslo, NO | [Rust Oslo](https://www.meetup.com/rust-oslo)
    * [**Rust Hack'n'Learn at Kampen Bistro**](https://www.meetup.com/rust-oslo/events/305809683)
* 2025-05-31 | Stockholm, SE | [Stockholm Rust](https://www.meetup.com/stockholm-rust)
    * [**Ferris' Fika Forum #12**](https://www.meetup.com/stockholm-rust/events/307766469)
* 2025-06-04 | Oxford, UK | [Oxford Rust Meetup Group](https://www.meetup.com/oxford-rust-meetup-group)
    * [**Oxford Rust and C++ social**](https://www.meetup.com/oxford-rust-meetup-group/events/307673867)
* 2025-06-05 | München, DE | [Rust Munich](https://www.meetup.com/rust-munich)
    * [**Rust Munich 2025 / 2 - Hacking Evening**](https://www.meetup.com/rust-munich/events/307105443)
* 2025-06-11 | Reading, UK | [Reading Rust Workshop](https://www.meetup.com/reading-rust-workshop)
    * [**Reading Rust Meetup**](https://www.meetup.com/reading-rust-workshop/events/305045448)

### North America
* 2025-05-15 | Hybrid (Redmond, WA, US) | [Seattle Rust User Group](https://www.meetup.com/join-srug)
    * [**May, 2025 SRUG (Seattle Rust User Group) Meetup**](https://www.meetup.com/seattle-rust-user-group/events/305658468)
* 2025-05-15 | Mountain View, CA, US | [Hacker Dojo](https://www.meetup.com/hackerdojo/events/)
    * [**RUST MEETUP at HACKER DOJO**](https://www.meetup.com/hackerdojo/events/307488039/)
* 2025-05-15 | Nashville, TN, US | [Music City Rust Developers](https://www.meetup.com/music-city-rust-developers)
    * [**Using Rust For Web Series 2 : Why you, Yes You. Should use Hyperscript!**](https://www.meetup.com/music-city-rust-developers/events/304333101)
<<<<<<< HEAD
* 2025-05-15 | Hybrid (Redmond, WA, US) | [Seattle Rust User Group](https://www.meetup.com/join-srug/events/)
    * [**May, 2025 SRUG (Seattle Rust User Group) Meetup**](https://www.meetup.com/seattle-rust-user-group/events/305658468)
* 2025-05-18 | Albuquerque, NM, US | [**Ideas and Coffee**](https://www.meetup.com/ideas-and-coffee/)
    * [**Intro Level Rust Get-together**](https://www.meetup.com/ideas-and-coffee/events/307645653/)
* 2025-05-20 | San Francisco, CA, US | [San Francisco Rust Study Group](https://www.meetup.com/san-francisco-rust-study-group/events/)
=======
* 2025-05-20 | San Francisco, CA, US | [San Francisco Rust Study Group](https://www.meetup.com/san-francisco-rust-study-group)
>>>>>>> 631fac43
    * [**Rust Hacking in Person**](https://www.meetup.com/san-francisco-rust-study-group/events/307337307)
* 2025-05-21 | Hybrid (Vancouver, BC, CA) | [Vancouver Rust](https://www.meetup.com/vancouver-rust)
    * [**Linking**](https://www.meetup.com/vancouver-rust/events/307184332)
* 2025-05-28 | Austin, TX, US | [Rust ATX](https://www.meetup.com/rust-atx)
    * [**Rust Lunch - Fareground**](https://www.meetup.com/rust-atx/events/307720951)
* 2025-05-29 | Atlanta, GA, US | [Rust Atlanta](https://www.meetup.com/rust-atl)
    * [**Rust-Atl**](https://www.meetup.com/rust-atl/events/307152367)
* 2025-06-05 | Saint Louis, MO, US | [STL Rust](https://www.meetup.com/stl-rust)
    * [**Leptos web framework**](https://www.meetup.com/stl-rust/events/305534867)

### South America
* 2025-05-28 | Montevideo, DE, UY | [Rust Meetup Uruguay](https://www.meetup.com/rust-uruguay)
    * [**Primera meetup de Rust de 2025!**](https://www.meetup.com/rust-uruguay/events/307341567)
* 2025-05-31 | São Paulo, BR | [Rust São Paulo Meetup](https://www.meetup.com/rust-sao-paulo-meetup)
    * [**Encontro do Rust-SP na WillBank**](https://www.meetup.com/rust-sao-paulo-meetup/events/307308851)

If you are running a Rust event please add it to the [calendar] to get
it mentioned here. Please remember to add a link to the event too.
Email the [Rust Community Team][community] for access.

[calendar]: https://www.google.com/calendar/embed?src=apd9vmbc22egenmtu5l6c5jbfc%40group.calendar.google.com
[community]: mailto:community-team@rust-lang.org

## Jobs
<!--

Rust Jobs:

TWiR has stopped featuring individual job postings. You can read more about this change here:

https://github.com/rust-lang/this-week-in-rust/issues/3412

-->

Please see the latest [Who's Hiring thread on r/rust](INSERT_LINK_HERE)

# Quote of the Week

> If a `Pin` drops in a room, and nobody around understands it, does it make an unsound? #rustlang

– [Josh Triplett on fedi](https://social.joshtriplett.org/notice/AtrAtfNxi0bcypcBDk)

Thanks to [Josh Triplett](https://users.rust-lang.org/t/twir-quote-of-the-week/328/1684) for the self-suggestion!

[Please submit quotes and vote for next week!](https://users.rust-lang.org/t/twir-quote-of-the-week/328)

*This Week in Rust is edited by: [nellshamrell](https://github.com/nellshamrell), [llogiq](https://github.com/llogiq), [cdmistman](https://github.com/cdmistman), [ericseppanen](https://github.com/ericseppanen), [extrawurst](https://github.com/extrawurst), [U007D](https://github.com/U007D), [joelmarcey](https://github.com/joelmarcey), [mariannegoldin](https://github.com/mariannegoldin), [bennyvasquez](https://github.com/bennyvasquez), [bdillo](https://github.com/bdillo)*

*Email list hosting is sponsored by [The Rust Foundation](https://foundation.rust-lang.org/)*

<small>[Discuss on r/rust](REDDIT_LINK_HERE)</small><|MERGE_RESOLUTION|>--- conflicted
+++ resolved
@@ -358,15 +358,11 @@
     * [**RUST MEETUP at HACKER DOJO**](https://www.meetup.com/hackerdojo/events/307488039/)
 * 2025-05-15 | Nashville, TN, US | [Music City Rust Developers](https://www.meetup.com/music-city-rust-developers)
     * [**Using Rust For Web Series 2 : Why you, Yes You. Should use Hyperscript!**](https://www.meetup.com/music-city-rust-developers/events/304333101)
-<<<<<<< HEAD
 * 2025-05-15 | Hybrid (Redmond, WA, US) | [Seattle Rust User Group](https://www.meetup.com/join-srug/events/)
     * [**May, 2025 SRUG (Seattle Rust User Group) Meetup**](https://www.meetup.com/seattle-rust-user-group/events/305658468)
 * 2025-05-18 | Albuquerque, NM, US | [**Ideas and Coffee**](https://www.meetup.com/ideas-and-coffee/)
     * [**Intro Level Rust Get-together**](https://www.meetup.com/ideas-and-coffee/events/307645653/)
-* 2025-05-20 | San Francisco, CA, US | [San Francisco Rust Study Group](https://www.meetup.com/san-francisco-rust-study-group/events/)
-=======
 * 2025-05-20 | San Francisco, CA, US | [San Francisco Rust Study Group](https://www.meetup.com/san-francisco-rust-study-group)
->>>>>>> 631fac43
     * [**Rust Hacking in Person**](https://www.meetup.com/san-francisco-rust-study-group/events/307337307)
 * 2025-05-21 | Hybrid (Vancouver, BC, CA) | [Vancouver Rust](https://www.meetup.com/vancouver-rust)
     * [**Linking**](https://www.meetup.com/vancouver-rust/events/307184332)
