--- conflicted
+++ resolved
@@ -37,11 +37,8 @@
 
 ### Project/Tooling Updates
 
-<<<<<<< HEAD
+* [Rerun 0.18 - Exploiting column chunks for faster ingestion and lower memory use](https://rerun.io/blog/column-chunks)
 * [`srgn 0.13`: new grep-like search mode for source code](https://github.com/alexpovel/srgn/releases/tag/srgn-v0.13.0)
-=======
-* [Rerun 0.18 - Exploiting column chunks for faster ingestion and lower memory use](https://rerun.io/blog/column-chunks)
->>>>>>> 6767a19a
 
 ### Observations/Thoughts
 
