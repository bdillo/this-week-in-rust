Title: This Week in Rust 365
Number: 365
Date: 2020-11-18
Category: This Week in Rust

Hello and welcome to another issue of *This Week in Rust*!
[Rust](http://rust-lang.org) is a systems language pursuing the trifecta: safety, concurrency, and speed.
This is a weekly summary of its progress and community.
Want something mentioned? Tweet us at [@ThisWeekInRust](https://twitter.com/ThisWeekInRust) or [send us a pull request](https://github.com/rust-lang/this-week-in-rust).
Want to get involved? [We love contributions](https://github.com/rust-lang/rust/blob/master/CONTRIBUTING.md).

*This Week in Rust* is openly developed [on GitHub](https://github.com/rust-lang/this-week-in-rust).
If you find any errors in this week's issue, [please submit a PR](https://github.com/rust-lang/this-week-in-rust/pulls).

# Updates from Rust Community

### Official

### Newsletters

### Tooling

### Observations/Thoughts

### Rust Walkthroughs
* [video] [(Live Coding) Audio adventures in Rust: UI with Actix, WebView, and React](https://youtu.be/vmvq9jKBlGc)

[SQLite File Parser Pt. 2: The Header... continues](https://freemasen.com//blog/sqlite-parser-pt-2/index.html)

[PL] [CrabbyBird #3 Generowanie świata gry – cześć I](https://postacnormalna.pl/crabbybird-3-generowanie-swiata-gry-czesc-i/)

### Project Updates

<<<<<<< HEAD
* [The Big Picture of gfx/wgpu ecosystem](https://gfx-rs.github.io/2020/11/16/big-picture.html)
=======
* [xd(1): hex-dumping tool with a ♥♪ code page 437 twist ♫♥](https://www.azabani.com/2020/11/15/xd.html)
>>>>>>> 0ac3dbe0

### Miscellaneous
* [OS in Rust: Custom target to build kernel for a bare metal: Part-3](https://blog.knoldus.com/os-in-rust-custom-target-to-build-kernel-for-a-bare-metal-part-3/)
* [Creating a Tetris Clone in Rust, with Bevy (Part 1)](https://corbamico.github.io/2020/11/12/tetris-1/)

# Crate of the Week

This week's crate is [postfix-macros](https://github.com/est31/postfix-macros), a clever hack to allow postfix macros in stable Rust.

Thanks to [Willi Kappler](https://users.rust-lang.org/t/crate-of-the-week/2704/841) for the suggestion!

[Submit your suggestions and votes for next week][submit_crate]!

[submit_crate]: https://users.rust-lang.org/t/crate-of-the-week/2704

# Call for Participation

Always wanted to contribute to open-source projects but didn't know where to start?
Every week we highlight some tasks from the Rust community for you to pick and get started!

Some of these tasks may also have mentors available, visit the task page for more information.

If you are a Rust project owner and are looking for contributors, please submit tasks [here][guidelines].

[guidelines]: https://users.rust-lang.org/t/twir-call-for-participation/4821

# Updates from Rust Core

333 pull requests were [merged in the last week][merged]

[merged]: https://github.com/search?q=is%3Apr+org%3Arust-lang+is%3Amerged+merged%3A2020-11-02..2020-11-09

* [Implement destructuring assignment for tuples](https://github.com/rust-lang/rust/pull/78748)
* [reverse binding order in matches to allow the subbinding of copyable fields in bindings after `@`](https://github.com/rust-lang/rust/pull/78638)
* [Fix unreachable sub-branch detection in or-patterns](https://github.com/rust-lang/rust/pull/78167)
* [Transform post order walk to an iterative approach](https://github.com/rust-lang/rust/pull/78607)
* [Compile rustc crates with the initial-exec TLS model](https://github.com/rust-lang/rust/pull/78201)
* [Make some `std::io` functions `const`](https://github.com/rust-lang/rust/pull/78811)
* [Stabilize `Poll::is_ready` and `is_pending` as const](https://github.com/rust-lang/rust/pull/76227)
* [Stabilize `hint::spin_loop`](https://github.com/rust-lang/rust/pull/76097)
* [Simplify the implementation of `Cell::get_mut`](https://github.com/rust-lang/rust/pull/78735)
* [futures: Add `StreamExt::cycle`](https://github.com/rust-lang/futures-rs/pull/2252)
* [futures: Add `TryStreamExt::try_buffered`](https://github.com/rust-lang/futures-rs/pull/2245)
* [cargo: Avoid some extra downloads with new feature resolver](https://github.com/rust-lang/cargo/pull/8823)

## Rust Compiler Performance Triage

* [2020-11-10](https://github.com/rust-lang/rustc-perf/blob/master/triage/2020-11-10.md):
1 Regression, 2 Improvements, 2 mixed

A mixed week with improvements still outweighing regressions. Perhaps the biggest highlight was the move to compiling rustc crates [with the initial-exec TLS model](https://github.com/rust-lang/rust/pull/78201) which results in fewer calls to `_tls_get_addr` and thus faster compile times.

See the [full report](https://github.com/rust-lang/rustc-perf/blob/master/triage/2020-11-10.md) for more.

## Approved RFCs

Changes to Rust follow the Rust [RFC (request for comments) process](https://github.com/rust-lang/rfcs#rust-rfcs). These
are the RFCs that were approved for implementation this week:

*No RFCs were approved this week.*

## Final Comment Period

Every week [the team](https://www.rust-lang.org/team.html) announces the
'final comment period' for RFCs and key PRs which are reaching a
decision. Express your opinions now.

### [RFCs](https://github.com/rust-lang/rfcs/labels/final-comment-period)

*No RFCs are currently in the final comment period.*

### [Tracking Issues & PRs](https://github.com/rust-lang/rust/labels/final-comment-period)
* [disposition: merge] [Stabilize clamp](https://github.com/rust-lang/rust/pull/77872)
* [disposition: merge] [[android] Add support for android's file descriptor ownership tagging to libstd.](https://github.com/rust-lang/rust/pull/74860)
* [disposition: merge] [Implement Error for &(impl Error)](https://github.com/rust-lang/rust/pull/75180)
* [disposition: merge] [Add checking for no_mangle to unsafe_code lint](https://github.com/rust-lang/rust/pull/72209)
* [disposition: merge] [Tracking issue for methods converting `bool` to `Option<T>`](https://github.com/rust-lang/rust/issues/64260)

## New RFCs
* [User/ardavis/checked cfg](https://github.com/rust-lang/rfcs/pull/3013)
* [add const-ub RFC](https://github.com/rust-lang/rfcs/pull/3016)
* [Adds `must_not_await_lint` RFC](https://github.com/rust-lang/rfcs/pull/3014)

# Upcoming Events

### Online
* [November 12, Berlin, DE - Rust Hack and Learn - Berline.rs](https://www.meetup.com/opentechschool-berlin/events/txcprrybcpbqb/)
* [November 12, Washington, DC, US - Mid-month Rustful—How oso built a runtime reflection system for Rust - Rust DC](https://www.meetup.com/RustDC/events/273813659)
* [November 12, Lehi, UT, US - WASM, Rust, and the State of Async/Await - Utah Rust](https://www.meetup.com/utah-rust/events/273757338/)
* [November 18, Vancouver, BC, CA - Rust Study/Hack/Hang-out night - Vancouver Rust](https://www.meetup.com/Vancouver-Rust/events/npqfbsybcpbxb/)
* [November 24, Dallas, TX, US - Last Tuesday - Dallas Rust](https://www.meetup.com/Dallas-Rust/events/jqxqwrybcpbgc/)

If you are running a Rust event please add it to the [calendar] to get
it mentioned here. Please remember to add a link to the event too.
Email the [Rust Community Team][community] for access.

[calendar]: https://www.google.com/calendar/embed?src=apd9vmbc22egenmtu5l6c5jbfc%40group.calendar.google.com
[community]: mailto:community-team@rust-lang.org

# Rust Jobs

*Tweet us at [@ThisWeekInRust](https://twitter.com/ThisWeekInRust) to get your job offers listed here!*
# Quote of the Week

> There are no bad programmers, only insufficiently advanced compilers

– [Esteban Kuber on twitter](https://twitter.com/ekuber/status/1319476290395664384)

Thanks to [Nixon Enraght-Moony](https://users.rust-lang.org/t/twir-quote-of-the-week/328/957) for the suggestion.

[Please submit quotes and vote for next week!](https://users.rust-lang.org/t/twir-quote-of-the-week/328)

*This Week in Rust is edited by: [nellshamrell](https://github.com/nellshamrell), [llogiq](https://github.com/llogiq), and [cdmistman](https://github.com/cdmistman).*

<small>[Discuss on r/rust](https://www.reddit.com/r/rust/comments/joxy7n/this_week_in_rust_363/)</small><|MERGE_RESOLUTION|>--- conflicted
+++ resolved
@@ -31,11 +31,8 @@
 
 ### Project Updates
 
-<<<<<<< HEAD
 * [The Big Picture of gfx/wgpu ecosystem](https://gfx-rs.github.io/2020/11/16/big-picture.html)
-=======
 * [xd(1): hex-dumping tool with a ♥♪ code page 437 twist ♫♥](https://www.azabani.com/2020/11/15/xd.html)
->>>>>>> 0ac3dbe0
 
 ### Miscellaneous
 * [OS in Rust: Custom target to build kernel for a bare metal: Part-3](https://blog.knoldus.com/os-in-rust-custom-target-to-build-kernel-for-a-bare-metal-part-3/)
