--- conflicted
+++ resolved
@@ -227,12 +227,10 @@
     * [**Rust Hack and Learn**](https://www.meetup.com/opentechschool-berlin/events/295679797/) | [**Mirror**](https://berline.rs/)
 * 2023-12-05 | Virtual (Buffalo, NY, US) | [Buffalo Rust Meetup](https://www.meetup.com/buffalo-rust-meetup/)
     * [**Buffalo Rust User Group, First Tuesdays**](https://www.meetup.com/buffalo-rust-meetup/events/297021574/)
-<<<<<<< HEAD
+* 2023-12-06 | Virtual (Indianapolis, IN, US) | [Indy Rust](https://www.meetup.com/indyrs/)
+    * [**Indy.rs - with Social Distancing**](https://www.meetup.com/indyrs/events/297172140)
 * 2023-12-12 | Virtual | [Mainmatter](https://mainmatter.com)
     * [**Workshop: Telemetry for Rust applications**](https://rust-telemetry-workshop.mainmatter.com)
-=======
-* 2023-12-06 | Virtual (Indianapolis, IN, US) | [Indy Rust](https://www.meetup.com/indyrs/)
-    * [**Indy.rs - with Social Distancing**](https://www.meetup.com/indyrs/events/297172140)
 * 2023-12-12 | Virtual (Dallas, TX, US) | [Dallas Rust](https://www.meetup.com/dallasrust/)
     * [**Second Tuesday**](https://www.meetup.com/dallasrust/events/fvdtgtyfcqbqb/)
 * 2023-12-14 | Virtual (Nuremberg, DE) | [Rust Nuremberg](https://www.meetup.com/rust-noris/)
@@ -241,8 +239,6 @@
     * [**Rust Munich 2023 / 5 - hybrid**](https://www.meetup.com/rust-munich/events/296429053/)
 * 2023-12-20 | Virtual (Vancouver, BC, CA) | [Vancouver Rust](https://www.meetup.com/vancouver-rust/)
     * [**Rust Study/Hack/Hang-out**](https://www.meetup.com/vancouver-rust/events/292763506/)
->>>>>>> b78c1abe
-
 
 ### Europe
 
