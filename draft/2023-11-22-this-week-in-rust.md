--- conflicted
+++ resolved
@@ -82,21 +82,16 @@
 
 Some of these tasks may also have mentors available, visit the task page for more information.
 
-<<<<<<< HEAD
-<!-- CFPs go here, use this format: * [project name - title of issue](link to issue) -->
-<!-- * [ - ]() -->
 * [ Hyperswitch - [REFACTOR]: [Zen] MCA metadata validation ](https://github.com/juspay/hyperswitch/issues/2913)
-* [ Hyperswitch - [FEATURE] Standardize state field in billing and shipping address ](https://github.com/juspay/hyperswitch/issues/2939).
-* [ Hyperswitch - [BUG]: MCA metadata deserialization failures should be 4xx ](https://github.com/juspay/hyperswitch/issues/2899).
-* [ Hyperswitch - [Feature]: [NMI] Sync with Hyperswitch Reference](https://github.com/juspay/hyperswitch/issues/2905).
-* [ Hyperswitch - [Feature]: [Zen] Sync with Hyperswitch Reference](https://github.com/juspay/hyperswitch/issues/2908).
-=======
+* [ Hyperswitch - [FEATURE] Standardize state field in billing and shipping address ](https://github.com/juspay/hyperswitch/issues/2939)
+* [ Hyperswitch - [BUG]: MCA metadata deserialization failures should be 4xx ](https://github.com/juspay/hyperswitch/issues/2899)
+* [ Hyperswitch - [Feature]: [NMI] Sync with Hyperswitch Reference](https://github.com/juspay/hyperswitch/issues/2905)
+* [ Hyperswitch - [Feature]: [Zen] Sync with Hyperswitch Reference](https://github.com/juspay/hyperswitch/issues/2908)
 * [Ockam - `Cargo.toml` feature management should allow building individual crates with default feature set](https://github.com/build-trust/ockam/issues/5491)
 * [Ockam - Improve error handling of multiple `ockam tcp-outlet create` calls](https://github.com/build-trust/ockam/issues/5897)
 * [Ockam - Library - Slim down the `NodeManagerWorker` for `node / tcp`](https://github.com/build-trust/ockam/issues/6708)
 * [Ockam - Library - Slim down the `NodeManagerWorker` for `node / credentials`](https://github.com/build-trust/ockam/issues/6709)
 * [Ockam - Command - refactor to use typed interfaces to implement commands for `secure channel` and `secure channel listener`](https://github.com/build-trust/ockam/issues/6699)
->>>>>>> 36ba88d7
 
 If you are a Rust project owner and are looking for contributors, please submit tasks [here][guidelines].
 
