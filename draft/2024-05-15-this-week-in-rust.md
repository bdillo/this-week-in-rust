--- conflicted
+++ resolved
@@ -290,13 +290,10 @@
     * [**Web development in Rust using Rocket (Hebrew)**](https://www.meetup.com/code-mavens/events/300974367/)
 * 2024-05-28 | Virtual (Dallas, TX, US) | [Dallas Rust](https://www.meetup.com/dallasrust/)
     * [**Last Tuesday**](https://www.meetup.com/dallasrust/events/300533392/)
-<<<<<<< HEAD
 * 2024-05-28 & 2024-05-28 | Virtual | [Mainmatter](https://mainmatter.com/)
     * [**Remote Workshop: Telemetry for Rust APIs – you can't fix what you can't see (fee)**](https://ti.to/mainmatter/rust-telemetry-may-2024)
-=======
 * 2024-05-30 | Virtual + In Person (Barcelona, ES) | [Mainmatter](https://mainmatter.com/) & [BcnRust](https://www.meetup.com/es-ES/bcnrust/)
     * [**Rust for the web, Barcelona 2024**](https://www.meetup.com/es-ES/bcnrust/events/300765894/) 
->>>>>>> 00fcf0fc
 * 2024-05-30 | Virtual (Charlottesville, NC, US) | [Charlottesville Rust Meetup](https://www.meetup.com/charlottesville-rust-meetup/)
     * [**Crafting Interpreters in Rust Collaboratively**](https://www.meetup.com/charlottesville-rust-meetup/events/298542326/)
 * 2024-06-04 | Virtual (Buffalo, NY) | [Buffalo Rust Meetup](https://www.meetup.com/buffalo-rust-meetup/)
