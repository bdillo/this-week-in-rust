--- conflicted
+++ resolved
@@ -59,11 +59,8 @@
 ### Research
 
 ### Miscellaneous
-<<<<<<< HEAD
 * [April 2024 Rust Jobs Report](https://filtra.io/rust-apr-24)
-=======
 * [VS Code Extensions and WebAssembly](https://code.visualstudio.com/blogs/2024/05/08/wasm)
->>>>>>> ea8f8c7d
 
 ## Crate of the Week
 
