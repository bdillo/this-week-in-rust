Title: This Week in Rust 434
Number: 434
Date: 2022-03-16
Category: This Week in Rust

Hello and welcome to another issue of *This Week in Rust*!
[Rust](http://rust-lang.org) is a programming language empowering everyone to build reliable and efficient software.
This is a weekly summary of its progress and community.
Want something mentioned? Tweet us at [@ThisWeekInRust](https://twitter.com/ThisWeekInRust) or [send us a pull request](https://github.com/rust-lang/this-week-in-rust).
Want to get involved? [We love contributions](https://github.com/rust-lang/rust/blob/master/CONTRIBUTING.md).

*This Week in Rust* is openly developed [on GitHub](https://github.com/rust-lang/this-week-in-rust).
If you find any errors in this week's issue, [please submit a PR](https://github.com/rust-lang/this-week-in-rust/pulls).

## Updates from Rust Community

### Official

### Newsletters

### Project/Tooling Updates

* [Fornjot (Code-CAD in Rust) - Weekly Dev Log - 2022-W10](https://www.fornjot.app/blog/weekly-dev-log/2022-w10/)
- [Slint Version 0.2.1 released -- weekly update](https://slint-ui.com/thisweek/2022-03-14.html)

### Observations/Thoughts

### Rust Walkthroughs

* [Rust WebAssembly OCR experiments](https://hugopeixoto.net/articles/rust-wasm-ocr-experiments.html)

### Miscellaneous

* [audio] [Devtools podcast: building a new terminal in Rust](https://console.dev/podcast/s02e10-terminal-tools-michell-lim-zach-lloyd-warp/)

## Crate of the Week

This week's crate is [cfb](https://crates.io/crates/cfb), a crate to read/write Compound File Binary (structured storage) files.

Thanks to [Sebastian Urban](https://users.rust-lang.org/t/crate-of-the-week/2704/1034) for the suggestion!

[Please submit your suggestions and votes for next week][submit_crate]!

[submit_crate]: https://users.rust-lang.org/t/crate-of-the-week/2704

## Call for Participation

Always wanted to contribute to open-source projects but didn't know where to start?
Every week we highlight some tasks from the Rust community for you to pick and get started!

Some of these tasks may also have mentors available, visit the task page for more information.

If you are a Rust project owner and are looking for contributors, please submit tasks [here][guidelines].

[guidelines]: https://users.rust-lang.org/t/twir-call-for-participation/4821

## Updates from the Rust Project

343 pull requests were [merged in the last week][merged]

[merged]: https://github.com/search?q=is%3Apr+org%3Arust-lang+is%3Amerged+merged%3A2022-02-28..2022-03-07

* [implement thread local cell methods](https://github.com/rust-lang/rust/pull/92123) (RFC [#3184](https://rust-lang.github.io/rfcs/3184-thread-local-cell-methods.html))
* [implement the `expect` attribute](https://github.com/rust-lang/rust/pull/87835) (RFC [#2383](https://rust-lang.github.io/rfcs/2383-lint-reasons.html))
* [`Adt` copy suggestions](https://github.com/rust-lang/rust/pull/94375)
* [do not point at whole file missing `fn main`](https://github.com/rust-lang/rust/pull/93142)
* [downgrade `#[test]` on macro call to warning](https://github.com/rust-lang/rust/pull/94624)
* [generalize "remove `&`"  and "add `*`" suggestions to more than one deref](https://github.com/rust-lang/rust/pull/91545)
* [lint against more useless `#[must_use]` attributes](https://github.com/rust-lang/rust/pull/93926)
* [improve `unexpected_cfgs` lint when their is no value expected](https://github.com/rust-lang/rust/pull/94561)
* [improve allowness of the `unexpected_cfgs` lint](https://github.com/rust-lang/rust/pull/94433)
* [improve error message for failed bitcode load](https://github.com/rust-lang/rust/pull/94672)
* [suggest adding a new lifetime parameter when two elided lifetimes should match up for traits and impls](https://github.com/rust-lang/rust/pull/94464)
* [suggest removing a semicolon after derive attributes](https://github.com/rust-lang/rust/pull/94633)
* [caching the stable hash of Ty within itself](https://github.com/rust-lang/rust/pull/94299)
* [clarify `Layout` interning](https://github.com/rust-lang/rust/pull/94690)
* [introduce `ConstAllocation`](https://github.com/rust-lang/rust/pull/94597)
* [chalk: recursive: fix hang on fulfill by slightly smarter check for progress](https://github.com/rust-lang/chalk/pull/752)
* [miri: make sure we notice when a u16 is loaded at offset 1 into a u8 allocation](https://github.com/rust-lang/miri/pull/1994)
* [miri: add more simd_reduce intrinsics](https://github.com/rust-lang/miri/pull/2001)
* [miri: adjust for div/rem overflow being UB](https://github.com/rust-lang/miri/pull/1992)
* [miri: also test f32/f64 simd_reduce](https://github.com/rust-lang/miri/pull/2003)
* [miri: implement missing SIMD comparison operators, simd_xor, and simd_reduce_all](https://github.com/rust-lang/miri/pull/2000)
* [miri: implement more SIMD intrinsics](https://github.com/rust-lang/miri/pull/2004)
* [miri: implement simd_neg and simd_fabs](https://github.com/rust-lang/miri/pull/1997)
* [miri: implement simd_saturating intrinsics](https://github.com/rust-lang/miri/pull/2007)
* [stabilize `const_fn_fn_ptr_basics`, `const_fn_trait_bound`, and `const_impl_trait`](https://github.com/rust-lang/rust/pull/93827)
* [add `#[track_caller]` to track callers when initializing poisoned `Once`](https://github.com/rust-lang/rust/pull/94236)
* [add `Atomic*::from_mut_slice`](https://github.com/rust-lang/rust/pull/94384)
* [portable SIMD: add bitmask i{N <8} -> u8 impls](https://github.com/rust-lang/portable-simd/pull/250)
* [futures: `Shared`: fix false detection of inner panics](https://github.com/rust-lang/futures-rs/pull/2576)
* [support GATs in Rustdoc](https://github.com/rust-lang/rust/pull/94009)
* [rustfmt: fix missing struct field separators under certain conditions](https://github.com/rust-lang/rustfmt/pull/5159)
* [rustfmt: prevent wrapping markdown headers in doc comments](https://github.com/rust-lang/rustfmt/pull/5242)
* [rustfmt: fallback to dir_path when relative external mod resolution fails](https://github.com/rust-lang/rustfmt/pull/5205)
* [clippy: add `unnecessary-find-map` lint](https://github.com/rust-lang/rust-clippy/pull/8489)
* [clippy: add lint to detect `allow` attributes without reason](https://github.com/rust-lang/rust-clippy/pull/8504)
* [clippy: lint for casting between raw slice pointers with different element sizes](https://github.com/rust-lang/rust-clippy/pull/8445)
* [clippy: new lint: `missing-spin-loop`](https://github.com/rust-lang/rust-clippy/pull/8174)
* [clippy: use `.into_iter()` rather than `.drain(..)`](https://github.com/rust-lang/rust-clippy/pull/8483)
* [clippy: check `use_self` in `pat`](https://github.com/rust-lang/rust-clippy/pull/8456)
* [clippy: omit `dbg-macro` in test code](https://github.com/rust-lang/rust-clippy/pull/8500)
* [clippy: optimize `redundant-clone`](https://github.com/rust-lang/rust-clippy/pull/8414)
* [clippy: `transmute-undefined-repr` to nursery again](https://github.com/rust-lang/rust-clippy/pull/8432)

### Rust Compiler Performance Triage

A pretty smooth week. All three regressions were small, and two were isolated to rustdoc alone.

Triage done by **@pnkfelix**.
Revision range: [f0c4da49..10dccdc7](https://perf.rust-lang.org/?start=f0c4da49983aa699f715caf681e3154b445fb60b&end=10dccdc7fcbdc64ee9efe2c1ed975ab8c1d61287&absolute=false&stat=instructions%3Au)

3 Regressions, 3 Improvements, 1 Mixed; 2 of them in rollups
53 comparisons made in total

[Full report here](https://github.com/rust-lang/rustc-perf/blob/master/triage/2022-03-09.md)

### [Approved RFCs](https://github.com/rust-lang/rfcs/commits/master)

Changes to Rust follow the Rust [RFC (request for comments) process](https://github.com/rust-lang/rfcs#rust-rfcs). These
are the RFCs that were approved for implementation this week:

* *No new or updated RFCs were submitted this week.*

### Final Comment Period

Every week [the team](https://www.rust-lang.org/team.html) announces the
'final comment period' for RFCs and key PRs which are reaching a
decision. Express your opinions now.

#### [RFCs](https://github.com/rust-lang/rfcs/labels/final-comment-period)

* [disposition: merge] [Cargo alternative registry auth](https://github.com/rust-lang/rfcs/pull/3139)

#### [Tracking Issues & PRs](https://github.com/rust-lang/rust/issues?q=is%3Aopen+label%3Afinal-comment-period+sort%3Aupdated-desc)

* [disposition: merge] [Consistently present absent stdio handles on Windows as NULL handles.](https://github.com/rust-lang/rust/pull/93263)
* [disposition: merge] [Stabilize ADX target feature](https://github.com/rust-lang/rust/pull/93745)
* [disposition: merge] [proc-macro: Stop wrapping ident matchers into groups](https://github.com/rust-lang/rust/pull/92472)
* [disposition: merge] [Tracking Issue for RFC #2972: Constrained Naked Functions](https://github.com/rust-lang/rust/issues/90957)

### [New and Updated RFCs](https://github.com/rust-lang/rfcs/pulls)

* [new] [Edition Based Method Disambiguation: Preventing inference ambiguity breakages with extension trait methods](https://github.com/rust-lang/rfcs/pull/3240)
* [update RFC #2991] [RFC: Add target configuration](https://github.com/rust-lang/rfcs/pull/3239)

## Upcoming Events

Rusty Events between 2022-03-16 - 2022-04-13 🦀

### Virtual

* 2022-03-16 | Egg Harbor City, NJ, US | [Neighborhood Math Club](https://www.meetup.com/neighborhood-math-club/)
    * [**The Early Rustacean Gets The Worm!**](https://www.meetup.com/neighborhood-math-club/events/284221983/)
* 2022-03-16 | Seattle, WA, US | [Seattle Rust Meetup](https://www.meetup.com/Seattle-Rust-Meetup/)
    * [**Monthly meetup**](https://www.meetup.com/Seattle-Rust-Meetup/events/gskksrydcfblb/)
* 2022-03-16 | Vancouver, BC, CA | [Vancouver Rust](https://www.meetup.com/Vancouver-Rust/)
    * [**Building a Randomizer**](https://www.meetup.com/Vancouver-Rust/events/nwcmpsydcfbvb/)
* 2022-03-17 | Stuttgart, DE | [Rust Community Stuttgart](https://www.meetup.com/Rust-Community-Stuttgart/)
    * [**Rust-Meetup**](https://www.meetup.com/Rust-Community-Stuttgart/events/lwgrssydcfbwb/)
* 2022-03-23 | Egg Harbor City, NJ, US | [Neighborhood Math Club](https://www.meetup.com/neighborhood-math-club/)
    * [**The Early Rustacean Gets The Worm!**](https://www.meetup.com/neighborhood-math-club/events/284379020/)
* 2022-03-24 | Charlottesville, VA, US | [Charlottesville Rust Meetup](https://www.meetup.com/Charlottesville-Rust-Meetup/)
    * [**Embedded Rust reaching out--Learn how Rust can interact with the outside world**](https://www.meetup.com/Charlottesville-Rust-Meetup/events/284627448/)
* 2022-03-24 | Linz, AU | [Rust Linz](https://www.meetup.com/Rust-Linz/)
    * [**Rust Meetup Linz - 20th Edition**](https://www.meetup.com/Rust-Linz/events/284584338/)
* 2022-03-29 | Berlin, DE | [Berline](https://berline.rs/)
    * [**Rust Hack and Learn Tuesday**](https://berline.rs/2022/03/29/rust-hack-and-learn.html)
* 2022-03-29 | Dallas, TX, US | [Dallas Rust](https://www.meetup.com/Dallas-Rust/)
    * [**Last Tuesday**](https://www.meetup.com/Dallas-Rust/events/jqxqwrydcfbmc/)
* 2022-03-30 | México City, MX | [Rust MX](https://www.meetup.com/Rust-MX/)
    * [**Platica Marzo 2022 - Reescribir o no reescribir aplicaciones en Rust**](https://www.meetup.com/Rust-MX/events/284560362/)
* 2022-04-05 | Beijing, CN | [WebAssembly and Rust Meetup (Rustlang)](https://www.meetup.com/Wasm-Rust-Meetup/)
    * [**Monthly WasmEdge Community Meeting, a CNCF sandbox WebAssembly runtime**](https://www.meetup.com/Wasm-Rust-Meetup/events/jbfnrsydcgbhb/)
* 2022-04-05 | Buffalo, NY, US | [Buffalo Rust Meetup](https://www.meetup.com/Buffalo-Rust-Meetup/)
    * [**Buffalo Rust User Group, First Tuesdays**](https://www.meetup.com/Buffalo-Rust-Meetup/events/xgmfssydcgbhb/)
* 2022-04-05 | Denver, CO, US | [Rust Denver](https://www.meetup.com/Rust-Boulder-Denver/)
    * [**Using Futures to wrap an unsafe USB API to play audio directly - with live stream**](https://www.meetup.com/Rust-Boulder-Denver/events/284371995/)
* 2022-04-06 | Egg Harbor City, NJ, US | [Neighborhood Math Club](https://www.meetup.com/neighborhood-math-club/)
    * [**The Early Rustacean Gets The Worm!**](https://www.meetup.com/neighborhood-math-club/events/kpgpssydcgbjb/)
* 2022-04-06 | Indianapolis, IN, US | [Indy Rust](https://www.meetup.com/indyrs/)
    * [**Indy.rs - with Social Distancing**](https://www.meetup.com/indyrs/events/qwtdjsydcgbjb/)
* 2022-04-07 | Nürnberg, DE | [Rust Nuremberg](https://www.meetup.com/rust-noris/)
    * [**Rust Nürnberg online #12**](https://www.meetup.com/rust-noris/events/zgfnssydcgbsb/)
* 2022-04-12 | Dallas, TX, US | [Dallas Rust](https://www.meetup.com/Dallas-Rust/)
    * [**Second Tuesday**](https://www.meetup.com/Dallas-Rust/events/vqtjcsydcgbqb/)
* 2022-04-12 | Seattle, WA, US | [Seattle Rust Meetup](https://www.meetup.com/Seattle-Rust-Meetup/)
    * [**Monthly Meetup**](https://www.meetup.com/Seattle-Rust-Meetup/events/gskksrydcgbqb/)
* 2022-04-13 | Boulder, CO | [Boulder Elixir and Rust](https://www.meetup.com/boulder-elixir-rust/)
    * [**Monthly Meetup**](https://www.meetup.com/boulder-elixir-rust/events/zvxcsrydcgbrb/)
* 2022-04-13 | Egg Harbor City, NJ, US | [Neighborhood Math Club](https://www.meetup.com/neighborhood-math-club/)
    * [**The Early Rustacean Gets The Worm!**](https://www.meetup.com/neighborhood-math-club/events/kpgpssydcgbrb/)
* 2022-04-13 | Munich, DE | [Rust Munich](https://www.meetup.com/rust-munich/)
    * [**Rust Munich 2022 / 1 - hybrid**](https://www.meetup.com/rust-munich/events/283790509/)

### Europe
* 2022-03-17 | Edinburgh, UK | [Rust Edinburgh](https://www.meetup.com/rust-edi/)
    * [**Rust Night March, Edinburgh**](https://www.meetup.com/rust-edi/events/284428178/)
* 2022-04-12 | Berlin, DE | [Rust Berlin](https://www.meetup.com/Rust-Berlin/)
    * [**Rust and Tell - an onsite event**](https://www.meetup.com/Rust-Berlin/events/284512764/) | [**Alt Link**](https://berline.rs/2022/04/12/rust-and-tell.html)
* 2022-04-13 | Munich, DE | [Rust Munich](https://www.meetup.com/rust-munich/)
    * [**Rust Munich 2022 / 1 - hybrid**](https://www.meetup.com/rust-munich/events/283790509/)

### North America
* 2022-04-05 | Denver, CO, US | [Rust Denver](https://www.meetup.com/Rust-Boulder-Denver/)
    * [**Using Futures to wrap an unsafe USB API to play audio directly - with live stream**](https://www.meetup.com/Rust-Boulder-Denver/events/284371995/)
* 2022-04-13 | Atlanta, GA, US | [Rust ATL](https://www.meetup.com/Rust-ATL/)
    * [**Grab a beer with fellow Rustaceans**](https://www.meetup.com/Rust-ATL/events/pczdssydcgbrb/)

If you are running a Rust event please add it to the [calendar] to get
it mentioned here. Please remember to add a link to the event too.
Email the [Rust Community Team][community] for access.

[calendar]: https://www.google.com/calendar/embed?src=apd9vmbc22egenmtu5l6c5jbfc%40group.calendar.google.com
[community]: mailto:community-team@rust-lang.org

# Rust Jobs

<<<<<<< HEAD
**Kollider**

* [Senior Frontend Engineer - Rust (Remote)](https://careers.kollider.xyz/senior-frontend-engineer/en)
* [Junior Backend Engineer - Rust (Remote)](https://careers.kollider.xyz/junior-backend-engineer/en)
=======
**Tempus Ex**

 * [Several full-time Rust positions available (San Francisco, CA, US, Atlanta, GA, US, Austin, TX, US, and Remote)](https://tempus-ex.com/careers)
>>>>>>> 7d38e300

*Tweet us at [@ThisWeekInRust](https://twitter.com/ThisWeekInRust) to get your job offers listed here!*

# Quote of the Week

> Because it is designed not to own. If you need an owning pointer, use Box.
>
> This is like asking "why there is no chocolate mousse in this burger?". Chocolate mousse is delicious, but it does not belong in a burger. If you want chocolate mousse, then that's fine and you can choose to eat it instead of a burger. But at other times you may want a burger instead.

– [H2CO3 answering why raw pointers don't own on rust-users](https://users.rust-lang.org/t/why-raw-pointer-doesnt-own-type-parameter-t-for-dropcheck/72408)

Thanks to [Deep Majumder](https://users.rust-lang.org/t/twir-quote-of-the-week/328/1186) for the suggestion!

[Please submit quotes and vote for next week!](https://users.rust-lang.org/t/twir-quote-of-the-week/328)

*This Week in Rust is edited by: [nellshamrell](https://github.com/nellshamrell), [llogiq](https://github.com/llogiq), [cdmistman](https://github.com/cdmistman), [ericseppanen](https://github.com/ericseppanen), [extrawurst](https://github.com/extrawurst), [andrewpollack](https://github.com/andrewpollack), [U007D](https://github.com/U007D), [kolharsam](https://github.com/kolharsam), [joelmarcey](https://github.com/joelmarcey), [mariannegoldin](https://github.com/mariannegoldin).*

*Email list hosting is sponsored by [The Rust Foundation](https://foundation.rust-lang.org/)*

<small>[Discuss on r/rust](https://www.reddit.com/r/rust/comments/k5nsab/this_week_in_rust_367/)</small><|MERGE_RESOLUTION|>--- conflicted
+++ resolved
@@ -216,16 +216,14 @@
 
 # Rust Jobs
 
-<<<<<<< HEAD
 **Kollider**
 
 * [Senior Frontend Engineer - Rust (Remote)](https://careers.kollider.xyz/senior-frontend-engineer/en)
 * [Junior Backend Engineer - Rust (Remote)](https://careers.kollider.xyz/junior-backend-engineer/en)
-=======
+
 **Tempus Ex**
 
  * [Several full-time Rust positions available (San Francisco, CA, US, Atlanta, GA, US, Austin, TX, US, and Remote)](https://tempus-ex.com/careers)
->>>>>>> 7d38e300
 
 *Tweet us at [@ThisWeekInRust](https://twitter.com/ThisWeekInRust) to get your job offers listed here!*
 
