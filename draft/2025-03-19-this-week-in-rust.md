Title: This Week in Rust 591
Number: 591
Date: 2025-03-19
Category: This Week in Rust

Hello and welcome to another issue of *This Week in Rust*!
[Rust](https://www.rust-lang.org/) is a programming language empowering everyone to build reliable and efficient software.
This is a weekly summary of its progress and community.
Want something mentioned? Tag us at [@ThisWeekInRust](https://x.com/ThisWeekInRust) on X (formerly Twitter) or [@ThisWeekinRust](https://mastodon.social/@thisweekinrust) on mastodon.social, or [send us a pull request](https://github.com/rust-lang/this-week-in-rust).
Want to get involved? [We love contributions](https://github.com/rust-lang/rust/blob/master/CONTRIBUTING.md).

*This Week in Rust* is openly developed [on GitHub](https://github.com/rust-lang/this-week-in-rust) and archives can be viewed at [this-week-in-rust.org](https://this-week-in-rust.org/).
If you find any errors in this week's issue, [please submit a PR](https://github.com/rust-lang/this-week-in-rust/pulls).

Want TWIR in your inbox? [Subscribe here](https://this-week-in-rust.us11.list-manage.com/subscribe?u=fd84c1c757e02889a9b08d289&id=0ed8b72485).

## Updates from Rust Community

<!--

Dear community contributors:
Please read README.md for guidance on submissions.
Each submitted link should be of the form:

* [Title of the Linked Page](https://example.com/my_article)

If you don't know which category to use, feel free to submit a PR anyway
and just ask the editors to select the category.

-->

### Official
* [Announcing Rust 1.85.1](https://blog.rust-lang.org/2025/03/18/Rust-1.85.1.html)
* [Hiring for Rust program management](https://blog.rust-lang.org/inside-rust/2025/03/18/hiring-for-program-management.html)
* [March 2025 Leadership Council Update](https://blog.rust-lang.org/inside-rust/2025/03/17/leadership-council-update.html)

### Foundation

### Newsletters

### Project/Tooling Updates
* [rust-analyzer #277](https://rust-analyzer.github.io/thisweek/2025/03/17/changelog-277.html)
* [Git 2.49 Released With Faster Packing, Rust Foreign Language Interface](https://www.phoronix.com/news/Git-2.49-Released)
* [Rust CUDA project update](https://rust-gpu.github.io/blog/2025/03/18/rust-cuda-update/)
* [Big Rust Update Merged For GCC 15 - Lands The Polonius Borrow Checker](https://www.phoronix.com/news/GCC-15-Big-GCCRS-Update)
* [Oxidizing Ubuntu: adopting Rust utilities by default](https://lwn.net/SubscriberLink/1014002/c1fa692b30a202c9/)
* [Apache OpenDAL 2025 Roadmap: Perfecting Production Adoption](https://opendal.apache.org/blog/2025/03/01/2025-roadmap/)
* [`bevy_lint` v0.2.0: lint your Bevy projects](https://bd103.github.io/blog/2025-03-19-bevy-lint-v0.2.0)
* [Why Yōzefu? A terminal user interface to search for data in a Kafka cluster](https://mcdostone.github.io/articles/why-yozefu/)
* [Announcing AIScript and How I Built It](https://aiscript.dev/blog/announcing-aiscript)
* [Announcing mocktail: HTTP & gRPC server mocking for Rust](https://danclark.io/blog/announcing-mocktail/)

### Observations/Thoughts
* [How to speed up the Rust compiler in March 2025](https://nnethercote.github.io/2025/03/19/how-to-speed-up-the-rust-compiler-in-march-2025.html)
* [Carefully But Purposefully Oxidising Ubuntu](https://jnsgr.uk/2025/03/carefully-but-purposefully-oxidising-ubuntu/)
* [Below: World Writable Directory in /var/log/below Allows Local Privilege Escalation](https://security.opensuse.org/2025/03/12/below-world-writable-log-dir.html)
* [Extending Future In Rust](https://blog.veeso.dev/blog/en/extending-future-in-rust/)
* [Writing Terrible Code](https://bitfieldconsulting.com/posts/writing-terrible-code)
* [video] [It’s Not As Simple As “Use A Memory Safe Language"](https://www.youtube.com/watch?v=iQ-eTaW6-cM)
* [video] [Ubuntu Will Replace GNU Core Utilities With Rust](https://www.youtube.com/watch?v=N2dbyFddcIs)
* [video] [What's up with Rust?](https://www.youtube.com/watch?v=pppU--kHLP0)
* [alp-rs is faster than c++ reference](https://blog.spiraldb.com/alp-rust-is-faster-than-c/)

### Rust Walkthroughs
<<<<<<< HEAD

* [video] [Build with Naz : newtype design pattern, and impl Into T for ergonomic APIs](https://www.youtube.com/watch?v=3-Ika3mAOGQ)

=======
* [series] [Building a search engine from scratch, in Rust](https://jdrouet.github.io/posts/202503161800-search-engine-intro/)
* [Create A Web + Desktop Application With Rust](https://medium.com/gitconnected/build-a-web-desktop-application-with-rust-i-8eb12cf160b6) 
* [Transition Systems in Rust](https://minikin.me/blog/transition-systems-in-rust)
* [Nine Pico PIO Wats with Rust: Raspberry Pi programmable IO Pitfalls Illustrated with a Musical Example  (Part 2)](https://towardsdatascience.com/nine-pico-pio-wats-with-rust-part-2/)
  
>>>>>>> bf15fda6
### Research

### Miscellaneous
* [February 2025 Rust Jobs Report](https://filtra.io/rust/jobs-report/feb-25)

## Crate of the Week

This week's crate is [dom\_smoothie](https://github.com/niklak/dom_smoothie), a crate for extracting readable content from web pages.

Despite a lack of suggestions this week, llogiq is pleased with his choice.

[Please submit your suggestions and votes for next week][submit_crate]!

[submit_crate]: https://users.rust-lang.org/t/crate-of-the-week/2704

## Calls for Testing
An important step for RFC implementation is for people to experiment with the
implementation and give feedback, especially before stabilization.

If you are a feature implementer
and would like your RFC to appear in this list, add a `call-for-testing` label to your RFC along
with a comment providing testing instructions and/or guidance on which aspect(s) of the feature
need testing.

* *No calls for testing were issued this week by [Rust](https://github.com/rust-lang/rust/labels/call-for-testing),
  [Rust language RFCs](https://github.com/rust-lang/rfcs/issues?q=label%3Acall-for-testing) or
  [Rustup](https://github.com/rust-lang/rustup/labels/call-for-testing).*

[Let us know](https://github.com/rust-lang/this-week-in-rust/issues) if you would like your feature to be tracked as a part of this list.

## Call for Participation; projects and speakers

### CFP - Projects

Always wanted to contribute to open-source projects but did not know where to start?
Every week we highlight some tasks from the Rust community for you to pick and get started!

Some of these tasks may also have mentors available, visit the task page for more information.

<!-- CFPs go here, use this format: * [project name - title of issue](URL to issue) -->
<!-- * [ - ]() -->
<!-- or if none - *No Calls for participation were submitted this week.* -->

If you are a Rust project owner and are looking for contributors, please submit tasks [here][guidelines] or through a [PR to TWiR](https://github.com/rust-lang/this-week-in-rust) or by reaching out on [X (formerly Twitter)](https://x.com/ThisWeekInRust) or [Mastodon](https://mastodon.social/@thisweekinrust)!

[guidelines]:https://github.com/rust-lang/this-week-in-rust?tab=readme-ov-file#call-for-participation-guidelines

### CFP - Events

Are you a new or experienced speaker looking for a place to share something cool? This section highlights events that are being planned and are accepting submissions to join their event as a speaker.

<!-- CFPs go here, use this format: * [**event name**](URL to CFP)| Date CFP closes in YYYY-MM-DD | city,state,country | Date of event in YYYY-MM-DD -->
<!-- or if none - *No Calls for papers or presentations were submitted this week.* -->

If you are an event organizer hoping to expand the reach of your event, please submit a link to the website through a [PR to TWiR](https://github.com/rust-lang/this-week-in-rust) or by reaching out on [X (formerly Twitter)](https://x.com/ThisWeekInRust) or [Mastodon](https://mastodon.social/@thisweekinrust)!

## Updates from the Rust Project

468 pull requests were [merged in the last week][merged]

[merged]: https://github.com/search?q=is%3Apr+org%3Arust-lang+is%3Amerged+merged%3A2025-03-11..2025-03-18

#### Compiler

* [perf:allow bounds checks when enumerating `IndexSlice` to be elided](https://github.com/rust-lang/rust/pull/137795)
* [stabilize `asm_goto` feature gate](https://github.com/rust-lang/rust/pull/133870)

#### Miri

* [`native_calls`: ensure we actually expose *mutable* provenance to the memory FFI can access](https://github.com/rust-lang/rust/pull/138352)
* [`alloc_addresses`: use MemoryKind instead of tcx query to determine global allocations](https://github.com/rust-lang/miri/pull/4225)

#### Libraries

* [add `From<{integer}>` for `f16`/`f128` impls](https://github.com/rust-lang/rust/pull/138363)
* [denote `ControlFlow` as `#[must_use]`](https://github.com/rust-lang/rust/pull/137449)
* [optimize multi-char string patterns](https://github.com/rust-lang/rust/pull/138537)
* [stabilize `std::io::ErrorKind::InvalidFilename`](https://github.com/rust-lang/rust/pull/134076)
* [stablize anonymous pipe](https://github.com/rust-lang/rust/pull/137793)

#### Cargo

* [add custom completer for cargo `+<TAB>` to complete toolchain name](https://github.com/rust-lang/cargo/pull/15301)
* [deduplicate crate types in cargo rustc command](https://github.com/rust-lang/cargo/pull/15314)

#### Rustdoc

* [add RTN support to rustdoc](https://github.com/rust-lang/rust/pull/137956)
* [rustdoc-json: don't also include `#[deprecated]` in `Item::attrs`](https://github.com/rust-lang/rust/pull/138577)

#### Rustfmt

* [rustfmt: allow also allow literals as first item of single line let chain](https://github.com/rust-lang/rustfmt/pull/6492)

#### Clippy

* [new lint: `doc_comment_double_space_linebreaks`](https://github.com/rust-lang/rust-clippy/pull/12876)
* [`incompatible_msrv`: lint function calls with any argument count](https://github.com/rust-lang/rust-clippy/pull/14216)
* [`needless_pass_by_value`: reference the innermost `Option` content](https://github.com/rust-lang/rust-clippy/pull/14392)
* [`question_mark`: avoid incorrect suggestion when `ref` binding used](https://github.com/rust-lang/rust-clippy/pull/14158)
* [fix `from_over_into` lint suggesting invalid code](https://github.com/rust-lang/rust-clippy/pull/14409)
* [fix incorrect suggestions related to parentheses in `needless_return`](https://github.com/rust-lang/rust-clippy/pull/14094)
* [fix `unnecessary_safety_comment` false positive on desugared assign](https://github.com/rust-lang/rust-clippy/pull/14371)

#### Rust-Analyzer

* [add icons to views](https://github.com/rust-lang/rust-analyzer/pull/19344)
* [analysis-stats: run Salsa's LRU at the end of analysis](https://github.com/rust-lang/rust-analyzer/pull/19378)
* [display varargs in completion detail](https://github.com/rust-lang/rust-analyzer/pull/19363)
* [do not error for actions with no data to resolve](https://github.com/rust-lang/rust-analyzer/pull/19369)
* [for loop to while let assist](https://github.com/rust-lang/rust-analyzer/pull/19271)
* [fix testing packages with multiple targets](https://github.com/rust-lang/rust-analyzer/pull/19005)
* [avoid recursively debug printing crates](https://github.com/rust-lang/rust-analyzer/pull/19356)
* [fix stale `Building CrateGraph` report](https://github.com/rust-lang/rust-analyzer/pull/19384)
* [observe unsafeness when generating manual impls of former derives](https://github.com/rust-lang/rust-analyzer/pull/19320)
* [preparation to Return Type Notation (RTN)](https://github.com/rust-lang/rust-analyzer/pull/19354)
* [port rust-analyzer to new salsa](https://github.com/rust-lang/rust-analyzer/pull/18964)
* [salsify the crate graph](https://github.com/rust-lang/rust-analyzer/pull/19337)

### Rust Compiler Performance Triage

A relatively busy week with a large amount of regressions in rollups which made investigations more tricky. Luckily overall the week was an improvement due to some medium sized improvements through improving target feature computation and a type systems internals fix.

Triage done by **@rylev**.
Revision range: [9fb94b32..493c38ba](https://perf.rust-lang.org/?start=9fb94b32df38073bf63d009df77ed10cb1c989d0&end=493c38ba371929579fe136df26eccd9516347c7a&absolute=false&stat=instructions%3Au)

**Summary**:

| (instructions:u)                   | mean  | range           | count |
|:----------------------------------:|:-----:|:---------------:|:-----:|
| Regressions ❌ <br /> (primary)    | 1.7%  | [0.2%, 3.0%]    | 18    |
| Regressions ❌ <br /> (secondary)  | 0.8%  | [0.2%, 2.7%]    | 37    |
| Improvements ✅ <br /> (primary)   | -1.0% | [-10.3%, -0.2%] | 157   |
| Improvements ✅ <br /> (secondary) | -1.7% | [-8.8%, -0.2%]  | 158   |
| All ❌✅ (primary)                 | -0.8% | [-10.3%, 3.0%]  | 175   |


5 Regressions, 5 Improvements, 3 Mixed; 5 of them in rollups
44 artifact comparisons made in total

[Full report here](https://github.com/rust-lang/rustc-perf/blob/8148c03b441e9a23b93dab2f2c7124eaf9ff925b/triage/2025-03-18.md).

### [Approved RFCs](https://github.com/rust-lang/rfcs/commits/master)

Changes to Rust follow the Rust [RFC (request for comments) process](https://github.com/rust-lang/rfcs#rust-rfcs). These
are the RFCs that were approved for implementation this week:

* [RFC for doc_cfg, doc_cfg_auto, doc_cfg_hide and doc_cfg_show features](https://github.com/rust-lang/rfcs/pull/3631)
* [RFC: Demote i686-pc-windows-gnu to Tier 2](https://github.com/rust-lang/rfcs/pull/3771)

### Final Comment Period

Every week, [the team](https://www.rust-lang.org/team.html) announces the 'final comment period' for RFCs and key PRs
which are reaching a decision. Express your opinions now.

#### Tracking Issues & PRs
##### [Rust](https://github.com/rust-lang/rust/issues?q=is%3Aopen+label%3Afinal-comment-period+sort%3Aupdated-desc)
* [Deprecate the unstable `concat_idents!`](https://github.com/rust-lang/rust/pull/137653)
* [Stabilize `#![feature(precise_capturing_in_traits)]`](https://github.com/rust-lang/rust/pull/138128)

##### [Rust RFCs](https://github.com/rust-lang/rfcs/labels/final-comment-period)
* [disposition: close] [RFC: Add descriptive names to doctests](https://github.com/rust-lang/rfcs/pull/3311)

#### Other Areas
* *No Items entered Final Comment Period this week for
  [Cargo](https://github.com/rust-lang/cargo/issues?q=is%3Aopen+label%3Afinal-comment-period+sort%3Aupdated-desc),
  [Language Team](https://github.com/rust-lang/lang-team/issues?q=is%3Aopen+label%3Afinal-comment-period+sort%3Aupdated-desc+),
  [Language Reference](https://github.com/rust-lang/reference/issues?q=is%3Aopen+label%3Afinal-comment-period+sort%3Aupdated-desc) or
  [Unsafe Code Guidelines](https://github.com/rust-lang/unsafe-code-guidelines/issues?q=is%3Aopen+label%3Afinal-comment-period+sort%3Aupdated-desc).*

Let us know if you would like your PRs, Tracking Issues or RFCs to be tracked as a part of this list.

#### [New and Updated RFCs](https://github.com/rust-lang/rfcs/pulls)
* [RFC: `--crate-attr`](https://github.com/rust-lang/rfcs/pull/3791)

## Upcoming Events

Rusty Events between 2025-03-19 - 2025-04-16 🦀

### Virtual
* 2025-03-19 | Virtual (Vancouver, BC, CA) | [Vancouver Rust](https://www.meetup.com/vancouver-rust/events/)
    * [**Bacon & Performance Benchmarking**](https://www.meetup.com/vancouver-rust/events/305470139)
* 2025-03-20 | Virtual (Tel Aviv-Yafo, IL) | [Code Mavens 🦀 - 🐍 - 🐪](https://www.meetup.com/code-mavens/events/)
    * [**Rust and embedded programming with Leon Vak (online in English)**](https://www.meetup.com/code-mavens/events/306357728)
* 2025-03-25 | Virtual (Dallas, TX, US) | [Dallas Rust User Meetup](https://www.meetup.com/dallasrust/events/)
    * [**Fourth Tuesday**](https://www.meetup.com/dallasrust/events/305361431)
* 2025-03-25 | Virtual (London, UK) | [Women in Rust](https://www.meetup.com/women-in-rust/events/)
    * [**Lunch & Learn: SKIing into Rust - crafting a simple interpreter**](https://www.meetup.com/women-in-rust/events/305988711)
* 2025-03-27 | Virtual (Berlin, DE) | [Rust Berlin](https://www.meetup.com/rust-berlin/events/)
    * [**Rust Hack and Learn**](https://www.meetup.com/rust-berlin/events/300820297)
* 2025-04-01 | Virtual (Buffalo, NY, US) | [Buffalo Rust Meetup](https://www.meetup.com/buffalo-rust-meetup/events/)
    * [**Buffalo Rust User Group**](https://www.meetup.com/buffalo-rust-meetup/events/305304228)
* 2025-04-02 | Virtual (Indianapolis, IN, US) | [Indy Rust](https://www.meetup.com/indyrs/events/)
    * [**Indy.rs - with Social Distancing**](https://www.meetup.com/indyrs/events/302031661)
* 2025-04-03 | Virtual (Nürnberg, DE) | [Rust Nurnberg DE](https://www.meetup.com/rust-noris/)
    * [**Rust Nürnberg online**](https://www.meetup.com/rust-noris/events/300820282/)
* 2025-04-05 | Virtual | [Ardan Labs](https://www.eventbrite.com/o/ardan-labs-7092394651)
    * [**Communicate with Channels in Rust**](https://www.eventbrite.com/e/communicate-with-channels-in-rust-tickets-1278267335009)
* 2025-04-05 | Virtual (Kampala, UG) | [Rust Circle Meetup](https://www.eventbrite.com/o/rust-circle-kampala-65249289033)
    * [**Rust Circle Meetup**](https://www.eventbrite.com/e/rust-circle-meetup-tickets-628763176587)
* 2025-04-08 | Virtual (Dallas, TX, US) | [Dallas Rust User Meetup](https://www.meetup.com/dallasrust/events/)
    * [**Second Tuesday**](https://www.meetup.com/dallasrust/events/303522530)
* 2025-04-10 | Virtual (Berlin, DE) | [Rust Berlin](https://www.meetup.com/rust-berlin/events/)
    * [**Rust Hack and Learn**](https://www.meetup.com/rust-berlin/events/300820298)
* 2025-04-15 | Virtual (Washington, DC, US) | [Rust DC](https://www.meetup.com/rustdc/events/)
    * [**Mid-month Rustful**](https://www.meetup.com/rustdc/events/305170698)
* 2025-04-16 | Virtual (Vancouver, BC, CA) | [Vancouver Rust](https://www.meetup.com/vancouver-rust/events/)
    * [**Rust Study/Hack/Hang-out**](https://www.meetup.com/vancouver-rust/events/306231500)

### Asia
* 2025-03-19 | Tel Aviv-Yafo, IL | [Rust 🦀 TLV](https://www.meetup.com/rust-tlv/events/)
    * [**In person Rust March 2025 at Jit in Tel Aviv**](https://www.meetup.com/rust-tlv/events/305697580)
* 2025-03-28 | Kowloon Tong, HK | [Rust Asia](https://www.rustasiaconf.com/)
    * [**Rust Asia 2025**](https://www.rustasiaconf.com/)
* 2025-04-05 | Bangalore/Bengaluru, IN | [Rust Bangalore](https://hasgeek.com/rustbangalore)
    * [**April 2025 Rustacean meetup**](https://hasgeek.com/rustbangalore/april-2025-rustacean-meetup/)

### Europe
* 2025-03-20 | Edinburgh, UK | [Rust and Friends](https://www.meetup.com/rust-edi/events/)
    * [**March Talks! (Two)**](https://www.meetup.com/rust-and-friends/events/306524042)
* 2025-03-20 | Prague, CZ | [Rust Prague](https://www.meetup.com/rust-prague/events/)
    * [**Rust/C++ Meetup Prague (March 2025)**](https://www.meetup.com/rust-prague/events/306512157)
* 2025-03-25 | Aarhus, DK | [Rust Aarhus](https://www.meetup.com/rust-aarhus/events/)
    * [**Hack Night - Robot Edition**](https://www.meetup.com/rust-aarhus/events/306478352)
* 2025-03-25 | Eindhoven, NL | [RustNL](https://www.meetup.com/rust-amsterdam/events/)
    * [**Rust x Julia Meetup Eindhoven**](https://www.meetup.com/rust-nederland/events/306434865)
* 2025-03-25 | London, UK | [London Rust Project Group](https://www.meetup.com/london-rust-project-group/events/)
    * [**Deep Dive into Async Rust**](https://www.meetup.com/london-rust-project-group/events/306643055)
* 2025-03-26 | Frankfurt, DE | [Rust Rhein-Main](https://www.meetup.com/rust-rhein-main/events/)
    * [**“Beyond blazingly fast!” Performance Optimierungen in Rust**](https://www.meetup.com/rust-rhein-main/events/306659893)
* 2025-03-26 | Manchester, UK | [Rust Manchester](https://www.meetup.com/rust-manchester/events/)
    * [**Rust Manchester Talks March**](https://www.meetup.com/rust-manchester/events/305897029)
* 2025-03-26 | Warsaw, PL | [Rustikon](https://www.rustikon.dev/)
    * [**Rustikon**](https://www.rustikon.dev/)
* 2025-03-27 | Augsburg, DE | [Rust Meetup Augsburg](https://rust-augsburg.github.io/meetup)
    * [**Rust Meetup #12: Testing in Rust**](https://rust-augsburg.github.io/meetup/Meetup_12.html)
* 2025-03-29 | Stockholm, SE | [Stockholm Rust](https://www.meetup.com/stockholm-rust/events/)
    * [**Ferris' Fika Forum #10**](https://www.meetup.com/stockholm-rust/events/306770525)
* 2025-04-02 | Cambridge, UK | [Cambridge Rust Meetup](https://www.meetup.com/cambridge-rust-meetup/events/)
    * [**Monthly Rust Meetup**](https://www.meetup.com/cambridge-rust-meetup/events/306553077)
* 2025-04-02 | München, DE | [Rust Munich](https://www.meetup.com/rust-munich/events/)
    * [**Rust Munich 2025 / 1 - hybrid**](https://www.meetup.com/rust-munich/events/306097261)
* 2025-04-02 | Oxford, UK | [Oxford Rust Meetup Group](https://www.meetup.com/oxford-rust-meetup-group/events/)
    * [**Oxford Rust and C++ social**](https://www.meetup.com/oxford-rust-meetup-group/events/306541535)
* 2025-04-02 | Stockholm, SE | [Stockholm Rust](https://www.meetup.com/stockholm-rust/events/)
    * [**Rust Meetup @Funnel**](https://www.meetup.com/stockholm-rust/events/306627608)
* 2025-04-03 | Oslo, NO | [Rust Oslo](https://www.meetup.com/rust-oslo/events/)
    * [**Rust Hack'n'Learn at Kampen Bistro**](https://www.meetup.com/rust-oslo/events/305809680)
* 2025-04-08 | Olomouc, CZ | [Rust Moravia](https://www.meetup.com/rust-moravia/events/)
    * [**3. Rust Moravia Meetup (Real Embedded Rust)**](https://www.meetup.com/rust-moravia/events/306377283)
* 2025-04-09 | Girona, ES | [Rust Girona](https://lu.ma/rust-girona)
    * [**Rust Girona Hack & Learn 04 2025**](https://lu.ma/dlvfol30)
* 2025-04-09 | Reading, UK | [Reading Rust Workshop](https://www.meetup.com/reading-rust-workshop/events/)
    * [**Reading Rust Meetup**](https://www.meetup.com/reading-rust-workshop/events/305045446)
* 2025-04-10 | Karlsruhe, DE | [Rust Hack & Learn Karlsruhe](https://www.meetup.com/rust-hack-learn-karlsruhe/events/)
    * [**Karlsruhe Rust Hack and Learn Meetup bei BlueYonder**](https://www.meetup.com/rust-hack-learn-karlsruhe/events/306682264)
* 2025-04-15 | Leipzig, DE | [Rust - Modern Systems Programming in Leipzig](https://www.meetup.com/rust-modern-systems-programming-in-leipzig/events/)
    * [**Topic TBD**](https://www.meetup.com/rust-modern-systems-programming-in-leipzig/events/305741632)
* 2025-04-15 | London, UK | [Women in Rust](https://www.meetup.com/women-in-rust/events/)
    * [**WIR x WCC: Finding your voice in Tech**](https://www.meetup.com/women-in-rust/events/306774769)

### North America
* 2025-03-20 | Mountain View, CA, US | [Hacker Dojo](https://www.meetup.com/hackerdojo/events/)
    * [**RUST MEETUP at HACKER DOJO**](https://www.meetup.com/hackerdojo/events/306473234)
* 2025-03-20 | Nashville, TN, US | [Music City Rust Developers](https://www.meetup.com/music-city-rust-developers/events/)
    * [**Rust Game Development Series 3: Community Presentations**](https://www.meetup.com/music-city-rust-developers/events/304333074/)
* 2025-03-20 | Redmond, WA, US | [Seattle Rust User Group](https://www.meetup.com/join-srug/events/)
    * [**March, 2025 SRUG (Seattle Rust User Group) Meetup**](https://www.meetup.com/join-srug/events/305658448)
* 2025-03-21 | México City, MX | [Rust MX](https://www.meetup.com/rust-mx/events/)
    * [**Rust y AWS Lambda. Preparando el camino para desplegar ML/AI**](https://www.meetup.com/rust-mx/events/306406018)
* 2025-03-26 | Austin, TX, US | [Rust ATX](https://www.meetup.com/rust-atx/events/)
    * [**Rust Lunch - Fareground**](https://www.meetup.com/rust-atx/events/xvkdgtyhcfbjc)
* 2025-03-26 | New York, NY, US | [Rust NYC](https://www.meetup.com/rust-nyc/events/)
    * [**Rust NYC: I can't believe that's legal Rust with Michael Gattozzi (NEW LOCATION)**](https://www.meetup.com/rust-nyc/events/306777565)
* 2025-03-27 | Atlanta, GA, US | [Rust Atlanta](https://www.meetup.com/rust-atl/events/)
    * [**We're going again!**](https://www.meetup.com/rust-atl/events/306470345)
* 2025-03-31 | Boulder, CO, US | [Solid State Depot](https://www.meetup.com/solidstatedepot/events/)
    * [**Boulder Rust: Bryan presents Rusted Hardware**](https://www.meetup.com/solidstatedepot/events/306573447)
* 2025-04-03 | Chicago, IL, US | [Chicago Rust Meetup](https://www.meetup.com/chicago-rust-meetup/events/)
    * [**Rust Happy Hour**](https://www.meetup.com/chicago-rust-meetup/events/306728493)
* 2025-04-03 | Montréal, QC, CA | [Rust Montréal](https://www.meetup.com/rust-montreal/events/)
    * [**April Monthly Social**](https://www.meetup.com/rust-montreal/events/306518514/)
* 2025-04-03 | Saint Louis, MO, US | [STL Rust](https://www.meetup.com/stl-rust/events/)
    * [**icu4x - resource-constrained internationalization (i18n)**](https://www.meetup.com/stl-rust/events/304890140)
* 2025-04-10 | Portland, OR, US | [PDXRust](https://www.meetup.com/pdxrust/events/)
    * [**TetaNES: A Vaccination for Rust—No Needle, Just the Borrow Checker**](https://www.meetup.com/pdxrust/events/306714209)

### South America
* 2025-04-03 | Buenos Aires, AR | [Rust en Español](https://www.meetup.com/rust-argentina/events/)
    * [**Abril - Lambdas y más!**](https://www.meetup.com/rust-argentina/events/306671000)

If you are running a Rust event please add it to the [calendar] to get
it mentioned here. Please remember to add a link to the event too.
Email the [Rust Community Team][community] for access.

[calendar]: https://www.google.com/calendar/embed?src=apd9vmbc22egenmtu5l6c5jbfc%40group.calendar.google.com
[community]: mailto:community-team@rust-lang.org

## Jobs
<!--

Rust Jobs:

TWiR has stopped featuring individual job postings. You can read more about this change here:

https://github.com/rust-lang/this-week-in-rust/issues/3412

-->

Please see the latest [Who's Hiring thread on r/rust](INSERT_LINK_HERE)

# Quote of the Week

> Probably a terrible idea, but I enjoy throwing ideas at the wall, and seeing how sharp their broken fragments are.

– [Katt on the RFC #3762 discussion](https://github.com/rust-lang/rfcs/pull/3762#discussion_r1990901450)

Thanks to [Jacob Lifshay](https://users.rust-lang.org/t/twir-quote-of-the-week/328/1662) for the suggestion!

[Please submit quotes and vote for next week!](https://users.rust-lang.org/t/twir-quote-of-the-week/328)

*This Week in Rust is edited by: [nellshamrell](https://github.com/nellshamrell), [llogiq](https://github.com/llogiq), [cdmistman](https://github.com/cdmistman), [ericseppanen](https://github.com/ericseppanen), [extrawurst](https://github.com/extrawurst), [U007D](https://github.com/U007D), [joelmarcey](https://github.com/joelmarcey), [mariannegoldin](https://github.com/mariannegoldin), [bennyvasquez](https://github.com/bennyvasquez), [bdillo](https://github.com/bdillo)*

*Email list hosting is sponsored by [The Rust Foundation](https://foundation.rust-lang.org/)*

<small>[Discuss on r/rust](REDDIT_LINK_HERE)</small><|MERGE_RESOLUTION|>--- conflicted
+++ resolved
@@ -62,17 +62,12 @@
 * [alp-rs is faster than c++ reference](https://blog.spiraldb.com/alp-rust-is-faster-than-c/)
 
 ### Rust Walkthroughs
-<<<<<<< HEAD
-
-* [video] [Build with Naz : newtype design pattern, and impl Into T for ergonomic APIs](https://www.youtube.com/watch?v=3-Ika3mAOGQ)
-
-=======
-* [series] [Building a search engine from scratch, in Rust](https://jdrouet.github.io/posts/202503161800-search-engine-intro/)
 * [Create A Web + Desktop Application With Rust](https://medium.com/gitconnected/build-a-web-desktop-application-with-rust-i-8eb12cf160b6) 
 * [Transition Systems in Rust](https://minikin.me/blog/transition-systems-in-rust)
 * [Nine Pico PIO Wats with Rust: Raspberry Pi programmable IO Pitfalls Illustrated with a Musical Example  (Part 2)](https://towardsdatascience.com/nine-pico-pio-wats-with-rust-part-2/)
-  
->>>>>>> bf15fda6
+* [series] [Building a search engine from scratch, in Rust](https://jdrouet.github.io/posts/202503161800-search-engine-intro/)
+* [video] [Build with Naz : newtype design pattern, and impl Into T for ergonomic APIs](https://www.youtube.com/watch?v=3-Ika3mAOGQ)
+
 ### Research
 
 ### Miscellaneous
