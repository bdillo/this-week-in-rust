Title: This Week in Rust 419
Number: 419
Date: 2021-12-01
Category: This Week in Rust

Hello and welcome to another issue of *This Week in Rust*!
[Rust](http://rust-lang.org) is a programming language empowering everyone to build reliable and efficient software.
This is a weekly summary of its progress and community.
Want something mentioned? Tweet us at [@ThisWeekInRust](https://twitter.com/ThisWeekInRust) or [send us a pull request](https://github.com/rust-lang/this-week-in-rust).
Want to get involved? [We love contributions](https://github.com/rust-lang/rust/blob/master/CONTRIBUTING.md).

*This Week in Rust* is openly developed [on GitHub](https://github.com/rust-lang/this-week-in-rust).
If you find any errors in this week's issue, [please submit a PR](https://github.com/rust-lang/this-week-in-rust/pulls).

## Updates from Rust Community

### Official

### Foundation

### Project/Tooling Updates
<<<<<<< HEAD

* [Black Hat Week (Black Hat Rust is out 🍾)](https://kerkour.com/black-hat-rust-week-2021/)
=======
>>>>>>> f42d16a7
* [SixtyFPS (GUI crate): Changelog for 28th of November 2021 – 0.1.15 Release](https://sixtyfps.io/thisweek/2021-11-29.html)
* [Wasmer 2.1](https://wasmer.io/posts/wasmer-2.1)

### Observations/Thoughts
* [Do we Really Need Undefined Behavior?](https://www.ralfj.de/blog/2021/11/24/ub-necessary.html)
* [Box Pointers in Rust make recursive types possible](https://blog.knoldus.com/box-pointers-in-rust-make-recursive-types-possible/)

[ZH] [Zero-Cost Abstractions in Rust](https://dev.to/daniel1in/zero-cost-abstractions-in-rust-5e41)

### Rust Walkthroughs
* [Using WebAssembly (created in Rust) for Fast React Components](https://www.joshfinnie.com/blog/using-webassembly-created-in-rust-for-fast-react-components/)
* [Speed up Rust Builds with Cachepot](https://kflansburg.com/posts/rust-cachepot/)

### Miscellaneous
* [Can Rust save the planet? Why, and why not](https://www.theregister.com/2021/11/30/aws_reinvent_rust/)

## Crate of the Week

This week's crate is [poem-openapi](https://crates.io/crates/poem-openapi), a framework to implement OpenAPI services.

llogiq is very pleased with his suggestion.

[Please submit your suggestions and votes for next week][submit_crate]!

[submit_crate]: https://users.rust-lang.org/t/crate-of-the-week/2704

## Call for Participation

Always wanted to contribute to open-source projects but didn't know where to start?
Every week we highlight some tasks from the Rust community for you to pick and get started!

Some of these tasks may also have mentors available, visit the task page for more information.

If you are a Rust project owner and are looking for contributors, please submit tasks [here][guidelines].

[guidelines]: https://users.rust-lang.org/t/twir-call-for-participation/4821

## Updates from the Rust Project

244 pull requests were [merged in the last week][merged]

[merged]: https://github.com/search?q=is%3Apr+org%3Arust-lang+is%3Amerged+merged%3A2021-11-22..2021-11-29

* [add codegen option for using LLVM stack smash protection](https://github.com/rust-lang/rust/pull/84197)
* [do not use atomic reads on platforms without atomic support in LLVM](https://github.com/rust-lang/compiler-builtins/pull/442)
* [diagnostic tweaks](https://github.com/rust-lang/rust/pull/85102)
* [chalk: introduce `Folder::Error`](https://github.com/rust-lang/chalk/pull/709)
* [miri: more portable SIMD: rem, shl, shr](https://github.com/rust-lang/miri/pull/1923)
* [fix ICE due to out-of-bounds statement index when reporting borrowck error](https://github.com/rust-lang/rust/pull/91212)
* [fix ICE when lowering `trait A where for<'a> Self: 'a`](https://github.com/rust-lang/rust/pull/91308)
* [faster `Layout::array`](https://github.com/rust-lang/rust/pull/91246)
* [make `TypeFolder::fold_*` return `Result`](https://github.com/rust-lang/rust/pull/91230)
* [partially stabilize `duration_consts_2`](https://github.com/rust-lang/rust/pull/89542)
* [stabilize `nonzero_is_power_of_two`](https://github.com/rust-lang/rust/pull/91301)
* [stabilize some `MaybeUninit` behavior as const](https://github.com/rust-lang/rust/pull/90896)
* [add fast path to `is_descendant_of`](https://github.com/rust-lang/rust/pull/91043)
* [futures: remove dependency on proc-macro-hack](https://github.com/rust-lang/futures-rs/pull/2520)
* [cargo: improve unused patch message when source URLs mismatched](https://github.com/rust-lang/cargo/pull/10130)
* [clippy: add `needless_late_init` lint](https://github.com/rust-lang/rust-clippy/pull/7995)
* [clippy: add more descriptive help info for `needless_question_mark`](https://github.com/rust-lang/rust-clippy/pull/8028)
* [clippy: fix false positive on `if_then_some_else_none` with early return](https://github.com/rust-lang/rust-clippy/pull/7980)
* [clippy: improve `strlen_on_c_string`](https://github.com/rust-lang/rust-clippy/pull/8001)
* [clippy: extend `non_ascii_literal` to cover chars](https://github.com/rust-lang/rust-clippy/pull/8034)
* [clippy: apply iter_cloned_collect to collect() using copied()](https://github.com/rust-lang/rust-clippy/pull/8006)
* [rustdoc: avoid documenting top-level private imports](https://github.com/rust-lang/rust/pull/91094)
* [rustfmt: fix: do not wrap reference-style doc links](https://github.com/rust-lang/rustfmt/pull/5096)
* [rustfmt: maintain more AST info when formatting a RHS](https://github.com/rust-lang/rustfmt/pull/5113)

### Rust Compiler Performance Triage

Overall, many changes this week, but overall an improvement on multiple benchmarks over
the week from a number of pull requests dedicated to optimizations of certain
patterns. We are still seeing a large number of spurious changes due to
[rustc-perf#1105](https://github.com/rust-lang/rustc-perf/issues/1105), which
has yet to be addressed.

Triage done by **@simulacrum**.
Revision range: [22c2d9d..1c028783](https://perf.rust-lang.org/?start=22c2d9ddbf356bcdb718e88ca6ee3665e1e42690&end=1c0287830e0fb3c4007afea2819ba03766da6e9c&absolute=false&stat=instructions%3Au)

4 Regressions, 4 Improvements, 9 Mixed; 5 of them in rollups
41 comparisons made in total

[Full report here](https://github.com/rust-lang/rustc-perf/blob/master/triage/2021-11-30.md)

### [Approved RFCs](https://github.com/rust-lang/rfcs/commits/master)

Changes to Rust follow the Rust [RFC (request for comments) process](https://github.com/rust-lang/rfcs#rust-rfcs). These
are the RFCs that were approved for implementation this week:

* *No RFCs were approved this week.*

### Final Comment Period

Every week [the team](https://www.rust-lang.org/team.html) announces the
'final comment period' for RFCs and key PRs which are reaching a
decision. Express your opinions now.

#### [RFCs](https://github.com/rust-lang/rfcs/labels/final-comment-period)

* *No RFCs entered final comment period this week.*

#### [Tracking Issues & PRs](https://github.com/rust-lang/rust/labels/final-comment-period)

* [disposition: merge] [rustdoc: accept --out-dir and soft-deprecate --output](https://github.com/rust-lang/rust/issues/91260)
* [disposition: merge] [Tracking Issue for #![feature(available_parallelism)]](https://github.com/rust-lang/rust/issues/74479)

### [New RFCs](https://github.com/rust-lang/rfcs/pulls)

* [RFC: Attributes in function return type position](https://github.com/rust-lang/rfcs/pull/3201)
* [RFC: proc macro include!](https://github.com/rust-lang/rfcs/pull/3200)
* [RFC: Unsafe Lifetime](https://github.com/rust-lang/rfcs/pull/3199)

## Upcoming Events

Rusty Events between 12/01-12/15 🦀

### Online

* [December 3, 2021 | New York City, NY, US | **Getting started in aerospace with Rust 🦀** | NewSpace NYC](https://www.meetup.com/NewSpace-NYC/events/282320805).
* [December 7, 2021 | Buffalo, NY, US | **First Tuesdays** | Buffalo Rust Meetup](https://www.meetup.com/Buffalo-Rust-Meetup/events/281833990/)
* [December 8, 2021 | Los Gatos, CA, US | **Book #24 - Rust for Rustaceans - Chapter 1** | Los Gatos Reading Group](https://www.meetup.com/Los-Gatos-Rust-Reading-Group/events/281966245)
* [December 8, 2021 | Los Angeles, CA, US | **Rust Computer Vision Project with Geordon Worley** | Rust Los Angeles](https://www.meetup.com/Rust-Los-Angeles/events/281944671/)
* [December 8, 2021 | Stuttgart, DE | **Rust-Meetup** | Rust Community Stuttgart](https://www.meetup.com/Rust-Community-Stuttgart/events/282009864)
* [December 10, 2021 | Chicago, IL, US | **8LU Keynote by Eric Smith - Write Your Game in Rust!** | 8th Light University](https://www.meetup.com/8th-light-university/events/282381279)
* [December 14, 2021 | Seattle, WA, US | **Monthly Meetup** | Seattle Rust Meetup](https://www.meetup.com/Seattle-Rust-Meetup/events/281875277)

### North America

* [December 8, 2021 | Atlanta, GA, US | **Grab a beer with fellow Rustaceans** | Rust Atlanta](https://www.meetup.com/Rust-ATL/events/lhpkmsyccqblb/)

### Europe

* [December 3, 2021 | Moscow, RU | **Rust Con** | RustCon.ru](https://rustcon.ru)

If you are running a Rust event please add it to the [calendar] to get
it mentioned here. Please remember to add a link to the event too.
Email the [Rust Community Team][community] for access.

[calendar]: https://www.google.com/calendar/embed?src=apd9vmbc22egenmtu5l6c5jbfc%40group.calendar.google.com
[community]: mailto:community-team@rust-lang.org

# Rust Jobs

*Tweet us at [@ThisWeekInRust](https://twitter.com/ThisWeekInRust) to get your job offers listed here!*

# Quote of the Week

> The design of the safe/unsafe split means that there is an asymmetric trust relationship between Safe and Unsafe Rust. Safe Rust inherently has to trust that any Unsafe Rust it touches has been written correctly. On the other hand, Unsafe Rust cannot trust Safe Rust without care.
>
> As an example, Rust has the [`PartialOrd`](https://doc.rust-lang.org/nightly/std/cmp/trait.PartialOrd.html) and [`Ord`](https://doc.rust-lang.org/nightly/std/cmp/trait.Ord.html) traits to differentiate between types which can "just" be compared, and those that provide a "total" ordering (which basically means that comparison behaves reasonably).
>
> [`BTreeMap`](https://doc.rust-lang.org/nightly/std/collections/struct.BTreeMap.html) doesn't really make sense for partially-ordered types, and so it requires that its keys implement `Ord` . However, `BTreeMap` has Unsafe Rust code inside of its implementation. Because it would be unacceptable for a sloppy `Ord` implementation (which is Safe to write) to cause Undefined Behavior, the Unsafe code in BTreeMap must be written to be robust against `Ord` implementations which aren't actually total — even though that's the whole point of requiring `Ord` .

– [Gankra citing the Rustonomicon on github](https://github.com/rust-lang/rfcs/pull/3197#issuecomment-976032253)

Thanks to [robin](https://users.rust-lang.org/t/twir-quote-of-the-week/328/1144) for the suggestion!

[Please submit quotes and vote for next week!](https://users.rust-lang.org/t/twir-quote-of-the-week/328)

*This Week in Rust is edited by: [nellshamrell](https://github.com/nellshamrell), [llogiq](https://github.com/llogiq), [cdmistman](https://github.com/cdmistman), [ericseppanen](https://github.com/ericseppanen), [extrawurst](https://github.com/extrawurst), [andrewpollack](https://github.com/andrewpollack), [U007D](https://github.com/U007D), [kolharsam](https://github.com/kolharsam), [joelmarcey](https://github.com/joelmarcey), [marriannegoldin](https://github.com/marriannegoldin).*

*Email list hosting is sponsored by [The Rust Foundation](https://foundation.rust-lang.org/)*

<small>[Discuss on r/rust](https://www.reddit.com/r/rust/comments/k5nsab/this_week_in_rust_367/)</small><|MERGE_RESOLUTION|>--- conflicted
+++ resolved
@@ -19,11 +19,7 @@
 ### Foundation
 
 ### Project/Tooling Updates
-<<<<<<< HEAD
-
 * [Black Hat Week (Black Hat Rust is out 🍾)](https://kerkour.com/black-hat-rust-week-2021/)
-=======
->>>>>>> f42d16a7
 * [SixtyFPS (GUI crate): Changelog for 28th of November 2021 – 0.1.15 Release](https://sixtyfps.io/thisweek/2021-11-29.html)
 * [Wasmer 2.1](https://wasmer.io/posts/wasmer-2.1)
 
