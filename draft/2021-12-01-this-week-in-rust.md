Title: This Week in Rust 419
Number: 419
Date: 2021-12-01
Category: This Week in Rust

Hello and welcome to another issue of *This Week in Rust*!
[Rust](http://rust-lang.org) is a programming language empowering everyone to build reliable and efficient software.
This is a weekly summary of its progress and community.
Want something mentioned? Tweet us at [@ThisWeekInRust](https://twitter.com/ThisWeekInRust) or [send us a pull request](https://github.com/rust-lang/this-week-in-rust).
Want to get involved? [We love contributions](https://github.com/rust-lang/rust/blob/master/CONTRIBUTING.md).

*This Week in Rust* is openly developed [on GitHub](https://github.com/rust-lang/this-week-in-rust).
If you find any errors in this week's issue, [please submit a PR](https://github.com/rust-lang/this-week-in-rust/pulls).

## Updates from Rust Community

### Official

### Foundation

### Project/Tooling Updates

* [SixtyFPS (GUI crate): Changelog for 28th of November 2021 – 0.1.15 Release](https://sixtyfps.io/thisweek/2021-11-29.html)

### Observations/Thoughts
* [Do we Really Need Undefined Behavior?](https://www.ralfj.de/blog/2021/11/24/ub-necessary.html)
* [Box Pointers in Rust make recursive types possible](https://blog.knoldus.com/box-pointers-in-rust-make-recursive-types-possible/)

### Rust Walkthroughs
* [Using WebAssembly (created in Rust) for Fast React Components](https://www.joshfinnie.com/blog/using-webassembly-created-in-rust-for-fast-react-components/)
* [Speed up Rust Builds with Cachepot](https://kflansburg.com/posts/rust-cachepot/)

### Miscellaneous

## Crate of the Week

This week's crate is [poem-openapi](https://crates.io/crates/poem-openapi), a framework to implement OpenAPI services.

llogiq is very pleased with his suggestion.

[Please submit your suggestions and votes for next week][submit_crate]!

[submit_crate]: https://users.rust-lang.org/t/crate-of-the-week/2704

## Call for Participation

Always wanted to contribute to open-source projects but didn't know where to start?
Every week we highlight some tasks from the Rust community for you to pick and get started!

Some of these tasks may also have mentors available, visit the task page for more information.

If you are a Rust project owner and are looking for contributors, please submit tasks [here][guidelines].

[guidelines]: https://users.rust-lang.org/t/twir-call-for-participation/4821

## Updates from the Rust Project

244 pull requests were [merged in the last week][merged]

[merged]: https://github.com/search?q=is%3Apr+org%3Arust-lang+is%3Amerged+merged%3A2021-11-22..2021-11-29

* [add codegen option for using LLVM stack smash protection](https://github.com/rust-lang/rust/pull/84197)
* [do not use atomic reads on platforms without atomic support in LLVM](https://github.com/rust-lang/compiler-builtins/pull/442)
* [diagnostic tweaks](https://github.com/rust-lang/rust/pull/85102)
* [chalk: introduce `Folder::Error`](https://github.com/rust-lang/chalk/pull/709)
* [miri: more portable SIMD: rem, shl, shr](https://github.com/rust-lang/miri/pull/1923)
* [fix ICE due to out-of-bounds statement index when reporting borrowck error](https://github.com/rust-lang/rust/pull/91212)
* [fix ICE when lowering `trait A where for<'a> Self: 'a`](https://github.com/rust-lang/rust/pull/91308)
* [faster `Layout::array`](https://github.com/rust-lang/rust/pull/91246)
* [make `TypeFolder::fold_*` return `Result`](https://github.com/rust-lang/rust/pull/91230)
* [partially stabilize `duration_consts_2`](https://github.com/rust-lang/rust/pull/89542)
* [stabilize `nonzero_is_power_of_two`](https://github.com/rust-lang/rust/pull/91301)
* [stabilize some `MaybeUninit` behavior as const](https://github.com/rust-lang/rust/pull/90896)
* [add fast path to `is_descendant_of`](https://github.com/rust-lang/rust/pull/91043)
* [futures: remove dependency on proc-macro-hack](https://github.com/rust-lang/futures-rs/pull/2520)
* [cargo: improve unused patch message when source URLs mismatched](https://github.com/rust-lang/cargo/pull/10130)
* [clippy: add `needless_late_init` lint](https://github.com/rust-lang/rust-clippy/pull/7995)
* [clippy: add more descriptive help info for `needless_question_mark`](https://github.com/rust-lang/rust-clippy/pull/8028)
* [clippy: fix false positive on `if_then_some_else_none` with early return](https://github.com/rust-lang/rust-clippy/pull/7980)
* [clippy: improve `strlen_on_c_string`](https://github.com/rust-lang/rust-clippy/pull/8001)
* [clippy: extend `non_ascii_literal` to cover chars](https://github.com/rust-lang/rust-clippy/pull/8034)
* [clippy: apply iter_cloned_collect to collect() using copied()](https://github.com/rust-lang/rust-clippy/pull/8006)
* [rustdoc: avoid documenting top-level private imports](https://github.com/rust-lang/rust/pull/91094)
* [rustfmt: fix: do not wrap reference-style doc links](https://github.com/rust-lang/rustfmt/pull/5096)
* [rustfmt: maintain more AST info when formatting a RHS](https://github.com/rust-lang/rustfmt/pull/5113)

### Rust Compiler Performance Triage

<<<<<<< HEAD
Overall, many changes this week, but overall an improvement on multiple benchmarks over
the week from a number of pull requests dedicated to optimizations of certain
patterns. We are still seeing a large number of spurious changes due to
[rustc-perf#1105](https://github.com/rust-lang/rustc-perf/issues/1105), which
has yet to be addressed.

Triage done by **@simulacrum**.
Revision range: [22c2d9d..1c028783](https://perf.rust-lang.org/?start=22c2d9ddbf356bcdb718e88ca6ee3665e1e42690&end=1c0287830e0fb3c4007afea2819ba03766da6e9c&absolute=false&stat=instructions%3Au)
=======
This week, there were a number of cases where the `incr-unchanged` variants of `inflate` went up or down by 5% to 6%; we believe these are instances of increased noise in benchmarks documented on [rustc-perf#1105](https://github.com/rust-lang/rustc-perf/issues/1105). I was tempted to remove these from the report, but its non-trivial to re-construct the report "as if" some benchmark were omitted.
>>>>>>> 919409d4

4 Regressions, 4 Improvements, 9 Mixed; 5 of them in rollups
41 comparisons made in total

[Full report here](https://github.com/rust-lang/rustc-perf/blob/master/triage/2021-11-30.md)

### [Approved RFCs](https://github.com/rust-lang/rfcs/commits/master)

Changes to Rust follow the Rust [RFC (request for comments) process](https://github.com/rust-lang/rfcs#rust-rfcs). These
are the RFCs that were approved for implementation this week:

* *No RFCs were approved this week.*

### Final Comment Period

Every week [the team](https://www.rust-lang.org/team.html) announces the
'final comment period' for RFCs and key PRs which are reaching a
decision. Express your opinions now.

#### [RFCs](https://github.com/rust-lang/rfcs/labels/final-comment-period)

* *No RFCs entered final comment period this week.*

#### [Tracking Issues & PRs](https://github.com/rust-lang/rust/labels/final-comment-period)

* [disposition: merge] [rustdoc: accept --out-dir and soft-deprecate --output](https://github.com/rust-lang/rust/issues/91260)
* [disposition: merge] [Tracking Issue for #![feature(available_parallelism)]](https://github.com/rust-lang/rust/issues/74479)

### [New RFCs](https://github.com/rust-lang/rfcs/pulls)

* [RFC: Attributes in function return type position](https://github.com/rust-lang/rfcs/pull/3201)
* [RFC: proc macro include!](https://github.com/rust-lang/rfcs/pull/3200)
* [RFC: Unsafe Lifetime](https://github.com/rust-lang/rfcs/pull/3199)

## Upcoming Events

Rusty Events between 12/01-12/15 🦀

### Online

* [December 3, 2021 | New York City, NY, US | **Getting started in aerospace with Rust 🦀** | NewSpace NYC](https://www.meetup.com/NewSpace-NYC/events/282320805).
* [December 7, 2021 | Buffalo, NY, US | **First Tuesdays** | Buffalo Rust Meetup](https://www.meetup.com/Buffalo-Rust-Meetup/events/281833990/)
* [December 8, 2021 | Los Gatos, CA, US | **Book #24 - Rust for Rustaceans - Chapter 1** | Los Gatos Reading Group](https://www.meetup.com/Los-Gatos-Rust-Reading-Group/events/281966245)
* [December 8, 2021 | Los Angeles, CA, US | **Rust Computer Vision Project with Geordon Worley** | Rust Los Angeles](https://www.meetup.com/Rust-Los-Angeles/events/281944671/)
* [December 8, 2021 | Stuttgart, DE | **Rust-Meetup** | Rust Community Stuttgart](https://www.meetup.com/Rust-Community-Stuttgart/events/282009864)
* [December 10, 2021 | Chicago, IL, US | **8LU Keynote by Eric Smith - Write Your Game in Rust!** | 8th Light University](https://www.meetup.com/8th-light-university/events/282381279)
* [December 14, 2021 | Seattle, WA, US | **Monthly Meetup** | Seattle Rust Meetup](https://www.meetup.com/Seattle-Rust-Meetup/events/281875277)

### North America

* [December 8, 2021 | Atlanta, GA, US | **Grab a beer with fellow Rustaceans** | Rust Atlanta](https://www.meetup.com/Rust-ATL/events/lhpkmsyccqblb/)

### Europe

* [December 3, 2021 | Moscow, RU | **Rust Con** | RustCon.ru](https://rustcon.ru)

If you are running a Rust event please add it to the [calendar] to get
it mentioned here. Please remember to add a link to the event too.
Email the [Rust Community Team][community] for access.

[calendar]: https://www.google.com/calendar/embed?src=apd9vmbc22egenmtu5l6c5jbfc%40group.calendar.google.com
[community]: mailto:community-team@rust-lang.org

# Rust Jobs

*Tweet us at [@ThisWeekInRust](https://twitter.com/ThisWeekInRust) to get your job offers listed here!*

# Quote of the Week

> The design of the safe/unsafe split means that there is an asymmetric trust relationship between Safe and Unsafe Rust. Safe Rust inherently has to trust that any Unsafe Rust it touches has been written correctly. On the other hand, Unsafe Rust cannot trust Safe Rust without care.
>
> As an example, Rust has the [`PartialOrd`](https://doc.rust-lang.org/nightly/std/cmp/trait.PartialOrd.html) and [`Ord`](https://doc.rust-lang.org/nightly/std/cmp/trait.Ord.html) traits to differentiate between types which can "just" be compared, and those that provide a "total" ordering (which basically means that comparison behaves reasonably).
>
> [`BTreeMap`](https://doc.rust-lang.org/nightly/std/collections/struct.BTreeMap.html) doesn't really make sense for partially-ordered types, and so it requires that its keys implement `Ord` . However, `BTreeMap` has Unsafe Rust code inside of its implementation. Because it would be unacceptable for a sloppy `Ord` implementation (which is Safe to write) to cause Undefined Behavior, the Unsafe code in BTreeMap must be written to be robust against `Ord` implementations which aren't actually total — even though that's the whole point of requiring `Ord` .

– [Gankra citing the Rustonomicon on github](https://github.com/rust-lang/rfcs/pull/3197#issuecomment-976032253)

Thanks to [robin](https://users.rust-lang.org/t/twir-quote-of-the-week/328/1144) for the suggestion!

[Please submit quotes and vote for next week!](https://users.rust-lang.org/t/twir-quote-of-the-week/328)

*This Week in Rust is edited by: [nellshamrell](https://github.com/nellshamrell), [llogiq](https://github.com/llogiq), [cdmistman](https://github.com/cdmistman), [ericseppanen](https://github.com/ericseppanen), [extrawurst](https://github.com/extrawurst), [andrewpollack](https://github.com/andrewpollack), [U007D](https://github.com/U007D), [kolharsam](https://github.com/kolharsam), [joelmarcey](https://github.com/joelmarcey), [marriannegoldin](https://github.com/marriannegoldin).*

*Email list hosting is sponsored by [The Rust Foundation](https://foundation.rust-lang.org/)*

<small>[Discuss on r/rust](https://www.reddit.com/r/rust/comments/k5nsab/this_week_in_rust_367/)</small><|MERGE_RESOLUTION|>--- conflicted
+++ resolved
@@ -86,7 +86,6 @@
 
 ### Rust Compiler Performance Triage
 
-<<<<<<< HEAD
 Overall, many changes this week, but overall an improvement on multiple benchmarks over
 the week from a number of pull requests dedicated to optimizations of certain
 patterns. We are still seeing a large number of spurious changes due to
@@ -95,9 +94,6 @@
 
 Triage done by **@simulacrum**.
 Revision range: [22c2d9d..1c028783](https://perf.rust-lang.org/?start=22c2d9ddbf356bcdb718e88ca6ee3665e1e42690&end=1c0287830e0fb3c4007afea2819ba03766da6e9c&absolute=false&stat=instructions%3Au)
-=======
-This week, there were a number of cases where the `incr-unchanged` variants of `inflate` went up or down by 5% to 6%; we believe these are instances of increased noise in benchmarks documented on [rustc-perf#1105](https://github.com/rust-lang/rustc-perf/issues/1105). I was tempted to remove these from the report, but its non-trivial to re-construct the report "as if" some benchmark were omitted.
->>>>>>> 919409d4
 
 4 Regressions, 4 Improvements, 9 Mixed; 5 of them in rollups
 41 comparisons made in total
