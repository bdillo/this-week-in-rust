Title: This Week in Rust 554
Number: 554
Date: 2024-07-03
Category: This Week in Rust

Hello and welcome to another issue of *This Week in Rust*!
[Rust](https://www.rust-lang.org/) is a programming language empowering everyone to build reliable and efficient software.
This is a weekly summary of its progress and community.
Want something mentioned? Tag us at [@ThisWeekInRust](https://x.com/ThisWeekInRust) on X(formerly Twitter) or [@ThisWeekinRust](https://mastodon.social/@thisweekinrust) on mastodon.social, or [send us a pull request](https://github.com/rust-lang/this-week-in-rust).
Want to get involved? [We love contributions](https://github.com/rust-lang/rust/blob/master/CONTRIBUTING.md).

*This Week in Rust* is openly developed [on GitHub](https://github.com/rust-lang/this-week-in-rust) and archives can be viewed at [this-week-in-rust.org](https://this-week-in-rust.org/).
If you find any errors in this week's issue, [please submit a PR](https://github.com/rust-lang/this-week-in-rust/pulls).

Want TWIR in your inbox? [Subscribe here](https://this-week-in-rust.us11.list-manage.com/subscribe?u=fd84c1c757e02889a9b08d289&id=0ed8b72485).

## Updates from Rust Community

<!--

Dear community contributors:
Please read README.md for guidance on submissions.
Each submitted link should be of the form:

* [Title of the Linked Page](https://example.com/my_article)

If you don't know which category to use, feel free to submit a PR anyway
and just ask the editors to select the category.

-->

### Official

### Foundation

### Newsletters

### Project/Tooling Updates
* [r3bl_cmdr v0.0.14 released](https://github.com/r3bl-org/r3bl-open-core/blob/main/CHANGELOG.md#v0014-2024-06-29)
* [r3bl_tui v0.5.6 released](https://github.com/r3bl-org/r3bl-open-core/blob/main/CHANGELOG.md#v056-2024-06-29)
* [Danube - Pub/Sub messaging broker](https://dev-state.com/posts/danube_intro/) - Intro to Danube - a distributed Pub/Sub message broker developed in Rust.

### Observations/Thoughts

### Rust Walkthroughs

<<<<<<< HEAD
- [The Minimal Rust-Wasm Setup](https://dzfrias.dev/blog/rust-wasm-minimal-setup/)
=======
* [Build with Naz : Markdown parser in Rust and nom from r3bl_tui](https://developerlife.com/2024/06/28/md-parser-rust-from-r3bl-tui/)
>>>>>>> acc76e32

### Research

### Miscellaneous

## Crate of the Week

<!-- COTW goes here -->

[Please submit your suggestions and votes for next week][submit_crate]!

[submit_crate]: https://users.rust-lang.org/t/crate-of-the-week/2704

## [Call for Testing](https://github.com/rust-lang/rfcs/issues?q=label%3Acall-for-testing)
An important step for RFC implementation is for people to experiment with the
implementation and give feedback, especially before stabilization.  The following
RFCs would benefit from user testing before moving forward:

<!-- Calls for Testing go here, use this format:
    * [<RFC Topic>](<RFC URL>)
        * [Tracking Issue](<Tracking Issue URL>)
        * [Testing steps](<Testing Steps URL>)
-->
<!-- or if there are no new or updated RFCs this week, use: * *No New or Updated RFCs were created this week.* -->
<!-- Remember to remove the `call-for-testing` label from the RFC so that the maintainer can signal for testers again, if desired. -->

If you are a feature implementer and would like your RFC to appear on the above list, add the new `call-for-testing`
label to your RFC along with a comment providing testing instructions and/or guidance on which aspect(s) of the feature
need testing.

## Call for Participation; projects and speakers

### CFP - Projects

Always wanted to contribute to open-source projects but did not know where to start?
Every week we highlight some tasks from the Rust community for you to pick and get started!

Some of these tasks may also have mentors available, visit the task page for more information.

<!-- CFPs go here, use this format: * [project name - title of issue](URL to issue) -->
<!-- * [ - ]() -->
<!-- or if none - *No Calls for participation were submitted this week.* -->

If you are a Rust project owner and are looking for contributors, please submit tasks [here][guidelines] or through a [PR to TWiR](https://github.com/rust-lang/this-week-in-rust) or by reaching out on [X (Formerly twitter)](https://x.com/ThisWeekInRust) or [Mastodon](https://mastodon.social/@thisweekinrust)!

[guidelines]:https://github.com/rust-lang/this-week-in-rust?tab=readme-ov-file#call-for-participation-guidelines

### CFP - Events

Are you a new or experienced speaker looking for a place to share something cool? This section highlights events that are being planned and are accepting submissions to join their event as a speaker.

<!-- CFPs go here, use this format: * [**event name**](URL to CFP)| Date CFP closes in YYYY-MM-DD | city,state,country | Date of event in YYYY-MM-DD -->
<!-- or if none - *No Calls for papers or presentations were submitted this week.* -->

If you are an event organizer hoping to expand the reach of your event, please submit a link to the website through a [PR to TWiR](https://github.com/rust-lang/this-week-in-rust) or by reaching out on [X (Formerly twitter)](https://x.com/ThisWeekInRust) or [Mastodon](https://mastodon.social/@thisweekinrust)!

## Updates from the Rust Project

<!-- Rust updates go here -->

### Rust Compiler Performance Triage

<!-- Perf results go here -->

### [Approved RFCs](https://github.com/rust-lang/rfcs/commits/master)

Changes to Rust follow the Rust [RFC (request for comments) process](https://github.com/rust-lang/rfcs#rust-rfcs). These
are the RFCs that were approved for implementation this week:

<!-- Approved RFCs go here, use this format: * [Topic](URL) -->
<!-- or if none were approved this week, use: * *No RFCs were approved this week.* -->
<!-- * []() -->

<!--
### [Approved Major Change Proposals (MCP)](https://forge.rust-lang.org/compiler/mcp.html)
<!~~ MCPs occur infrequently, so this section is commented out by default. ~~>
<!~~ MCPs which have been approved or rejected this week go here, use this format: * [major change accepted|rejected] [Topic](URL) ~~>
-->

### Final Comment Period

Every week, [the team](https://www.rust-lang.org/team.html) announces the 'final comment period' for RFCs and key PRs
which are reaching a decision. Express your opinions now.

#### [RFCs](https://github.com/rust-lang/rfcs/labels/final-comment-period)

<!-- RFCs which have entered FCP go here, use this format: * [disposition: merge|close] [Topic](URL) -->
<!-- or if none entered FCP this week, use: * *No RFCs entered Final Comment Period this week.* -->
<!-- * [disposition: ] []() -->

#### [Tracking Issues & PRs](https://github.com/rust-lang/rust/issues?q=is%3Aopen+label%3Afinal-comment-period+sort%3Aupdated-desc)

<!-- Tracking Issues which have entered FCP go here, use this format: * [disposition: merge|close] [Topic](URL) -->
<!-- or if none entered FCP this week, use: * *No Tracking Issues or PRs entered Final Comment Period this week.* -->
<!-- * [disposition: ] []() -->

### [Language Reference](https://github.com/rust-lang/reference/issues?q=is%3Aopen+label%3Afinal-comment-period+sort%3Aupdated-desc)
<!-- Remove this section if empty>

### [Unsafe Code Guidelines](https://github.com/rust-lang/unsafe-code-guidelines/issues?q=is%3Aopen+label%3Afinal-comment-period+sort%3Aupdated-desc)
<!-- Remove this section if empty>

### [New and Updated RFCs](https://github.com/rust-lang/rfcs/pulls)

<!-- New or updated RFCs go here, use this format: * [new|updated] [Topic](URL) -->
<!-- or if there are no new or updated RFCs this week, use: * *No New or Updated RFCs were created this week.* -->
<!-- * [new|updated] []() -->

## Upcoming Events

Rusty Events between 2024-07-03 - 2024-07-31 🦀

### Virtual
* 2024-06-27 | Virtual (Charlottesville, NC, US) | [Charlottesville Rust Meetup](https://www.meetup.com/charlottesville-rust-meetup/)
    * [**Crafting Interpreters in Rust Collaboratively**](https://www.meetup.com/charlottesville-rust-meetup/events/298897826/)
* 2024-07-02 | Virtual (Buffalo, NY) | [Buffalo Rust Meetup](https://www.meetup.com/buffalo-rust-meetup/)
    * [**Buffalo Rust User Group**](https://www.meetup.com/buffalo-rust-meetup/events/300191673/)
* 2024-07-02 | Hybrid - Virtual and In-person (Los Angeles, CA, US) | [Rust Los Angeles](https://www.meetup.com/rust-los-angeles/)
    * [**Rust LA Reboot**](https://www.meetup.com/rust-los-angeles/events/301645611/)
* 2024-07-03 | Virtual | [Training 4 Programmers LLC](https://www.eventbrite.com/o/training-4-programmers-llc-80387368983)
    * [**Build Web Apps with Rust and Leptos**](https://www.eventbrite.com/e/build-web-apps-with-rust-and-leptos-tickets-904804503627?aff=odcleoeventsincollection)
* 2024-07-03 | Virtual (Indianapolis, IN, US) | [Indy Rust](https://www.meetup.com/indyrs/)
    * [**Indy.rs - with Social Distancing**](https://www.meetup.com/indyrs/events/300328025/)
* 2024-07-04 | Virtual (Berlin, DE) | [OpenTechSchool Berlin](https://berline.rs/) + [Rust Berlin](https://www.meetup.com/rust-berlin/)
    * [**Rust Hack and Learn**](https://meet.jit.si/RustHackAndLearnBerlin) | [**Mirror: Rust Hack n Learn Meetup**](https://www.meetup.com/rust-berlin/events/298488820/)
* 2024-07-06 | Virtual (Kampala, UG) | [Rust Circle Kampala](https://www.eventbrite.com/o/rust-circle-kampala-65249289033)
    * [**Rust Circle Meetup**](https://www.eventbrite.com/e/rust-circle-meetup-tickets-628763176587)
* 2024-07-09 | Virtual | [Rust for Lunch](https://lunch.rs/)
    * [**July 2024 Rust for Lunch**](https://lunch.rs/meetups/2024-07-09/)
* 2024-07-09 | Virtual (Dallas, TX, US) | [Dallas Rust](https://www.meetup.com/dallasrust/)
    * [**Second Tuesday**](https://www.meetup.com/dallasrust/events/299346976/)
* 2024-07-10 | Virtual | [Centre for eResearch](https://www.eventbrite.co.nz/o/centre-for-eresearch-75893560993)
    * [**Research Computing With The Rust Programming Language**](https://www.eventbrite.com/e/research-computing-with-the-rust-programming-language-tickets-908002037537?aff=ebdssbdestsearch&keep_tld=1)
* 2024-07-11 | Virtual (Charlottesville, NC, US) | [Charlottesville Rust Meetup](https://www.meetup.com/charlottesville-rust-meetup/)
    * [**Crafting Interpreters in Rust Collaboratively**](https://www.meetup.com/charlottesville-rust-meetup/events/298897842/)
* 2024-07-11 | Hybrid - Virtual and In-person (Mexico City, DF, MX) | [Rust MX](https://www.meetup.com/rust-mx/)
    * [**Programación de sistemas con Rust**](https://www.meetup.com/rust-mx/events/301740677/)
* 2024-07-11 | Virtual (Nürnberg, DE) | [Rust Nuremberg](https://www.meetup.com/rust-noris/)
    * [**Rust Nürnberg online**](https://www.meetup.com/rust-noris/events/298076822/)
* 2024-07-11 | Virtual (Tel Aviv, IL) | [Code Mavens](https://www.meetup.com/code-mavens/)
    * [**Reading JSON files in Rust (English)**](https://www.meetup.com/code-mavens/events/301636580/)
* 2024-07-16 | Virtual (Tel Aviv, IL) | [Code Mavens](https://www.meetup.com/code-mavens/)
    * [**Web development in Rust using Rocket - part 2 (English)**](https://www.meetup.com/code-mavens/events/301736709/)
* 2024-07-17 | Hybrid - Virtual and In-person (Vancouver, BC, CA) | [Vancouver Rust](https://www.meetup.com/vancouver-rust/)
    * [**Rust Study/Hack/Hang-out**](https://www.meetup.com/vancouver-rust/events/298631734/)
* 2024-07-18 | Virtual (Berlin, DE) | [OpenTechSchool Berlin](https://berline.rs/) + [Rust Berlin](https://www.meetup.com/rust-berlin/)
    * [**Rust Hack and Learn**](https://meet.jit.si/RustHackAndLearnBerlin) | [**Mirror: Rust Hack n Learn Meetup**](https://www.meetup.com/rust-berlin/events/298488824/)
* 2024-07-23| Hybrid - Virtual and In-Person (München/Munich, DE) | [Rust Munich](https://www.meetup.com/rust-munich/)
    * [**Rust Munich 2024 / 2 - hybrid**](https://www.meetup.com/rust-munich/events/298507657/)
* 2024-07-24 | Virtual | [Women in Rust](https://www.meetup.com/women-in-rust/)
    * [**Lunch & Learn: Exploring Rust API Use Cases**](https://www.eventbrite.com/e/lunch-learn-exploring-rust-api-use-cases-tickets-928424531767)

### Asia
* 2024-06-30 | Kyoto, JP | [Kyoto Rust](https://www.meetup.com/kyoto-rust/)
    * [**Rust Talk: Cross Platform Apps**](https://www.meetup.com/kyoto-rust/events/301499550/)
* 2024-07-03 | Tokyo, JP | [Tokyo Rust Meetup](https://www.meetup.com/ja-JP/tokyo-rust-meetup/)
    * [**I Was Understanding WASM All Wrong!**](https://www.meetup.com/ja-JP/tokyo-rust-meetup/events/301807832/)

### Europe
* 2024-06-27 | Berlin, DE | [Rust Berlin](https://www.meetup.com/rust-berlin/)
    * [**Rust and Tell - Title**](https://www.meetup.com/rust-berlin/events/299288965/)
* 2024-06-27 | Copenhagen, DK | [Copenhagen Rust Community](https://www.meetup.com/copenhagen-rust-community)
    * [**Rust meetup #48 sponsored by Google!**](https://www.meetup.com/copenhagen-rust-community/events/300458252/)
* 2024-07-10 | Reading, UK | [Reading Rust Workshop](https://rustworkshop.co/meetup/)
    * [**Reading Rust Meetup - July**](https://www.meetup.com/reading-rust-workshop/events/301359031/)
* 2024-07-11 | Prague, CZ | [Rust Prague](https://www.meetup.com/rust-prague/)
    * [**Rust Meetup Prague (July 2024)**](https://www.meetup.com/rust-prague/events/301227195)
* 2024-07-16 | Leipzig, DE | [Rust - Modern Systems Programming in Leipzig](https://www.meetup.com/rust-modern-systems-programming-in-leipzig)
    * [**Building a REST API in Rust using Axum, SQLx and SQLite**](https://www.meetup.com/rust-modern-systems-programming-in-leipzig/events/301716171/)
* 2024-07-16 | Mannheim, DE | [Hackschool - Rhein-Neckar](https://www.meetup.com/hackschool-rhein-neckar)
    * [**Nix Your Bugs & Rust Your Engines #4**](https://www.meetup.com/hackschool-rhein-neckar/events/301504325/)
* 2024-07-23| Hybrid - Virtual and In-Person (München/Munich, DE) | [Rust Munich](https://www.meetup.com/rust-munich/)
    * [**Rust Munich 2024 / 2 - hybrid**](https://www.meetup.com/rust-munich/events/298507657/)

### North America
* 2024-06-26 | Austin, TX, US | [Rust ATC](https://www.meetup.com/rust-atx/)
    * [**Rust Lunch - Fareground**](https://www.meetup.com/rust-atx/events/301066942/)
* 2024-06-27 | Mountain View, CA, US | [Mountain View Rust Meetup](https://www.meetup.com/mv-rust-meetup/)
    * [**Rust Meetup at Hacker Dojo**](https://www.meetup.com/mv-rust-meetup/events/301613483/)
* 2024-06-27 | Nashville, TN, US | [Music City Rust Developers](https://www.meetup.com/music-city-rust-developers/)
    * [**Music City Rust Developers: Holding Pattern**](https://www.meetup.com/music-city-rust-developers/events/301411746/)
* 2024-06-27 | St. Louis, MO, US | [STl Rust](https://www.meetup.com/stl-rust/)
    * [**Meet and Greet Hacker session**](https://www.meetup.com/stl-rust/events/301321974/)
* 2024-07-02 | Hybrid - Los Angeles, CA, US | [Rust Los Angeles](https://www.meetup.com/rust-los-angeles/)
    * [**Rust LA Reboot**](https://www.meetup.com/rust-los-angeles/events/301645611/)
* 2024-07-05 | Boston, MA, US | [Boston Rust Meetup](https://www.meetup.com/bostonrust/)
    * [**Boston University Rust Lunch, July 5**](https://www.meetup.com/bostonrust/events/301549737/)
* 2024-07-11 | Hybrid - Mexico City, DF, MX | [Rust MX](https://www.meetup.com/rust-mx/)
    * [**Programación de sistemas con Rust**](https://www.meetup.com/rust-mx/events/301740677/)
* 2024-07-11 | Mountain View, CA, US | [Mountain View Rust Meetup](https://www.meetup.com/mv-rust-meetup/)
    * [**Rust Meetup at Hacker Dojo**](https://www.meetup.com/mv-rust-meetup/events/301613495/)
* 2024-07-17 | Hybrid - Vancouver, BC, CA | [Vancouver Rust](https://www.meetup.com/vancouver-rust/)
    * [**Rust Study/Hack/Hang-out**](https://www.meetup.com/vancouver-rust/events/298631734/)
* 2024-07-18 | Nashville, TN, US | [Music City Rust Developers](https://www.meetup.com/music-city-rust-developers/)
    * [**Music City Rust Developers : holding pattern**](https://www.meetup.com/music-city-rust-developers/events/301411794/)
* 2024-07-24 | Austin, TX, US | [Rust ATC](https://www.meetup.com/rust-atx/)
    * [**Rust Lunch - Fareground**](https://www.meetup.com/rust-atx/events/xvkdgtygckbgc/)


### Oceania

If you are running a Rust event please add it to the [calendar] to get
it mentioned here. Please remember to add a link to the event too.
Email the [Rust Community Team][community] for access.

[calendar]: https://www.google.com/calendar/embed?src=apd9vmbc22egenmtu5l6c5jbfc%40group.calendar.google.com
[community]: mailto:community-team@rust-lang.org

## Jobs
<!--

Rust Jobs:

TWiR has stopped featuring individual job postings. You can read more about this change here:

https://github.com/rust-lang/this-week-in-rust/issues/3412

-->

Please see the latest [Who's Hiring thread on r/rust](INSERT_LINK_HERE)

# Quote of the Week

<!-- QOTW goes here -->

[Please submit quotes and vote for next week!](https://users.rust-lang.org/t/twir-quote-of-the-week/328)

*This Week in Rust is edited by: [nellshamrell](https://github.com/nellshamrell), [llogiq](https://github.com/llogiq), [cdmistman](https://github.com/cdmistman), [ericseppanen](https://github.com/ericseppanen), [extrawurst](https://github.com/extrawurst), [andrewpollack](https://github.com/andrewpollack), [U007D](https://github.com/U007D), [kolharsam](https://github.com/kolharsam), [joelmarcey](https://github.com/joelmarcey), [mariannegoldin](https://github.com/mariannegoldin), [bennyvasquez](https://github.com/bennyvasquez).*

*Email list hosting is sponsored by [The Rust Foundation](https://foundation.rust-lang.org/)*

<small>[Discuss on r/rust](REDDIT_LINK_HERE)</small><|MERGE_RESOLUTION|>--- conflicted
+++ resolved
@@ -43,12 +43,8 @@
 ### Observations/Thoughts
 
 ### Rust Walkthroughs
-
-<<<<<<< HEAD
 - [The Minimal Rust-Wasm Setup](https://dzfrias.dev/blog/rust-wasm-minimal-setup/)
-=======
 * [Build with Naz : Markdown parser in Rust and nom from r3bl_tui](https://developerlife.com/2024/06/28/md-parser-rust-from-r3bl-tui/)
->>>>>>> acc76e32
 
 ### Research
 
