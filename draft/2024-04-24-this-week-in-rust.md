Title: This Week in Rust 544
Number: 544
Date: 2024-04-24
Category: This Week in Rust

Hello and welcome to another issue of *This Week in Rust*!
[Rust](https://www.rust-lang.org/) is a programming language empowering everyone to build reliable and efficient software.
This is a weekly summary of its progress and community.
Want something mentioned? Tag us at [@ThisWeekInRust](https://twitter.com/ThisWeekInRust) on Twitter or [@ThisWeekinRust](https://mastodon.social/@thisweekinrust) on mastodon.social, or [send us a pull request](https://github.com/rust-lang/this-week-in-rust).
Want to get involved? [We love contributions](https://github.com/rust-lang/rust/blob/master/CONTRIBUTING.md).

*This Week in Rust* is openly developed [on GitHub](https://github.com/rust-lang/this-week-in-rust) and archives can be viewed at [this-week-in-rust.org](https://this-week-in-rust.org/).
If you find any errors in this week's issue, [please submit a PR](https://github.com/rust-lang/this-week-in-rust/pulls).

## Updates from Rust Community

<!--

Dear community contributors:
Please read README.md for guidance on submissions.
Each submitted link should be of the form:

* [Title of the Linked Page](https://example.com/my_article)

If you don't know which category to use, feel free to submit a PR anyway
and just ask the editors to select the category.

-->

### Official

### Foundation

### Newsletters

### Project/Tooling Updates
* [venndb 0.4.0 - custom validators](https://github.com/plabayo/venndb/releases/tag/0.4.0)
* [Tantivy 0.22: Performance improvements, new aggregations and stability fixes](https://quickwit.io/blog/tantivy-0.22)
* [Announcing r3bl_terminal_async - build async interactive CLIs in Rust](https://developerlife.com/2024/04/21/build-async-interactive-cli-apps-in-rust/)

* [video] [Demo + architecture overview of Ferrostar, a cross-platform turn-by-turn navigation SDK with a Rust core](https://www.youtube.com/watch?v=8PuWu_Pi2sk)

### Observations/Thoughts

### Rust Walkthroughs

<<<<<<< HEAD
* [Why SQLite Performance Tuning made Bencher 1200x Faster](https://bencher.dev/learn/engineering/sqlite-performance-tuning/)
=======
* [video] [Build with Naz - Published crate r3bl_terminal_async for building async interactive CLIs in Rust](https://www.youtube.com/watch?v=X5wDVaZENOo)
>>>>>>> cd36677a

### Research
* [Rust Digger: Does size matter? The biggest crate is 450MB; More than 100 crates are over 50MB](https://rust-digger.code-maven.com/news/biggest-crates-is-450-megabyte)

### Miscellaneous
* [GitHub Sponsor Rust developer David Tolnay](https://dev.to/szabgab/github-sponsor-rust-developer-david-tolnay-53kc)
- [Learn how to write TCP servers using Rust's std::net module](https://app.codecrafters.io/concepts/rust-tcp-server)

* [RustFest Zürich 🇨🇭 Talks announced](https://rustfest.ch/posts/2024-04-23/the-cfp-has-concluded/)

## Crate of the Week

This week's crate is [scandir](https://crates.io/crates/scandir), a high-performance file tree scanner.

Thanks to [Marty B.](https://users.rust-lang.org/t/crate-of-the-week/2704/1305) for the self-suggestion!

[Please submit your suggestions and votes for next week][submit_crate]!

[submit_crate]: https://users.rust-lang.org/t/crate-of-the-week/2704

## Call for Testing
An important step for RFC implementation is for people to experiment with the
implementation and give feedback, especially before stabilization.  The following
RFCs would benefit from user testing before moving forward:

* *No calls for testing were issued this week.*

If you are a feature implementer and would like your RFC to appear on the above list, add the new `call-for-testing`
label to your RFC along with a comment providing testing instructions and/or guidance on which aspect(s) of the feature
need testing.

## Call for Participation; projects and speakers

### CFP - Projects

Always wanted to contribute to open-source projects but did not know where to start? Every week we highlight some tasks from the Rust community for you to pick and get started!

Some of these tasks may also have mentors available, visit the task page for more information.

* [awesome-alternatives-in-rust - Add `dqy` alternative to `dig`](https://github.com/TaKO8Ki/awesome-alternatives-in-rust/pull/124)
* [fluvio - When a topic is deleted, connected clients should have their connection closed](https://github.com/infinyon/fluvio/issues/3836)
* [fluvio - MQTT Connector: Prefix auto generated Client ID to prevent connection drops](https://github.com/infinyon/fluvio/issues/3825)
* [fluvio - Remove localhost from fluvio in favor of 127.0.0.1](https://github.com/infinyon/fluvio/issues/3866)

If you are a Rust project owner and are looking for contributors, please submit tasks [here][guidelines]. 

[guidelines]: https://users.rust-lang.org/t/twir-call-for-participation/4821

### CFP - Speakers

Are you a new or experienced speaker looking for a place to share something cool? This section highlights events that are being planned and are accepting submissions to join their event as a speaker.

* [RustConf 2024](https://foundation.rust-lang.org/news/the-rustconf-2024-call-for-talk-proposals-is-open/) | Closes 2024-04-25 | Montreal, Canada | Event date: 2024-09-10
* [RustLab 2024](https://sessionize.com/rustlab-2024) | Closes 2024-05-01 | Florence, Italy | Event date: 2024-11-09 - 2024-11-11
* [EuroRust 2024](https://www.papercall.io/eurorust-2024)| Closes 2024-06-03 | Vienna, Austria & online | Event date: 2024-10-10
* [Scientific Computing in Rust 2024](https://scientificcomputing.rs/)| Closes 2024-06-14 | online | Event date: 2024-07-17 - 2024-07-19
* [Conf42 Rustlang 2024](https://www.papercall.io/conf42-rustlang-2024) | Closes 2024-07-22 | online | Event date: 2024-08-22

If you are an event organizer hoping to expand the reach of your event, please submit a link to the submission website through a [PR to TWiR](https://github.com/rust-lang/this-week-in-rust).

## Updates from the Rust Project

432 pull requests were [merged in the last week][merged]

[merged]: https://github.com/search?q=is%3Apr+org%3Arust-lang+is%3Amerged+merged%3A2024-04-16..2024-04-23

* [add simple async drop glue generation](https://github.com/rust-lang/rust/pull/121801)
* [llvm backend: Prevent creating the same `Instance::mono` multiple times](https://github.com/rust-lang/rust/pull/124178)
* [`static_mut_refs`: use raw pointers to remove the remaining FIXME](https://github.com/rust-lang/rust/pull/123967)
* [add a lower bound check to `unicode-table-generator` output](https://github.com/rust-lang/rust/pull/122013)
* [add an opt-in to store incoming edges in `VecGraph` + misc](https://github.com/rust-lang/rust/pull/123980)
* [add llvm-bitcode-linker to build manifest](https://github.com/rust-lang/rust/pull/124071)
* [allow workproducts without object files](https://github.com/rust-lang/rust/pull/124023)
* [at debuginfo=0, don't inline debuginfo when inlining](https://github.com/rust-lang/rust/pull/123949)
* [correctly change type when adding adjustments on top of `NeverToAny`](https://github.com/rust-lang/rust/pull/123571)
* [coverage: branch coverage tests for lazy boolean operators](https://github.com/rust-lang/rust/pull/124053)
* [coverage: prepare for improved branch coverage](https://github.com/rust-lang/rust/pull/124217)
* [delay interning errors to after validation](https://github.com/rust-lang/rust/pull/122684)
* [delay span bug when `Self` kw resolves to `DefKind::{Mod,Trait}`](https://github.com/rust-lang/rust/pull/123997)
* [don't ICE for kind mismatches during error rendering](https://github.com/rust-lang/rust/pull/123673)
* [don't ascend into parent bodies when collecting stmts for possible return suggestion](https://github.com/rust-lang/rust/pull/124037)
* [don't error on subtyping of equal types](https://github.com/rust-lang/rust/pull/124066)
* [don't inline integer literals when they overflow - new attempt](https://github.com/rust-lang/rust/pull/123935)
* [don't repeatedly duplicate TAIT lifetimes for each subsequently nested TAIT](https://github.com/rust-lang/rust/pull/124106)
* [fix ICE in `eval_body_using_ecx`](https://github.com/rust-lang/rust/pull/123491)
* [fix ICE when there is a non-Unicode entry in the incremental crate directory](https://github.com/rust-lang/rust/pull/124112)
* [fix capturing duplicated lifetimes via parent in `precise_captures` (`impl use<'...>`)](https://github.com/rust-lang/rust/pull/124104)
* [fix normalizing in different `ParamEnv`s with the same InferCtxt](https://github.com/rust-lang/rust/pull/124203)
* [fix trait solver overflow with `non_local_definitions` lint](https://github.com/rust-lang/rust/pull/123594)
* [flip spans for precise capturing syntax not capturing a ty/const param, and for implicit captures of lifetime params](https://github.com/rust-lang/rust/pull/124198)
* [give a name to each distinct manipulation of pretty-printer FixupContext](https://github.com/rust-lang/rust/pull/124191)
* [ignore `-C strip` on MSVC](https://github.com/rust-lang/rust/pull/115120)
* [implement Modified Condition/Decision Coverage](https://github.com/rust-lang/rust/pull/123409)
* [implement `PROBLEMATIC_CONSTS` generalization](https://github.com/rust-lang/rust/pull/115253)
* [implement syntax for `impl Trait` to specify its captures explicitly (`feature(precise_capturing)`)](https://github.com/rust-lang/rust/pull/123468)
* [improve ICE message for forbidden dep-graph reads](https://github.com/rust-lang/rust/pull/124252)
* [interpret: pass MemoryKind to `adjust_alloc_base_pointer`](https://github.com/rust-lang/rust/pull/124030)
* [interpret: pass MemoryKind to `before_memory_deallocation`](https://github.com/rust-lang/rust/pull/124018)
* [interpret: use ScalarInt for bin-ops; avoid PartialOrd for ScalarInt](https://github.com/rust-lang/rust/pull/124113)
* [introduce perma-unstable `wasm-c-abi` flag](https://github.com/rust-lang/rust/pull/117919)
* [let inherent associated types constrain opaque types during projection](https://github.com/rust-lang/rust/pull/124166)
* [make `suggest_deref_closure_return` more idiomatic/easier to understand](https://github.com/rust-lang/rust/pull/123990)
* [make `thir_tree` and `thir_flat` into hooks](https://github.com/rust-lang/rust/pull/123995)
* [make the comments for `ReturnDest` variants doc comments](https://github.com/rust-lang/rust/pull/124052)
* [match ergonomics 2024: Implement eat-one-layer](https://github.com/rust-lang/rust/pull/123512)
* [match ergonomics 2024: `mut` doesn't reset binding mode](https://github.com/rust-lang/rust/pull/123535)
* [match hyphen in multi-revision comment matchers](https://github.com/rust-lang/rust/pull/124137)
* [opaque types have no namespace](https://github.com/rust-lang/rust/pull/123998)
* [outline default query and hook provider function implementations](https://github.com/rust-lang/rust/pull/124016)
* [prefer identity equality over equating types during coercion](https://github.com/rust-lang/rust/pull/124027)
* [print note with closure signature on type mismatch](https://github.com/rust-lang/rust/pull/123379)
* [properly handle emojis as literal prefix in macros](https://github.com/rust-lang/rust/pull/123752)
* [remove `default_hidden_visibility: false` from wasm targets](https://github.com/rust-lang/rust/pull/124036)
* [remove uneeded clones now that TrustedStep implies Copy](https://github.com/rust-lang/rust/pull/123859)
* [silence some follow-up errors on trait impls in case the trait has conflicting or otherwise incoherent impls](https://github.com/rust-lang/rust/pull/123674)
* [simplify shallow resolver to just fold ty/consts](https://github.com/rust-lang/rust/pull/123537)
* [stop taking `ParamTy`/`ParamConst`/`EarlyParamRegion`/`AliasTy` by ref](https://github.com/rust-lang/rust/pull/124183)
* [subtype predicates only exist on inference types, so we can allow them to register opaque types within them](https://github.com/rust-lang/rust/pull/123979)
* [tell LLVM `Vec::len` is invariant across growth](https://github.com/rust-lang/rust/pull/123930)
* [use raw-dylib for Windows synchronization functions](https://github.com/rust-lang/rust/pull/124019)
* [refactor clippy in bootstrap](https://github.com/rust-lang/rust/pull/122883)
* [when suggesting `RUST_BACKTRACE=1,` add a special note for Miri's env var isolation](https://github.com/rust-lang/rust/pull/124116)
* [miri: `data_race`: make the release/acquire API more clear](https://github.com/rust-lang/miri/pull/3495)
* [miri: `no_std` works on Windows now](https://github.com/rust-lang/miri/pull/3477)
* [miri: add `localtime_r` shim](https://github.com/rust-lang/miri/pull/3461)
* [miri: address reuse improvements and fixes](https://github.com/rust-lang/miri/pull/3475)
* [miri: deadlock: show backtrace for all threads](https://github.com/rust-lang/miri/pull/3472)
* [miri: directly call `handle_alloc_error`](https://github.com/rust-lang/miri/pull/3480)
* [miri: implement support for `__rust_alloc_error_handler`](https://github.com/rust-lang/miri/pull/3478)
* [miri: make realloc with a size of zero fail](https://github.com/rust-lang/miri/pull/3484)
* [miri: move `read_byte_slice` to general helpers file, next to `read_c_str`](https://github.com/rust-lang/miri/pull/3485)
* [miri: threads: keep track of why we are blocked, and sanity-check that when waking up](https://github.com/rust-lang/miri/pull/3471)
* [`Box::into_raw`: make Miri understand that this is a box-to-raw cast](https://github.com/rust-lang/rust/pull/124013)
* [`PatRangeBoundary::compare_with`: also add a fast-path for signed integers](https://github.com/rust-lang/rust/pull/124190)
* [codegen ZSTs without an allocation](https://github.com/rust-lang/rust/pull/123936)
* [stabilize Wasm target features that are in phase 4 and 5](https://github.com/rust-lang/rust/pull/117457)
* [stabilize `const_io_structs`](https://github.com/rust-lang/rust/pull/124049)
* [stabilize checking of cfgs at compile-time: `--check-cfg` option](https://github.com/rust-lang/rust/pull/123501)
* [stabilize generic `NonZero`](https://github.com/rust-lang/rust/pull/124230)
* [make `checked` ops emit *unchecked* LLVM operations where feasible](https://github.com/rust-lang/rust/pull/124114)
* [improve `std::fs::Metadata` Debug representation](https://github.com/rust-lang/rust/pull/124103)
* [fix negating `f16` and `f128` constants](https://github.com/rust-lang/rust/pull/124110)
* [force exhaustion in `iter::ArrayChunks::into_remainder`](https://github.com/rust-lang/rust/pull/123406)
* [`checked_ilog`: improve performance](https://github.com/rust-lang/rust/pull/115913)
* [add an intrinsic for `ptr::from_raw_parts(_mut)`](https://github.com/rust-lang/rust/pull/123840)
* [fix: make `str::from_raw_parts_mut mut`](https://github.com/rust-lang/rust/pull/124100)
* [use queue-based `RwLock` on more platforms](https://github.com/rust-lang/rust/pull/123811)
* [add support for Arm64EC to the standard library](https://github.com/rust-lang/rust/pull/123144)
* [codegen\_gcc: fix `PassMode::Indirect` with params](https://github.com/rust-lang/rustc_codegen_gcc/pull/498)
* [codegen\_gcc: fix check for main function already declared](https://github.com/rust-lang/rustc_codegen_gcc/pull/497)
* [codegen\_gcc: fix panic when calling `get_fn` for a variable](https://github.com/rust-lang/rustc_codegen_gcc/pull/499)
* [codegen\_gcc: fix passing custom `CG_RUSTFLAGS` when building sysroot](https://github.com/rust-lang/rustc_codegen_gcc/pull/493)
* [codegen\_gcc: implement more type kinds](https://github.com/rust-lang/rustc_codegen_gcc/pull/500)
* [cargo install: including Locking message](https://github.com/rust-lang/cargo/pull/13764)
* [cargo resolver: add default Edition2024 to resolver v3](https://github.com/rust-lang/cargo/pull/13785)
* [cargo resolver: add v3 resolver for MSRV-aware resolving](https://github.com/rust-lang/cargo/pull/13776)
* [cargo credential: trim newlines in tokens from stdin](https://github.com/rust-lang/cargo/pull/13770)
* [cargo msrv: error, rather than panic, on rust-version 'x'](https://github.com/rust-lang/cargo/pull/13771)
* [cargo msrv: put MSRV-aware resolver behind a config](https://github.com/rust-lang/cargo/pull/13769)
* [cargo toml: don't crash on parse errors that point to multi-byte character](https://github.com/rust-lang/cargo/pull/13780)
* [cargo toml: disallow source-less dependencies](https://github.com/rust-lang/cargo/pull/13775)
* [cargo toml: error on `[project]` in Edition 2024](https://github.com/rust-lang/cargo/pull/13747)
* [cargo toml: report `_`fied variants (e.g. `dev_dependencies`) as deprecated](https://github.com/rust-lang/cargo/pull/13783)
* [cargo: fix 'cargo build' fails when `list_files()` with gix is triggered](https://github.com/rust-lang/cargo/pull/13777)
* [rustdoc: always display stability version even if it's the same as the containing item](https://github.com/rust-lang/rust/pull/118441)
* [rustdoc: fix copy path button](https://github.com/rust-lang/rust/pull/124041)
* [rustdoc: support type '/' to search](https://github.com/rust-lang/rust/pull/123355)
* [rustdoc-search: fix description on aliases in results](https://github.com/rust-lang/rust/pull/124149)
* [rustdoc-search: single result for items with multiple paths](https://github.com/rust-lang/rust/pull/119912)
* [clippy: `threadlocal_initializer_can_be_made_const` will not trigger for unreachable initializers](https://github.com/rust-lang/rust-clippy/pull/12685)
* [clippy: `arithmetic_side_effects` fix false negative on `+=`](https://github.com/rust-lang/rust-clippy/pull/12692)
* [clippy: `ptr_as_ptr`: fix duplicate diagnostics](https://github.com/rust-lang/rust-clippy/pull/12673)
* [clippy: emit the `needless_pass_by_ref_mut` lint on `self` arguments as well](https://github.com/rust-lang/rust-clippy/pull/12693)
* [clippy: fix `is_test_module_or_function`](https://github.com/rust-lang/rust-clippy/pull/12696)
* [clippy: reduce `single_char_pattern` to only lint on ascii chars](https://github.com/rust-lang/rust-clippy/pull/11852)
* [clippy: rework interior mutability detection](https://github.com/rust-lang/rust-clippy/pull/12691)
* [clippy: the `multiple_unsafe_ops_per_block` test needs `asm!`](https://github.com/rust-lang/rust-clippy/pull/12682)
* [rust-analyzer: cargo script mvp](https://github.com/rust-lang/rust-analyzer/pull/17110)
* [rust-analyzer: add convert From to TryFrom assist](https://github.com/rust-lang/rust-analyzer/pull/17094)
* [rust-analyzer: allow rust files to be used linkedProjects](https://github.com/rust-lang/rust-analyzer/pull/17118)
* [rust-analyzer: VFS should not walk circular symlinks](https://github.com/rust-lang/rust-analyzer/pull/17093)
* [rust-analyzer: handle escaped chars in doc comments](https://github.com/rust-lang/rust-analyzer/pull/17024)
* [rust-analyzer: replace Just the variable name in Unused Variable Diagnostic Fix](https://github.com/rust-lang/rust-analyzer/pull/17055)
* [rust-analyzer: implement `BeginPanic` handling in const eval](https://github.com/rust-lang/rust-analyzer/pull/16938)
* [rust-analyzer: make test harness arguments configurable and not `--nocapture`](https://github.com/rust-lang/rust-analyzer/pull/17105)
* [rust-analyzer: render matched macro arm on hover of macro calls](https://github.com/rust-lang/rust-analyzer/pull/16057)
* [rust-analyzer: try to generate more meaningful names in json converter](https://github.com/rust-lang/rust-analyzer/pull/17115)

### Rust Compiler Performance Triage

A week dominated by small mixed changes to perf with improvements slightly outweighing regressions. There were no pure regressions, and many of the mixed perf results were deemed worth it for their potential improvements to runtime performance through further optimization from LLVM.

Triage done by **@rylev**.
Revision range: [ccfcd950..a77f76e2](https://perf.rust-lang.org/?start=ccfcd950b333fed046275dd8d54fe736ca498aa7&end=a77f76e26302e9a084fb321817675b1dfc1dcd63&absolute=false&stat=instructions%3Au)

**Summary**:

| (instructions:u)                   | mean  | range          | count |
|:----------------------------------:|:-----:|:--------------:|:-----:|
| Regressions ❌ <br /> (primary)    | 0.4%  | [0.2%, 1.8%]   | 57    |
| Regressions ❌ <br /> (secondary)  | 0.4%  | [0.2%, 1.9%]   | 26    |
| Improvements ✅ <br /> (primary)   | -0.8% | [-3.4%, -0.2%] | 50    |
| Improvements ✅ <br /> (secondary) | -0.6% | [-1.9%, -0.1%] | 32    |
| All ❌✅ (primary)                 | -0.2% | [-3.4%, 1.8%]  | 107   |


0 Regressions, 5 Improvements, 6 Mixed; 2 of them in rollups
62 artifact comparisons made in total

[Full report here](https://github.com/rust-lang/rustc-perf/blob/e29814aa8d206406ae2711773bd882b39598a9d8/triage/2024-04-23.md)

## Call for Testing
An important step for RFC implementation is for people to experiment with the
implementation and give feedback, especially before stabilization.  The following
RFCs would benefit from user testing before moving forward:

* *No calls for testing were issued this week.*

### [RFCs](https://github.com/rust-lang/rfcs/issues?q=label%3Acall-for-testing)

### [Rust](https://github.com/rust-lang/rust/labels/call-for-testing)

If you are a feature implementer and would like your RFC to appear on the above list, add the new `call-for-testing`
label to your RFC along with a comment providing testing instructions and/or guidance on which aspect(s) of the feature
need testing.

### [Approved RFCs](https://github.com/rust-lang/rfcs/commits/master)

Changes to Rust follow the Rust [RFC (request for comments) process](https://github.com/rust-lang/rfcs#rust-rfcs). These
are the RFCs that were approved for implementation this week:

* *No RFCs were approved this week.*

### Final Comment Period

Every week, [the team](https://www.rust-lang.org/team.html) announces the 'final comment period' for RFCs and key PRs
which are reaching a decision. Express your opinions now.

#### [RFCs](https://github.com/rust-lang/rfcs/labels/final-comment-period)
* [disposition: merge] [experimental project goal program for 2024 H2](https://github.com/rust-lang/rfcs/pull/3614)

#### Tracking Issues & PRs
##### [Rust](https://github.com/rust-lang/rust/issues?q=is%3Aopen+label%3Afinal-comment-period+sort%3Aupdated-desc)
* [disposition: merge] [Tracking Issue for `std::path::absolute`](https://github.com/rust-lang/rust/issues/92750)
* [disposition: merge] [Tracking Issue for convenience methods on `NonNull`](https://github.com/rust-lang/rust/issues/117691)
* [disposition: merge] [Inline more svg images into CSS](https://github.com/rust-lang/rust/pull/123734)
* [disposition: merge] [Edition 2024: Make `!` fall back to `!`](https://github.com/rust-lang/rust/pull/123508)
* [disposition: merge] [static_mut_refs: Should the lint cover hidden references?](https://github.com/rust-lang/rust/issues/123060)

##### [Cargo](https://github.com/rust-lang/cargo/issues?q=is%3Aopen+label%3Afinal-comment-period+sort%3Aupdated-desc)
* [disposition: merge] [fix(toml): Warn, rather than fail publish, if a target is excluded](https://github.com/rust-lang/cargo/pull/13713)

#### [New and Updated RFCs](https://github.com/rust-lang/rfcs/pulls)
* [new] [experimental project goal program for 2024 H2](https://github.com/rust-lang/rfcs/pull/3614)

## Upcoming Events

Rusty Events between 2024-04-24 - 2024-05-22 🦀

### Virtual

* 2024-04-24 | Virtual + In Person (Prague, CZ) | [Rust Czech Republic](https://www.meetup.com/rust-czech-republic/)
    * [**#2: Making Safe Rust Safer (Pavel Šimerda)**](https://www.meetup.com/rust-czech-republic/events/300388563)
* 2024-04-25 | Virtual (Berlin, DE) | [OpenTechSchool Berlin](https://berline.rs/) + [Rust Berlin](https://www.meetup.com/rust-berlin/)
    * [**Rust Hack and Learn**](https://meet.jit.si/RustHackAndLearnBerlin) | [**Mirror: Rust Hack n Learn Meetup**](https://www.meetup.com/rust-berlin/events/298477692/)
* 2024-04-30 | Virtual (Dallas, TX, US) | [Dallas Rust](https://www.meetup.com/dallasrust/)
    * [**Last Tuesday**](https://www.meetup.com/dallasrust/events/mvdtgtygcgbnc/)
* 2024-05-01 | Virtual (Cardiff, UK) | [Rust and C++ Cardiff](https://www.meetup.com/rust-and-c-plus-plus-in-cardiff/)
    * [**Rust for Rustaceans Book Club: Chapter 5 - Project Structure**](https://www.meetup.com/rust-and-c-plus-plus-in-cardiff/events/300325526/)
* 2024-05-01 | Virtual (Indianapolis, IN, US) | [Indy Rust](https://www.meetup.com/indyrs/)
    * [**Indy.rs - with Social Distancing**](https://www.meetup.com/indyrs/events/299047895/)
* 2024-05-02 | Virtual (Charlottesville, NC, US) | [Charlottesville Rust Meetup](https://www.meetup.com/charlottesville-rust-meetup/)
    * [**Crafting Interpreters in Rust Collaboratively**](https://www.meetup.com/charlottesville-rust-meetup/events/298368804/)
* 2024-05-07 | Virtual (Buffalo, NY) | [Buffalo Rust Meetup](https://www.meetup.com/buffalo-rust-meetup/)
    * [**Buffalo Rust User Group**](https://www.meetup.com/buffalo-rust-meetup/events/300100279/)
* 2024-05-09 | Virtual (Berlin, DE) | [OpenTechSchool Berlin](https://berline.rs/) + [Rust Berlin](https://www.meetup.com/rust-berlin/)
    * [**Rust Hack and Learn**](https://meet.jit.si/RustHackAndLearnBerlin) | [**Mirror: Rust Hack n Learn Meetup**](https://www.meetup.com/rust-berlin/events/298477697/)
* 2024-05-09 | Virtual (Israel) | [Rust in Israel](https://rust.org.il/)
    * [**Rust at Microsoft, Tel Aviv - Are we embedded yet?**](https://www.meetup.com/code-mavens/events/300144781/)
* 2024-05-09 | Virtual (Nuremberg/Nürnberg, DE) | [Rust Nuremberg](https://www.meetup.com/rust-noris/)
    * [**Rust Nürnberg online**](https://www.meetup.com/rust-noris/events/297945257/)
* 2024-05-14 | Virtual (Dallas, TX, US) | [Dallas Rust](https://www.meetup.com/dallasrust/)
    * [**Second Tuesday**](https://www.meetup.com/dallasrust/events/298341699/)
* 2024-05-14 | Virtual (Halifax, NS, CA) | [Rust Halifax](https://www.meetup.com/rust-tell-halifax/)
    * [**Rust&Tell - Halifax**](https://www.meetup.com/rust-tell-halifax/events/300437775/)
* 2024-05-14 | Virtual + In-Person (München/Munich, DE) | [Rust Munich](https://www.meetup.com/rust-munich/)
    * [**Rust Munich 2024 / 1 - hybrid (Rescheduled)**](https://www.meetup.com/rust-munich/events/298507657/)
* 2024-05-15 | Virtual (Vancouver, BC, CA) | [Vancouver Rust](https://www.meetup.com/vancouver-rust/)
    * [**Rust Study/Hack/Hang-out**](https://www.meetup.com/vancouver-rust/events/298542323/)
* 2024-05-16 | Virtual (Charlottesville, VA, US) | [Charlottesville Rust Meetup](https://www.meetup.com/charlottesville-rust-meetup/)
    * [**Crafting Interpreters in Rust Collaboratively**](https://www.meetup.com/charlottesville-rust-meetup/events/298312423/)
* 2024-05-21 | Virtual (Washington, DC, US) | [Rust DC](https://www.meetup.com/rustdc/)
    * [**Mid-month Rustful—forensic parsing via Artemis**](https://www.meetup.com/rustdc/events/299346490/)

### Africa

* 2024-05-04 | Kampala, UG | [Rust Circle Kampala](https://www.eventbrite.com/o/rust-circle-kampala-65249289033)
    * [**Rust Circle Meetup**](https://www.eventbrite.com/e/rust-circle-meetup-tickets-628763176587?aff=ebdsoporgprofile)

### Asia

* 2024-05-11 | Bangalore, IN | [Rust Bangalore](https://hasgeek.com/rustbangalore)
    * [**May 2024 Rustacean meetup**](https://hasgeek.com/rustbangalore/may-2024-rustacean-meetup/)

### Europe

* 2024-04-24 | Virtual + In Person (Prague, CZ) | [Rust Czech Republic](https://www.meetup.com/rust-czech-republic/)
    * [**#2: Making Safe Rust Safer (Pavel Šimerda)**](https://www.meetup.com/rust-czech-republic/events/300388563)
* 2024-04-25 | Aarhus, DK | [Rust Aarhus](https://www.meetup.com/rust-aarhus/)
    * [**Talk Night at MFT Energy**](https://www.meetup.com/rust-aarhus/events/299564517/)
* 2024-04-25 | Berlin, DE | [Rust Berlin](https://www.meetup.com/rust-berlin/)
    * [**Rust and Tell - TBD**](https://www.meetup.com/rust-berlin/events/299288960/)
* 2024-04-25 | København/Copenhagen, DK | [Copenhagen Rust Community](https://www.meetup.com/copenhagen-rust-community/)
    * [**Rust meetup #46 sponsored by Nine A/S**](https://www.meetup.com/copenhagen-rust-community/events/300458178/)
* 2024-04-25 | Vienna, AT | [Rust Vienna](https://www.meetup.com/rust-vienna/)
    * [**Rust Vienna x Python User Group - April**](https://www.meetup.com/rust-vienna/events/300389154/)
* 2024-04-27 | Basel, CH | [Rust Basel](https://www.meetup.com/rust-basel/)
    * [**Fullstack Rust - Workshop #2 (Register by 23 April)**](https://www.meetup.com/rust-basel/events/299933581/)
* 2024-04-27 | Stockholm, SE | [Stockholm Rust](https://www.meetup.com/stockholm-rust/)
    * [**Ferris' Fika Forum #2**](https://www.meetup.com/stockholm-rust/events/300369409)
* 2024-04-30 | Budapest, HU | [Budapest Rust Meetup Group](https://www.meetup.com/budapest-rust-meetup-group/)
    * [**Rust Meetup Budapest 2**](https://www.meetup.com/budapest-rust-meetup-group/events/300269044/)
* 2024-04-30 | Salzburg, AT | Rust Salzburg
    * [**Rust Salzburg meetup**]: 6:30pm - CCC Salzburg, 1. OG, ArgeKultur, Ulrike-Gschwandtner-Straße 5, 5020 Salzburg
* 2024-05-01 | Köln/Cologne, DE | [Rust Cologne](https://www.meetup.com/rustcologne/)
    * [**This Month in Rust, May**](https://www.meetup.com/rustcologne/events/300610856/)
* 2024-05-01 | Utrecht, NL | [NL-RSE Community](https://nl-rse.org/events/2024-05-01-meetup)
    * [**NL-RSE RUST meetup**](https://www.eventbrite.nl/e/nl-rse-rust-meetup-tickets-871056271757)
* 2024-05-06 | Delft, NL | [GOSIM](https://www.gosim.org/)
    * [**GOSIM Europe 2024**](https://europe2024.gosim.org/)
* 2024-05-07 & 2024-05-08 | Delft, NL | [RustNL](https://rustnl.org/)
    * [**RustNL 2024**](https://2024.rustnl.org/)
* 2024-05-08 | Cambridge, UK | [Cambridge Rust Meetup](https://www.meetup.com/cambridge-rust-meetup/)
    * [**Monthly Rust Meetup**](https://www.meetup.com/cambridge-rust-meetup/events/300573716/)
* 2024-05-09 | Gdańsk, PL | [Rust Gdansk](https://www.meetup.com/rust-gdansk/)
    * [**Rust Gdansk Meetup #2**](https://www.meetup.com/rust-gdansk/events/299766774/)
* 2024-05-14 | Virtual + In-Person (München/Munich, DE) | [Rust Munich](https://www.meetup.com/rust-munich/)
    * [**Rust Munich 2024 / 1 - hybrid (Rescheduled)**](https://www.meetup.com/rust-munich/events/298507657/)
* 2024-05-14 | Prague, CZ | [Rust Prague](https://www.meetup.com/rust-prague/)
    * [**Rust Meetup Prague (May 2024)**](https://www.meetup.com/rust-prague/events/300566374/)
* 2024-05-21 | Aarhus, DK | [Rust Aarhus](https://www.meetup.com/rust-aarhus/)
    * [**Hack Night**](https://www.meetup.com/rust-aarhus/events/300307155/)
* 2024-05-21 | Zurich, CH | [Rust Zurich](https://www.meetup.com/rust-zurich/)
    * [**Save the date - Mai Meetup**](https://www.meetup.com/rust-zurich/events/300513957/)

### North America

* 2024-04-24 | Austin, TX, US | [Rust ATX](https://www.meetup.com/rust-atx/)
    * [**Rust Lunch - Fareground**](https://www.meetup.com/rust-atx/events/299960315/)
* 2024-04-25 | Nashville, TN, US | [Music City Rust Developers](https://www.meetup.com/music-city-rust-developers/)
    * [**Music City Rust Developers - Async Rust on Embedded**](https://www.meetup.com/music-city-rust-developers/events/299976876/)
* 2024-04-26 | Boston, MA, US | [Boston Rust Meetup](https://www.meetup.com/bostonrust/)
    * [**North End Rust Lunch, Apr 26**](https://www.meetup.com/bostonrust/events/300116689/)
* 2024-05-04 | Cambridge, MA, US | [Boston Rust Meetup](https://www.meetup.com/bostonrust/)
    * [**Kendall Rust Lunch, May 4**](https://www.meetup.com/bostonrust/events/300116701/)
* 2024-05-09 | Spokane, WA, US | [Spokane Rust](https://www.meetup.com/spokane-rust/)
    * [**Monthly Meetup: Topic TBD!**](https://www.meetup.com/spokane-rust/events/300020003/)
* 2024-05-12 | Brookline, MA, US | [Boston Rust Meetup](https://www.meetup.com/bostonrust/)
    * [**Coolidge Corner Brookline Rust Lunch, May 12**](https://www.meetup.com/bostonrust/events/300116747/)
* 2024-05-16 | Seattle, WA, US | [Seattle Rust User Group](https://www.meetup.com/seattle-rust-user-group/)
    * [**Seattle Rust User Group Meetup**](https://www.meetup.com/seattle-rust-user-group/events/299509369/)
* 2024-05-20 | Somerville, MA, US | [Boston Rust Meetup](https://www.meetup.com/bostonrust/)
    * [**Ball Square Rust Lunch, May 20**](https://www.meetup.com/bostonrust/events/300116765/)
* 2024-05-21 | San Francisco, CA, US | [San Francisco Rust Study Group](https://www.meetup.com/san-francisco-rust-study-group/)
    * [**Rust Hacking in Person**](https://www.meetup.com/san-francisco-rust-study-group/events/299186931/)
* 2024-05-22 | Austin, TX, US | [Rust ATX](https://www.meetup.com/rust-atx/)
    * [**Rust Lunch - Fareground**](https://www.meetup.com/rust-atx/events/xvkdgtygchbdc/)


### Oceania

* 2024-04-30 | Auckland, NZ | [Rust AKL](https://www.meetup.com/rust-akl/)
    * [**Rust AKL: Why Rust? Convince Me!**](https://www.meetup.com/rust-akl/events/300304958/)
* 2024-04-30 | Canberra, ACT, AU | [Canberra Rust User Group](https://www.meetup.com/rust-canberra/)
    * [**CRUG April Meetup: Generics and Traits**](https://www.meetup.com/rust-canberra/events/300023000/)

If you are running a Rust event please add it to the [calendar] to get
it mentioned here. Please remember to add a link to the event too.
Email the [Rust Community Team][community] for access.

[calendar]: https://www.google.com/calendar/embed?src=apd9vmbc22egenmtu5l6c5jbfc%40group.calendar.google.com
[community]: mailto:community-team@rust-lang.org

## Jobs
<!--

Rust Jobs:

TWiR has stopped featuring individual job postings. You can read more about this change here:

https://github.com/rust-lang/this-week-in-rust/issues/3412

-->

Please see the latest [Who's Hiring thread on r/rust](INSERT_LINK_HERE)

# Quote of the Week

> The learning curve for Rust is relatively steep compared to other languages, but once you climb it you'll never look down.

– [BD103 on Mastodon](https://hachyderm.io/@bd103/112318610927827520)

Thanks to [BD103](https://users.rust-lang.org/t/twir-quote-of-the-week/328/1563) for the self-suggestion!

[Please submit quotes and vote for next week!](https://users.rust-lang.org/t/twir-quote-of-the-week/328)

*This Week in Rust is edited by: [nellshamrell](https://github.com/nellshamrell), [llogiq](https://github.com/llogiq), [cdmistman](https://github.com/cdmistman), [ericseppanen](https://github.com/ericseppanen), [extrawurst](https://github.com/extrawurst), [andrewpollack](https://github.com/andrewpollack), [U007D](https://github.com/U007D), [kolharsam](https://github.com/kolharsam), [joelmarcey](https://github.com/joelmarcey), [mariannegoldin](https://github.com/mariannegoldin), [bennyvasquez](https://github.com/bennyvasquez).*

*Email list hosting is sponsored by [The Rust Foundation](https://foundation.rust-lang.org/)*

<small>[Discuss on r/rust](REDDIT_LINK_HERE)</small><|MERGE_RESOLUTION|>--- conflicted
+++ resolved
@@ -44,11 +44,8 @@
 
 ### Rust Walkthroughs
 
-<<<<<<< HEAD
 * [Why SQLite Performance Tuning made Bencher 1200x Faster](https://bencher.dev/learn/engineering/sqlite-performance-tuning/)
-=======
 * [video] [Build with Naz - Published crate r3bl_terminal_async for building async interactive CLIs in Rust](https://www.youtube.com/watch?v=X5wDVaZENOo)
->>>>>>> cd36677a
 
 ### Research
 * [Rust Digger: Does size matter? The biggest crate is 450MB; More than 100 crates are over 50MB](https://rust-digger.code-maven.com/news/biggest-crates-is-450-megabyte)
