Title: This Week in Rust 533
Number: 533
Date: 2024-02-07
Category: This Week in Rust

Hello and welcome to another issue of *This Week in Rust*!
[Rust](https://www.rust-lang.org/) is a programming language empowering everyone to build reliable and efficient software.
This is a weekly summary of its progress and community.
Want something mentioned? Tag us at [@ThisWeekInRust](https://twitter.com/ThisWeekInRust) on Twitter or [@ThisWeekinRust](https://mastodon.social/@thisweekinrust) on mastodon.social, or [send us a pull request](https://github.com/rust-lang/this-week-in-rust).
Want to get involved? [We love contributions](https://github.com/rust-lang/rust/blob/master/CONTRIBUTING.md).

*This Week in Rust* is openly developed [on GitHub](https://github.com/rust-lang/this-week-in-rust) and archives can be viewed at [this-week-in-rust.org](https://this-week-in-rust.org/).
If you find any errors in this week's issue, [please submit a PR](https://github.com/rust-lang/this-week-in-rust/pulls).

## Updates from Rust Community

<!--

Dear community contributors:
Please read README.md for guidance on submissions.
Each submitted link should be of the form:

* [Title of the Linked Page](https://example.com/my_article)

If you don't know which category to use, feel free to submit a PR anyway
and just ask the editors to select the category.

-->

### Official
* [crates.io: API status code changes](https://blog.rust-lang.org/2024/02/06/crates-io-status-codes.html)

### Foundation
* [Google Contributes $1M to Rust Foundation to Support C++/Rust "Interop Initiative"](https://foundation.rust-lang.org/news/google-contributes-1m-to-rust-foundation-to-support-c-rust-interop-initiative/)

### Newsletters

### Project/Tooling Updates
* [Ratatui 0.26.0](https://ratatui.rs/highlights/v026/)
* [Announcing the Tauri v2 Beta Release](https://beta.tauri.app/blog/tauri-2-0-0-beta/)
* [Polars — Why we have rewritten the string data type](https://pola.rs/posts/polars-string-type/)
* [rust-analyzer changelog #219](https://rust-analyzer.github.io/thisweek/2024/02/05/changelog-219.html)

### Observations/Thoughts
* [Will it block?](https://blog.yoshuawuyts.com/what-is-blocking/)
* [Embedded Rust in Production ..?](https://blog.lohr.dev/embedded-rust)
* [Let futures be futures](https://without.boats/blog/let-futures-be-futures/)
* [Compiling Rust is testing](https://kobzol.github.io/rust/2024/02/04/compiling-rust-is-testing.html)
* [Rust web frameworks have subpar error reporting](https://www.lpalmieri.com/posts/rust-web-frameworks-have-subpar-error-reporting/)
* [video] [Proving Performance - FOSDEM 2024 - Rust Dev Room](https://www.youtube.com/watch?v=P87C4jNakGs)
* [video] [Stefan Baumgartner - Trials, Traits, and Tribulations](https://www.youtube.com/watch?v=DH9HIBbpktY)
* [video] [Rainer Stropek - Memory Management in Rust](https://www.youtube.com/watch?v=5yy64sy2oSM)
* [video] [Shachar Langbeheim - async & FFI - not exactly a love story](https://www.youtube.com/watch?v=z3tpB94VKwU)
* [video] [Massimiliano Mantione - Object Oriented Programming, and Rust](https://www.youtube.com/watch?v=XkCHjuF5Qps)
* [audio] [Unlocking Rust's power through mentorship and knowledge spreading, with Tim McNamara](https://rustacean-station.org/episode/tim-mcnamara/)
* [audio] [Asciinema with Marcin Kulik](https://rustacean-station.org/episode/marcin-kulik/)

### Rust Walkthroughs
* [Garbage Collection Without Unsafe Code](https://fitzgeraldnick.com/2024/02/06/safe-gc.html)
* [Fragment specifiers in Rust Macros](https://anoopelias.github.io/posts/fragment-specifiers-in-rust-macros/)
* [Writing a REST API in Rust](https://www.shuttle.rs/blog/2024/01/31/write-a-rest-api-rust)

### Research

### Miscellaneous

## Crate of the Week

This week's crate is [embedded-cli-rs](https://github.com/funbiscuit/embedded-cli-rs), a library that makes it easy to create CLIs on embedded devices.

Thanks to [Sviatoslav Kokurin](https://users.rust-lang.org/t/crate-of-the-week/2704/1286) for the self-suggestion!

[Please submit your suggestions and votes for next week][submit_crate]!

[submit_crate]: https://users.rust-lang.org/t/crate-of-the-week/2704

## Call for Participation; projects and speakers

### CFP - Projects

Always wanted to contribute to open-source projects but did not know where to start?
Every week we highlight some tasks from the Rust community for you to pick and get started!

Some of these tasks may also have mentors available, visit the task page for more information.

* [Fluvio - Build a new python wrapping for the fluvio client crate](https://github.com/infinyon/fluvio/issues/3842)
* [Fluvio - MQTT Connector: Prefix auto generated Client ID to prevent connection drops](https://github.com/infinyon/fluvio/issues/3825)
* [Ockam - Implement events in `SqlxDatabase`](https://github.com/build-trust/ockam/issues/7116)
* [Ockam - Output for both `ockam project ticket` and `ockam project enroll` is improved, with support for `--output json`](https://github.com/build-trust/ockam/issues/7473)
* [Ockam - Output for ockam project ticket is improved and information is not opaque ](https://github.com/build-trust/ockam/issues/7478)

If you are a Rust project owner and are looking for contributors, please submit tasks [here][guidelines].

[guidelines]: https://users.rust-lang.org/t/twir-call-for-participation/4821

### CFP - Speakers

Are you a new or experienced speaker looking for a place to share something cool? This section highlights events that are being planned and are accepting submissions to join their event as a speaker. 

<!-- CFPs go here, use this format: * [**event name**](link to CFP)| Date CFP closes in YYYY-MM-DD | city,state,country | Date of event in YYYY-MM-DD -->
<!-- or if none - *No Calls for papers or presentations were submitted this week.* -->

<<<<<<< HEAD
* [**RustNL**](https://cryptpad.fr/form/#/2/form/view/WtBXS48XjwAvYXIjhgEY6yJ0EOpULX+zByvkHds2oUA/) | 2024-02-19 | Delft, The Netherlands | 2024-05-07 - 2024-05-08
=======
* [RustNL 2024](https://2024.rustnl.org/) CFP closes 2024-02-19 | Delft, The Netherlands | Event date: 2024-05-07 & 2024-05-08
>>>>>>> 04832cbc

If you are an event organizer hoping to expand the reach of your event, please submit a link to the submission website through a [PR to TWiR](https://github.com/rust-lang/this-week-in-rust).

## Updates from the Rust Project

309 pull requests were [merged in the last week][merged]

[merged]: https://github.com/search?q=is%3Apr+org%3Arust-lang+is%3Amerged+merged%3A2024-01-30..2024-02-06

* [add avx512fp16 to x86 target features](https://github.com/rust-lang/rust/pull/119543)
* [riscv only supports `split_debuginfo=off` for now](https://github.com/rust-lang/rust/pull/120518)
* [target: default to the medium code model on LoongArch targets](https://github.com/rust-lang/rust/pull/120661)
* [`#![feature(inline_const_pat)]` is no longer incomplete](https://github.com/rust-lang/rust/pull/120547)
* [actually abort in -Zpanic-abort-tests](https://github.com/rust-lang/rust/pull/120326)
* [add missing `potential_query_instability` for keys and values in hashmap](https://github.com/rust-lang/rust/pull/120485)
* [avoid ICE when `is_val_statically_known` is not of a supported type](https://github.com/rust-lang/rust/pull/120484)
* [be more careful about interpreting a label/lifetime as a mistyped char literal](https://github.com/rust-lang/rust/pull/120460)
* [check `RUST_BOOTSTRAP_CONFIG` in `profile_user_dist` test](https://github.com/rust-lang/rust/pull/120207)
* [correctly check `never_type` feature gating](https://github.com/rust-lang/rust/pull/120552)
* [coverage: improve handling of function/closure spans](https://github.com/rust-lang/rust/pull/120569)
* [coverage: use normal `edition`: headers in coverage tests](https://github.com/rust-lang/rust/pull/120566)
* [deduplicate more sized errors on call exprs](https://github.com/rust-lang/rust/pull/120293)
* [`pattern_analysis`: Gracefully abort on type incompatibility](https://github.com/rust-lang/rust/pull/120313)
* [`pattern_analysis`: cleanup manual impls](https://github.com/rust-lang/rust/pull/120516)
* [`pattern_analysis`: cleanup the contexts](https://github.com/rust-lang/rust/pull/120321)
* [fix BufReader unsoundness by adding a check in `default_read_buf`](https://github.com/rust-lang/rust/pull/120607)
* [fix ICE on field access on a tainted type after const-eval failure](https://github.com/rust-lang/rust/pull/120616)
* [hir: refactor getters for owner nodes](https://github.com/rust-lang/rust/pull/120346)
* [hir: remove the generic type parameter from `MaybeOwned`](https://github.com/rust-lang/rust/pull/120610)
* [improve the diagnostics for unused generic parameters](https://github.com/rust-lang/rust/pull/120556)
* [introduce support for `async` bound modifier on `Fn*` traits](https://github.com/rust-lang/rust/pull/120392)
* [make matching on NaN a hard error, and remove the rest of `illegal_floating_point_literal_pattern`](https://github.com/rust-lang/rust/pull/116284)
* [make the coroutine def id of an async closure the child of the closure def id](https://github.com/rust-lang/rust/pull/120402)
* [miscellaneous diagnostics cleanups](https://github.com/rust-lang/rust/pull/120571)
* [move UI issue tests to subdirectories](https://github.com/rust-lang/rust/pull/120439)
* [move predicate, region, and const stuff into their own modules in middle](https://github.com/rust-lang/rust/pull/120497)
* [never patterns: It is correct to lower `!` to `_`](https://github.com/rust-lang/rust/pull/120517)
* [normalize region obligation in lexical region resolution with next-gen solver](https://github.com/rust-lang/rust/pull/119101)
* [only suggest removal of `as_*` and `to_` conversion methods on E0308](https://github.com/rust-lang/rust/pull/120473)
* [provide more context on derived obligation error primary label](https://github.com/rust-lang/rust/pull/120469)
* [suggest changing type to const parameters if we encounter a type in the trait bound position](https://github.com/rust-lang/rust/pull/120570)
* [suppress unhelpful diagnostics for unresolved top level attributes](https://github.com/rust-lang/rust/pull/118533)
* [miri: normalize `struct` tail in ABI compat check](https://github.com/rust-lang/rust/pull/120587)
* [miri: moving out `sched_getaffinity` interception from linux'shim, FreeBSD su…](https://github.com/rust-lang/miri/pull/3283)
* [miri: switch over to rustc's `tracing` crate instead of using our own `log` crate](https://github.com/rust-lang/miri/pull/2956)
* [revert unsound libcore changes](https://github.com/rust-lang/rust/pull/120562)
* [fix some `Arc` allocator leaks](https://github.com/rust-lang/rust/pull/120445)
* [use `<T, U>` for array/slice equality `impl`s](https://github.com/rust-lang/rust/pull/120384)
* [improve `io::Read::read_buf_exact` error case](https://github.com/rust-lang/rust/pull/120523)
* [reject infinitely-sized reads from `io::Repeat`](https://github.com/rust-lang/rust/pull/119991)
* [`thread_local::register_dtor` fix proposal for FreeBSD](https://github.com/rust-lang/rust/pull/120430)
* [add LocalWaker and ContextBuilder types to core, and LocalWake trait to alloc](https://github.com/rust-lang/rust/pull/118960)
* [codegen\_gcc: improve iterator for files suppression](https://github.com/rust-lang/rustc_codegen_gcc/pull/416)
* [cargo: Don't panic on empty spans](https://github.com/rust-lang/cargo/pull/13375)
* [cargo: Improve map/sequence error message](https://github.com/rust-lang/cargo/pull/13376)
* [cargo: apply `-Zpanic-abort-tests` to doctests too](https://github.com/rust-lang/cargo/pull/13388)
* [cargo: don't print rustdoc command lines on failure by default](https://github.com/rust-lang/cargo/pull/13387)
* [cargo: stabilize lockfile v4](https://github.com/rust-lang/cargo/pull/12852)
* [cargo: fix markdown line break in cargo-add](https://github.com/rust-lang/cargo/pull/13400)
* [cargo: use spec id instead of name to match package](https://github.com/rust-lang/cargo/pull/13335)
* [rustdoc: fix footnote handling](https://github.com/rust-lang/rust/pull/120443)
* [rustdoc: correctly handle attribute merge if this is a glob reexport](https://github.com/rust-lang/rust/pull/120501)
* [rustdoc: prevent JS injection from localStorage](https://github.com/rust-lang/rust/pull/120250)
* [rustdoc: trait.impl, type.impl: sort impls to make it not depend on serialization order](https://github.com/rust-lang/rust/pull/120641)
* [clippy: `redundant_locals`: take by-value closure captures into account](https://github.com/rust-lang/rust-clippy/pull/12227)
* [clippy: new lint: `manual_c_str_literals`](https://github.com/rust-lang/rust-clippy/pull/11919)
* [clippy: add `lint_groups_priority` lint](https://github.com/rust-lang/rust-clippy/pull/11832)
* [clippy: add new lint: `ref_as_ptr`](https://github.com/rust-lang/rust-clippy/pull/12087)
* [clippy: add configuration for `wildcard_imports` to ignore certain imports](https://github.com/rust-lang/rust-clippy/pull/11979)
* [clippy: avoid deleting labeled blocks](https://github.com/rust-lang/rust-clippy/pull/12219)
* [clippy: fixed FP in `unused_io_amount` for Ok(lit), unrachable! and unwrap de…](https://github.com/rust-lang/rust-clippy/pull/12217)
* [rust-analyzer: "Normalize import" assist and utilities for normalizing use trees](https://github.com/rust-lang/rust-analyzer/pull/16417)
* [rust-analyzer: enable excluding refs search results in test](https://github.com/rust-lang/rust-analyzer/pull/16441)
* [rust-analyzer: support for GOTO def from *inside* files included with `include!` macro](https://github.com/rust-lang/rust-analyzer/pull/16439)
* [rust-analyzer: emit parser error for missing argument list](https://github.com/rust-lang/rust-analyzer/pull/16493)
* [rust-analyzer: swap `Subtree::token_trees` from `Vec` to boxed slice](https://github.com/rust-lang/rust-analyzer/pull/16482)

### Rust Compiler Performance Triage

Rust's CI was down most of the week, leading to a much smaller collection of
commits than usual. Results are mostly neutral for the week.

Triage done by **@simulacrum**.
Revision range: [5c9c3c78..0984bec](https://perf.rust-lang.org/?start=5c9c3c7871d603ba13d38372830eca0c9013e575&end=0984becf01112cbd3583c796541760b65340c8db&absolute=false&stat=instructions%3Au)

0 Regressions, 2 Improvements, 1 Mixed; 1 of them in rollups
17 artifact comparisons made in total

[Full report here](https://github.com/rust-lang/rustc-perf/blob/master/triage/2024-02-05.md)

### [Approved RFCs](https://github.com/rust-lang/rfcs/commits/master)

Changes to Rust follow the Rust [RFC (request for comments) process](https://github.com/rust-lang/rfcs#rust-rfcs). These
are the RFCs that were approved for implementation this week:

* *No RFCs were approved this week.*

### Final Comment Period

Every week, [the team](https://www.rust-lang.org/team.html) announces the 'final comment period' for RFCs and key PRs
which are reaching a decision. Express your opinions now.

#### [RFCs](https://github.com/rust-lang/rfcs/labels/final-comment-period)

* *No RFCs entered Final Comment Period this week.*

#### [Tracking Issues & PRs](https://github.com/rust-lang/rust/issues?q=is%3Aopen+label%3Afinal-comment-period+sort%3Aupdated-desc)
* [disposition: merge] [Consider principal trait ref's auto-trait super-traits in dyn upcasting](https://github.com/rust-lang/rust/pull/119338)
* [disposition: merge] [remove `sub_relations` from the `InferCtxt`](https://github.com/rust-lang/rust/pull/119989)
* [disposition: merge] [Optimize away poison guards when std is built with panic=abort](https://github.com/rust-lang/rust/pull/100603)
* [disposition: merge] [Check normalized call signature for WF in mir typeck](https://github.com/rust-lang/rust/pull/118882)

### [Language Reference](https://github.com/rust-lang/reference/issues?q=is%3Aopen+label%3Afinal-comment-period+sort%3Aupdated-desc)
* *No Language Reference RFCs entered Final Comment Period this week.*

### [Unsafe Code Guidelines](https://github.com/rust-lang/unsafe-code-guidelines/issues?q=is%3Aopen+label%3Afinal-comment-period+sort%3Aupdated-desc)
* *No Unsafe Code Guideline RFCs entered Final Comment Period this week.*

### [New and Updated RFCs](https://github.com/rust-lang/rfcs/pulls)
* [Nested function scoped type parameters](https://github.com/rust-lang/rfcs/pull/3562)

### [Call for Testing](https://github.com/rust-lang/rfcs/issues?q=label%3Acall-for-testing)
An important step for RFC implementation is for people to experiment with the
implementation and give feedback, especially before stabilization.  The following
RFCs would benefit from user testing before moving forward:

* *No RFCs issued a call for testing this week.*

If you are a feature implementer and would like your RFC to appear on the above list, add the new `call-for-testing`
label to your RFC along with a comment providing testing instructions and/or guidance on which aspect(s) of the feature
need testing.

## Upcoming Events

Rusty Events between 2024-02-07 - 2024-03-06 🦀

### Virtual

* 2024-02-07 | Virtual (Indianapolis, IN, US) | [Indy Rust](https://www.meetup.com/indyrs/)
    * [**Indy.rs - Ezra Singh - How Rust Saved My Eyes**](https://www.meetup.com/indyrs/events/298641965/)
* 2024-02-08 | Virtual (Charlottesville, NC, US) | [Charlottesville Rust Meetup](https://www.meetup.com/charlottesville-rust-meetup/)
    * [**Crafting Interpreters in Rust Collaboratively**](https://www.meetup.com/charlottesville-rust-meetup/events/298251149/)
* 2024-02-08 | Virtual (Nürnberg, DE) | [Rust Nüremberg](https://www.meetup.com/rust-noris/)
    * [**Rust Nürnberg online**](https://www.meetup.com/rust-noris/events/297945246/)
* 2024-02-10 | Virtual (Krakow, PL) | [Stacja IT Kraków](https://www.meetup.com/stacja-it-krakow/)
    * [**Rust – budowanie narzędzi działających w linii komend**](https://www.meetup.com/stacja-it-krakow/events/298303129/)
* 2024-02-10 | Virtual (Wrocław, PL) | [Stacja IT Wrocław](https://www.meetup.com/stacja-it-wroclaw/)
    * [**Rust – budowanie narzędzi działających w linii komend**](https://www.meetup.com/stacja-it-wroclaw/events/298303130/)
* 2024-02-13 | Virtual (Dallas, TX, US) | [Dallas Rust](https://www.meetup.com/dallasrust/)
    * [**Second Tuesday**](https://www.meetup.com/dallasrust/events/298341575/)
* 2024-02-15 | Virtual (Berlin, DE) | [OpenTechSchool Berlin](https://berline.rs/) + [Rust Berlin](https://www.meetup.com/rust-berlin/)
    * [**Rust Hack n Learn**](https://meet.jit.si/RustHackAndLearnBerlin) | [**Mirror: Rust Hack n Learn**](https://www.meetup.com/rust-berlin/events/298457899/)
* 2024-02-15 | Virtual + In person (Praha, CZ) | [Rust Czech Republic](https://www.meetup.com/rust-czech-republic/)
    * [**Introduction and Rust in production**](https://www.meetup.com/rust-czech-republic/events/298605120/)
* 2024-02-19 | Virtual (Melbourne, VIC, AU) | [Rust Melbourne](https://www.meetup.com/rust-melbourne/)
    * [**February 2024 Rust Melbourne Meetup**](https://www.meetup.com/rust-melbourne/events/298877455/)
* 2024-02-20 | Virtual | [Rust for Lunch](https://lunch.rs/about/)
    * [**Lunch**](https://lunch.rs/meetups/2024-02-20/)
* 2024-02-21 | Virtual (Cardiff, UK) | [Rust and C++ Cardiff](https://www.meetup.com/rust-and-c-plus-plus-in-cardiff/)
    * [**Rust for Rustaceans Book Club: Chapter 2 - Types**](https://www.meetup.com/rust-and-c-plus-plus-in-cardiff/events/298991687/)
* 2024-02-21 | Virtual (Vancouver, BC, CA) | [Vancouver Rust](https://www.meetup.com/vancouver-rust/)
    * [**Rust Study/Hack/Hang-out**](https://www.meetup.com/vancouver-rust/events/292763497/)
* 2024-02-22 | Virtual (Charlottesville, NC, US) | [Charlottesville Rust Meetup](https://www.meetup.com/charlottesville-rust-meetup/)
    * [**Crafting Interpreters in Rust Collaboratively**](https://www.meetup.com/charlottesville-rust-meetup/events/298251150/)

### Asia

* 2024-02-10 | Hyderabad, IN | [Rust Language Hyderabad](https://www.meetup.com/rust-hyderabad/)
    * [**Rust Language Develope BootCamp**](https://www.meetup.com/rust-hyderabad/events/298687498/)

### Europe

* 2024-02-07 | Cologne, DE | [Rust Cologne](https://www.meetup.com/rustcologne/)
    * [**Embedded Abstractions**](https://www.meetup.com/rustcologne/events/298913201/) | [**Event page**](https://rust.cologne/2024/02/07/embedded-hal.html)
* 2024-02-07 | London, UK | [Rust London User Group](https://www.meetup.com/rust-london-user-group/)
    * [**Rust for the Web — Mainmatter x Shuttle Takeover**](https://www.meetup.com/rust-london-user-group/events/298413388/)
* 2024-02-08 | Bern, CH | [Rust Bern](https://www.meetup.com/rust-bern/)
    * [**Rust Bern Meetup #1 2024 🦀**](https://www.meetup.com/rust-bern/events/298488858/)
* 2024-02-08 | Oslo, NO | [Rust Oslo](https://www.meetup.com/Rust-Oslo/)
    * [**Rust-based banter**](https://www.meetup.com/rust-oslo/events/298861296/)
* 2024-02-13 | Trondheim, NO | [Rust Trondheim](https://www.meetup.com/rust-trondheim/)
    * [**Building Games with Rust: Dive into the Bevy Framework**](https://www.meetup.com/rust-trondheim/events/298838682/)
* 2024-02-15 | Praha, CZ - Virtual + In-person | [Rust Czech Republic](https://www.meetup.com/rust-czech-republic/)
    * [**Introduction and Rust in production**](https://www.meetup.com/rust-czech-republic/events/298605120/)
* 2024-02-21 | Lyon, FR | [Rust Lyon](https://www.meetup.com/fr-FR/rust-lyon/)
    * [**Rust Lyon Meetup #8**](https://www.meetup.com/fr-FR/rust-lyon/events/298775631/)
* 2024-02-22 | Aarhus, DK | [Rust Aarhus](https://www.meetup.com/rust-aarhus/)
    * [**Rust and Talk at Partisia**](https://www.meetup.com/rust-aarhus/events/298689622/)

### North America

* 2024-02-07 | Brookline, MA, US | [Boston Rust Meetup](https://www.meetup.com/bostonrust/)
    * [**Coolidge Corner Brookline Rust Lunch, Feb 7**](https://www.meetup.com/bostonrust/events/297635028/)
* 2024-02-08 | Lehi, UT, US | [Utah Rust](https://www.meetup.com/utah-rust/)
    * [**BEAST: Recreating a classic DOS terminal game in Rust**](https://www.meetup.com/utah-rust/events/298888955/)
* 2024-02-12 | Minneapolis, MN, US | [Minneapolis Rust Meetup](https://www.meetup.com/minneapolis-rust-meetup/)
    * [**Minneapolis Rust: Open Source Contrib Hackathon & Happy Hour**](https://www.meetup.com/minneapolis-rust-meetup/events/297760219/)
* 2024-02-13 | New York, NY, US | [Rust NYC](https://www.meetup.com/rust-nyc/)
    * [**Rust NYC Monthly Mixer**](https://www.meetup.com/rust-nyc/events/298593474/)
* 2024-02-13 | Seattle, WA, US | [Cap Hill Rust Coding/Hacking/Learning](https://www.meetup.com/cap-hill-rust/)
    * [**Rusty Coding/Hacking/Learning Night**](https://www.meetup.com/cap-hill-rust/events/296564994/)
* 2024-02-15 | Boston, MA, US | [Boston Rust Meetup](https://www.meetup.com/bostonrust/)
    * [**Back Bay Rust Lunch, Feb 15**](https://www.meetup.com/bostonrust/events/297635043/)
* 2024-02-15 | Seattle, WA, US | [Seattle Rust User Group](https://www.meetup.com/seattle-rust-user-group/)
    * [**Seattle Rust User Group Meetup**](https://www.meetup.com/seattle-rust-user-group/events/298631774/)
* 2024-02-20 | San Francisco, CA, US | [San Francisco Rust Study Group](https://www.meetup.com/san-francisco-rust-study-group/)
    * [**Rust Hacking in Person**](https://www.meetup.com/san-francisco-rust-study-group/events/298603354/)
* 2024-02-22 | Mountain View, CA, US | [Mountain View Rust Meetup](https://www.meetup.com/mv-rust-meetup/)
    * [**Rust Meetup at Hacker Dojo**](https://www.meetup.com/mv-rust-meetup/events/299043763/)
* 2024-02-28 | Austin, TX, US | [Rust ATX](https://www.meetup.com/rust-atx/)
    * [**Rust Lunch - Fareground**](https://www.meetup.com/rust-atx/events/297380841/)

### Oceania

* 2024-02-19 | Melbourne, VIC, AU + Virtual | [Rust Melbourne](https://www.meetup.com/rust-melbourne/)
    * [**February 2024 Rust Melbourne Meetup**](https://www.meetup.com/rust-melbourne/events/298877455/)
* 2024-02-27 | Canberra, ACT, AU | [Canberra Rust User Group](https://www.meetup.com/rust-canberra/)
    * [**February Meetup**](https://www.meetup.com/rust-canberra/events/297650401/)
* 2024-02-27 | Sydney, NSW, AU | [Rust Sydney](https://www.meetup.com/rust-sydney/)
    * [**🦀 spire ⚡ & Quick**](https://www.meetup.com/rust-sydney/events/298892952/)

If you are running a Rust event please add it to the [calendar] to get
it mentioned here. Please remember to add a link to the event too.
Email the [Rust Community Team][community] for access.

[calendar]: https://www.google.com/calendar/embed?src=apd9vmbc22egenmtu5l6c5jbfc%40group.calendar.google.com
[community]: mailto:community-team@rust-lang.org

## Jobs
<!--

Rust Jobs:

TWiR has stopped featuring individual job postings. You can read more about this change here:

https://github.com/rust-lang/this-week-in-rust/issues/3412

-->

Please see the latest [Who's Hiring thread on r/rust](INSERT_LINK_HERE)

# Quote of the Week

> My take on this is that you cannot use async Rust correctly and fluently without understanding Arc, Mutex, the mutability of variables/references, and how async and await syntax compiles in the end. Rust forces you to understand how and why things are the way they are. It gives you minimal abstraction to do things that could’ve been tedious to do yourself.
> 
> I got a chance to work on two projects that drastically forced me to understand how async/await works. The first one is to transform a library that is completely sync and only requires a sync trait to talk to the outside service. This all sounds fine, right? Well, this becomes a problem when we try to port it into browsers. The browser is single-threaded and cannot block the JavaScript runtime at all! It is arguably the most weird environment for Rust users. It is simply impossible to rewrite the whole library, as it has already been shipped to production on other platforms.
> 
> What we did instead was rewrite the network part using async syntax, but using our own generator. The idea is simple: the generator produces a future when called, and the produced future can be awaited. But! The produced future contains an arc pointer to the generator. That means we can feed the generator the value we are waiting for, then the caller who holds the reference to the generator can feed the result back to the function and resume it. For the browser, we use the native browser API to derive the network communications; for other platforms, we just use regular blocking network calls. The external interface remains unchanged for other platforms.
> 
> Honestly, I don’t think any other language out there could possibly do this. Maybe C or C++, but which will never have the same development speed and developer experience.
> 
> I believe people have already mentioned it, but the current asynchronous model of Rust is the most reasonable choice. It does create pain for developers, but on the other hand, there is no better asynchronous model for Embedded or WebAssembly.
                    

– [/u/Top_Outlandishness78 on /r/rust](https://reddit.com/r/rust/comments/1ai1a97/let_futures_be_futures/korxtar/)

Thanks to [Brian Kung](https://users.rust-lang.org/t/twir-quote-of-the-week/328/1521) for the suggestion!

[Please submit quotes and vote for next week!](https://users.rust-lang.org/t/twir-quote-of-the-week/328)

*This Week in Rust is edited by: [nellshamrell](https://github.com/nellshamrell), [llogiq](https://github.com/llogiq), [cdmistman](https://github.com/cdmistman), [ericseppanen](https://github.com/ericseppanen), [extrawurst](https://github.com/extrawurst), [andrewpollack](https://github.com/andrewpollack), [U007D](https://github.com/U007D), [kolharsam](https://github.com/kolharsam), [joelmarcey](https://github.com/joelmarcey), [mariannegoldin](https://github.com/mariannegoldin), [bennyvasquez](https://github.com/bennyvasquez).*

*Email list hosting is sponsored by [The Rust Foundation](https://foundation.rust-lang.org/)*

<small>[Discuss on r/rust](REDDIT_LINK_HERE)</small><|MERGE_RESOLUTION|>--- conflicted
+++ resolved
@@ -100,11 +100,7 @@
 <!-- CFPs go here, use this format: * [**event name**](link to CFP)| Date CFP closes in YYYY-MM-DD | city,state,country | Date of event in YYYY-MM-DD -->
 <!-- or if none - *No Calls for papers or presentations were submitted this week.* -->
 
-<<<<<<< HEAD
-* [**RustNL**](https://cryptpad.fr/form/#/2/form/view/WtBXS48XjwAvYXIjhgEY6yJ0EOpULX+zByvkHds2oUA/) | 2024-02-19 | Delft, The Netherlands | 2024-05-07 - 2024-05-08
-=======
-* [RustNL 2024](https://2024.rustnl.org/) CFP closes 2024-02-19 | Delft, The Netherlands | Event date: 2024-05-07 & 2024-05-08
->>>>>>> 04832cbc
+* [RustNL 2024](https://2024.rustnl.org/) [CFP](https://cryptpad.fr/form/#/2/form/view/WtBXS48XjwAvYXIjhgEY6yJ0EOpULX+zByvkHds2oUA/) closes 2024-02-19 | Delft, The Netherlands | Event date: 2024-05-07 & 2024-05-08
 
 If you are an event organizer hoping to expand the reach of your event, please submit a link to the submission website through a [PR to TWiR](https://github.com/rust-lang/this-week-in-rust).
 
