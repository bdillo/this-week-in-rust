Title: This Week in Rust 385
Number: 385
Date: 2021-04-07
Category: This Week in Rust

Hello and welcome to another issue of *This Week in Rust*!
[Rust](http://rust-lang.org) is a systems language pursuing the trifecta: safety, concurrency, and speed.
This is a weekly summary of its progress and community.
Want something mentioned? Tweet us at [@ThisWeekInRust](https://twitter.com/ThisWeekInRust) or [send us a pull request](https://github.com/rust-lang/this-week-in-rust).
Want to get involved? [We love contributions](https://github.com/rust-lang/rust/blob/master/CONTRIBUTING.md).

*This Week in Rust* is openly developed [on GitHub](https://github.com/rust-lang/this-week-in-rust).
If you find any errors in this week's issue, [please submit a PR](https://github.com/rust-lang/this-week-in-rust/pulls).

# Updates from Rust Community

No newsletters this week.

### Official

### Project/Tooling Updates
* [A new Left Recursive PEG Parser Generator for rust](https://www.mess.org/2021/03/26/Left-Recursive-PEG-Parser-Generator/)
* [Last Month in Flott (Motion Control Toolkit in Rust) - April 2021](https://flott-motion.org/news/last-month-in-flott-april-2021/)

### Observations/Thoughts
* [Interfacing a low-level actor system to Rust async/await, part 1](https://uazu.github.io/blog/20210406.html)

### Rust Walkthroughs
* [How we built our Python Client that's mostly Rust](https://www.fluvio.io/blog/2021/03/python-client/)
* [Hello world with KAS GUI](https://kas-gui.github.io/tutorials/hello.html)
* [How to create small Docker images for Rust](https://kerkour.com/blog/rust-small-docker-image/)
* [video] [Return a value from a function in Rust](https://www.youtube.com/watch?v=YNSg7g46Hso)

### Papers and Research Projects

### Miscellaneous
* [best-of-ml-rust: A ranked list of awesome machine learning Rust libraries](https://github.com/e-tony/best-of-ml-rust)

# Crate of the Week

This week's crate is [rs-pbrt](https://crates.io/crates/rs_pbrt), a counterpart to the PBRT book's (3rd edition) C++ code.

Thanks to [Jan Walter](https://users.rust-lang.org/t/crate-of-the-week/2704/900) for the suggestion!

[Submit your suggestions and votes for next week][submit_crate]!

[submit_crate]: https://users.rust-lang.org/t/crate-of-the-week/2704

# Call for Participation

Always wanted to contribute to open-source projects but didn't know where to start?
Every week we highlight some tasks from the Rust community for you to pick and get started!

Some of these tasks may also have mentors available, visit the task page for more information.

* [dotenv-linter has several good first issues](https://github.com/dotenv-linter/dotenv-linter/issues?q=is%3Aissue+is%3Aopen+label%3A%22good+first+issue%22)

If you are a Rust project owner and are looking for contributors, please submit tasks [here][guidelines].

[guidelines]: https://users.rust-lang.org/t/twir-call-for-participation/4821

# Updates from Rust Core

313 pull requests were [merged in the last week][merged]

[merged]: https://github.com/search?q=is%3Apr+org%3Arust-lang+is%3Amerged+merged%3A2021-03-29..2021-04-05

* [fix stack overflow detection on FreeBSD 11.1+](https://github.com/rust-lang/rust/pull/83771)
* [disallow the use of high byte registes as operands on `x86_64`](https://github.com/rust-lang/rust/pull/83853)
* [resolve/expand: cache intermediate results of `#[derive]` expansion](https://github.com/rust-lang/rust/pull/82907)
* [panic early when `TrustedLen` indicates a `length > usize::MAX`](https://github.com/rust-lang/rust/pull/83726)
* [suggest `box`/`pin`/`arc`ing receiver on method calls](https://github.com/rust-lang/rust/pull/83667)
* [run LLVM coverage instrumentation passes before optimization passes](https://github.com/rust-lang/rust/pull/83666)
* [simplify logical operations CFG](https://github.com/rust-lang/rust/pull/83663)
* [remove unneeded type resolving](https://github.com/rust-lang/rust/pull/83839)
* [unaligned_references: `align(N)` fields in `packed(N)` structs are fine](https://github.com/rust-lang/rust/pull/83605)
* [prevent very long compilation runtimes in `LateBoundRegionNameCollector`](https://github.com/rust-lang/rust/pull/83406)
* [reduce the impact of `Vec::reserve` calls that do not cause any allocation](https://github.com/rust-lang/rust/pull/83357)
* [BTree: no longer search arrays twice to check `Ord`](https://github.com/rust-lang/rust/pull/83267)
* [stream the dep-graph to a file instead of storing it in-memory](https://github.com/rust-lang/rust/pull/82780)
* [implement `SourceIterator` and `InPlaceIterable` for `ResultShunt`](https://github.com/rust-lang/rust/pull/81619)
* [optimize jumps in `PartialOrd::le`](https://github.com/rust-lang/rust/pull/83819)
* [`ffi::c_str` removed bound checks on `as_bytes`, `to_bytes`](https://github.com/rust-lang/rust/pull/83609)
* [added `as_slice` method to `BinaryHeap` collection](https://github.com/rust-lang/rust/pull/82331)
* [use `#[inline(always)]` on trivial `UnsafeCell` methods](https://github.com/rust-lang/rust/pull/83858)
* [add `#[inline]` to `IpAddr` methods](https://github.com/rust-lang/rust/pull/83831)
* [disallow octal format in Ipv4 string](https://github.com/rust-lang/rust/pull/83652)
* [constify methods of `std::net::SocketAddr`, `SocketAddrV4` and `SocketAddrV6`](https://github.com/rust-lang/rust/pull/82487)
* [constify some slice methods](https://github.com/rust-lang/rust/pull/83571)
* [stdsimd: add saturating abs/neg](https://github.com/rust-lang/stdsimd/pull/87)
* [hashbrown: make `RawTable::insert_no_grow` unsafe](https://github.com/rust-lang/hashbrown/pull/254)
* [cargo: add cargo config subcommand](https://github.com/rust-lang/cargo/pull/9302)
* [rustdoc: only look at blanket impls in `get_blanket_impls`](https://github.com/rust-lang/rust/pull/83681)
* [rustdoc: add unstable option to only emit shared/crate-specific files](https://github.com/rust-lang/rust/pull/83478)
* [rustdoc: don't enter an `infer_ctxt` in `get_blanket_impls` for impls that aren't blanket impls](https://github.com/rust-lang/rust/pull/82864)
* [rustdoc: highlight macros more efficiently](https://github.com/rust-lang/rust/pull/83793)
* [clippy: add `non_octal_unix_permissions` lint](https://github.com/rust-lang/rust-clippy/pull/7001)
* [clippy: don't lint `manual_map` in const functions](https://github.com/rust-lang/rust-clippy/pull/6976)
* [clippy: new Lint: `needless_for_each`](https://github.com/rust-lang/rust-clippy/pull/6706)
* [clippy: new Lint: `branches_sharing_code`](https://github.com/rust-lang/rust-clippy/pull/6463)
* [clippy: lint: `filter(Option::is_some).map(Option::unwrap)`](https://github.com/rust-lang/rust-clippy/pull/6342)
* [clippy: remove author requirement for `cargo_common_metadata`](https://github.com/rust-lang/rust-clippy/pull/7026)
* [Clippy going dark: adding a dark theme to Clippy's lint list](https://github.com/rust-lang/rust-clippy/pull/7030)
* [crates.io: topologically sort `db-dump.tar.gz`](https://github.com/rust-lang/crates.io/pull/3409)
* [parallelize tidy](https://github.com/rust-lang/rust/pull/82347)

## Rust Compiler Performance Triage

A pretty major week for [memory usage improvements] with an average of ~20% gains on memory usage for
release builds, and 5% on check builds, due to an update in the default allocator
used (to a more recent jemalloc). Wall time performance remained largely unchanged over this week.

Triage done by **@simulacrum**.
Revision range: [4896450e..d32238](https://perf.rust-lang.org/?start=4896450e7e0a522486b4d3a8d360ac4e1d2072a0&end=d32238532138485c80db4f2cd596372bce214e00&absolute=false&stat=instructions%3Au)

[memory usage improvements]: https://perf.rust-lang.org/?start=4896450e7e0a522486b4d3a8d360ac4e1d2072a0&end=d32238532138485c80db4f2cd596372bce214e00&absolute=false&stat=max-rss

1 Regressions, 4 Improvements, 0 Mixed

## Approved RFCs

Changes to Rust follow the Rust [RFC (request for comments) process](https://github.com/rust-lang/rfcs#rust-rfcs). These
are the RFCs that were approved for implementation this week:

* [RFC: Declarative macro metavariable expressions](https://github.com/rust-lang/rfcs/pull/3086)

## Final Comment Period

Every week [the team](https://www.rust-lang.org/team.html) announces the
'final comment period' for RFCs and key PRs which are reaching a
decision. Express your opinions now.

### [RFCs](https://github.com/rust-lang/rfcs/labels/final-comment-period)

* [disposition: close] [RFC: Structural Records](https://github.com/rust-lang/rfcs/pull/2584)
* [disposition: postpone] [Hygiene opt-out (escaping) for declarative macros 2.0](https://github.com/rust-lang/rfcs/pull/2498)
* [disposition: postpone] [RFC: Delegation](https://github.com/rust-lang/rfcs/pull/2393)
* [disposition: close] [RFC: `#[derive_no_bound(..)]` and `#[derive_field_bound(..)]`](https://github.com/rust-lang/rfcs/pull/2353)
* [disposition: postpone] [RFC: Eager Macro Expansion](https://github.com/rust-lang/rfcs/pull/2320)

### [Tracking Issues & PRs](https://github.com/rust-lang/rust/labels/final-comment-period)

* [disposition: merge] [Remove `T: Debug` bound on UnsafeCell Debug impl](https://github.com/rust-lang/rust/pull/83707)
* [disposition: merge] [Turn old edition lint (anonymous-parameters) into warn-by-default on 2015](https://github.com/rust-lang/rust/pull/82918)
* [disposition: merge] [Stabilize `rustdoc::bare_urls` lint](https://github.com/rust-lang/rust/pull/81764)
* [disposition: merge] [Tracking issue: fNN::is_subnormal](https://github.com/rust-lang/rust/issues/79288)
* [disposition: merge] [Tracking Issue for feature(nonzero_leading_trailing_zeros)](https://github.com/rust-lang/rust/issues/79143)
* [disposition: merge] [Tracking Issue for `{BTreeMap,BTreeSet}::retain`](https://github.com/rust-lang/rust/issues/79025)
* [disposition: merge] [Tracking Issue for `#![feature(const_cell_into_inner)]`](https://github.com/rust-lang/rust/issues/78729)
* [disposition: merge] [Tracking Issue for `atomic_fetch_update`](https://github.com/rust-lang/rust/issues/78639)
* [disposition: merge] [Tracking Issue for feature: "option_insert"](https://github.com/rust-lang/rust/issues/78271)
* [disposition: merge] [Tracking Issue for `Duration` saturating operations](https://github.com/rust-lang/rust/issues/76416)
* [disposition: merge] [Tracking Issue for `Duration::{zero, is_zero} (#![feature(duration_zero)])`](https://github.com/rust-lang/rust/issues/73544)
* [disposition: close] [Tracking issue for FixedSizeArray trait](https://github.com/rust-lang/rust/issues/27778)

## New RFCs

* [RFC: Reserved prefixes in the 2021 edition](https://github.com/rust-lang/rfcs/pull/3101)

# Upcoming Events

### Online
* [April 7, Johannesburg, ZA - Monthly Joburg Rust Chat! - Johannesburg Rust Meetup](https://www.meetup.com/Johannesburg-Rust-Meetup/events/277133126/)
* [April 7, Indianapolis, IN, US - Indy.rs - with Social Distancing - Indy Rust](https://www.meetup.com/indyrs/events/jhfstryccgbkb/)
* [April 12, Denver, CO, US - Building Delightful CLI Tools in Rust by Chuck Pierce - Rust Denver](https://www.meetup.com/Rust-Boulder-Denver/events/276801410/)
* [April 13, Seattle, WA, US - Monthly Meetup - Seattle Rust Meetup](https://www.meetup.com/Seattle-Rust-Meetup/events/gskksryccgbrb/)
* [April 13, Saarbrücken, Saarland, DE - **Rust Saar** 10u16](https://www.meetup.com/de-DE/Rust-Saar/events/276873622/)
* [April 20, Washington, DC, US - The Rust Borrow Checker—A Deep Dive - Rust DC](https://www.meetup.com/RustDC/events/ntvrgsyccgblb)

### North America

* [April 8, Columbus, OH, US - Monthly Meetup - Columbus Rust Society](https://www.meetup.com/columbus-rs/events/dpkhgryccgblb/)
* [April 14, Atlanta, GA, US - Grab a beer with fellow Rustaceans - Rust Atlanta](https://www.meetup.com/Rust-ATL/events/qxqdgryccgbsb/)

### Asia Pacific
* [April 19, Wellington, NZ - IGNITION: What is Rust and why should I care? Rust at work & at play - Rust Wellington](https://www.meetup.com/Rust-Wellington/events/277270667)

If you are running a Rust event please add it to the [calendar] to get
it mentioned here. Please remember to add a link to the event too.
Email the [Rust Community Team][community] for access.

[calendar]: https://www.google.com/calendar/embed?src=apd9vmbc22egenmtu5l6c5jbfc%40group.calendar.google.com
[community]: mailto:community-team@rust-lang.org

# Rust Jobs

**IOTA Foundation**

* [IOTA Identity Software Engineer - Rust (Remote)](https://iota.bamboohr.com/jobs/view.php?id=143&source=other)

<<<<<<< HEAD
**Parity Technologies**

* [Blockchain Developer - Cross Chain Messaging (Remote)](https://grnh.se/9aec49883us)
* [Numerous other Rust engineering openings](https://www.parity.io/jobs/)
=======
**Microsoft**

* [Azure IoT Senior Software Engineer (remote possible within U.S.)](https://careers.microsoft.com/us/en/job/960784/Senior-Software-Engineer)
    * Junior developers should also apply but relocation to Redmond is necessary in that case.
>>>>>>> b19183a5

*Tweet us at [@ThisWeekInRust](https://twitter.com/ThisWeekInRust) to get your job offers listed here!*

# Quote of the Week

Sadly there was no quote nominated for this week.

[Please submit quotes and vote for next week!](https://users.rust-lang.org/t/twir-quote-of-the-week/328)

*This Week in Rust is edited by: [nellshamrell](https://github.com/nellshamrell), [llogiq](https://github.com/llogiq), and [cdmistman](https://github.com/cdmistman).*

<small>[Discuss on r/rust](https://www.reddit.com/r/rust/comments/k5nsab/this_week_in_rust_367/)</small><|MERGE_RESOLUTION|>--- conflicted
+++ resolved
@@ -188,17 +188,15 @@
 
 * [IOTA Identity Software Engineer - Rust (Remote)](https://iota.bamboohr.com/jobs/view.php?id=143&source=other)
 
-<<<<<<< HEAD
 **Parity Technologies**
 
 * [Blockchain Developer - Cross Chain Messaging (Remote)](https://grnh.se/9aec49883us)
 * [Numerous other Rust engineering openings](https://www.parity.io/jobs/)
-=======
+
 **Microsoft**
 
 * [Azure IoT Senior Software Engineer (remote possible within U.S.)](https://careers.microsoft.com/us/en/job/960784/Senior-Software-Engineer)
     * Junior developers should also apply but relocation to Redmond is necessary in that case.
->>>>>>> b19183a5
 
 *Tweet us at [@ThisWeekInRust](https://twitter.com/ThisWeekInRust) to get your job offers listed here!*
 
