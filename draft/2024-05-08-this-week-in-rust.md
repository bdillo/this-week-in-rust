--- conflicted
+++ resolved
@@ -41,11 +41,8 @@
 
 ### Rust Walkthroughs
 
-<<<<<<< HEAD
+* [Building a Redis / Kafka Data Sink in Rust](https://www.sea-ql.org/blog/2024-05-05-redis-kafka-data-sink/)
 * [ZH | EN] [Writing a GPT Plugin in Rust, and Lost Gems](https://ideas.reify.ing/en/blog/gpt-plugin-rust-and-lost-gems/)
-=======
-* [Building a Redis / Kafka Data Sink in Rust](https://www.sea-ql.org/blog/2024-05-05-redis-kafka-data-sink/)
->>>>>>> e14d34b6
 
 ### Research
 
