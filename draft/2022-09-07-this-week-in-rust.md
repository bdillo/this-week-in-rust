Title: This Week in Rust 459
Number: 459
Date: 2022-09-07
Category: This Week in Rust

Hello and welcome to another issue of *This Week in Rust*!
[Rust](https://www.rust-lang.org/) is a programming language empowering everyone to build reliable and efficient software.
This is a weekly summary of its progress and community.
Want something mentioned? Tweet us at [@ThisWeekInRust](https://twitter.com/ThisWeekInRust) or [send us a pull request](https://github.com/rust-lang/this-week-in-rust).
Want to get involved? [We love contributions](https://github.com/rust-lang/rust/blob/master/CONTRIBUTING.md).

*This Week in Rust* is openly developed [on GitHub](https://github.com/rust-lang/this-week-in-rust).
If you find any errors in this week's issue, [please submit a PR](https://github.com/rust-lang/this-week-in-rust/pulls).

## Updates from Rust Community

<!--

Dear community contributors:
Please read README.md for guidance on submissions.
Each submitted link should be of the form:

* [Title of the Linked Page](https://example.com/my_article)

If you don't know which category to use, feel free to submit a PR anyway
and just ask the editors to select the category.

-->

### Official

### Foundation

### Newsletters

### Project/Tooling Updates
* [Arti 1.0.0 is released: Our Rust Tor implementation is ready for production use](https://blog.torproject.org/arti_100_released/)

### Observations/Thoughts
* [How to Use Rust Traits, Generics and Bounds](https://rsdlt.github.io/posts/rust-trait-super-generic-polymorphism-subtrait-supertrait-bounds/)

### Rust Walkthroughs

* [Learning Rust: Async Combinators](https://kerkour.com/rust-async-combinators)

* [video] [Nine Rules for Elegant Rust Library APIs](https://www.youtube.com/watch?v=6-8-9ZV-2WQ)

### Research

### Miscellaneous

## Crate of the Week

<!-- COTW goes here -->

[Please submit your suggestions and votes for next week][submit_crate]!

[submit_crate]: https://users.rust-lang.org/t/crate-of-the-week/2704

## Call for Participation

Always wanted to contribute to open-source projects but didn't know where to start?
Every week we highlight some tasks from the Rust community for you to pick and get started!

Some of these tasks may also have mentors available, visit the task page for more information.

If you are a Rust project owner and are looking for contributors, please submit tasks [here][guidelines].

[guidelines]: https://users.rust-lang.org/t/twir-call-for-participation/4821

## Updates from the Rust Project

<!-- Rust updates go here -->

### Rust Compiler Performance Triage

<!-- Perf results go here -->

### Call for Testing

An important step for RFC implementation is for people to experiment with the
implementation and give feedback, especially before stabilization.  The following
RFCs would benefit from user testing before moving forward:

<!-- Pre-Stabilization RFCs go here -->

<!-- RFC and FCP sections go here -->

## Upcoming Events

Rusty Events between 2022-09-07 - 2022-10-05 🦀

### Virtual

* 2022-09-07 | Virtual (Indianapolis, IN, US) | [Indy Rust](https://www.meetup.com/indyrs/)
    * [**Indy.rs - with Social Distancing**](https://www.meetup.com/indyrs/events/285121715/)
* 2022-09-08 | Virtual (Linz, AT) | [Rust Linz](https://www.meetup.com/Rust-Linz/)
    * [**Workshop: Introduction To Rust For Artists - by Lisa Passing**](https://www.meetup.com/rust-linz/events/288027737/)
* 2022-09-08 | Virtual (Nürnberg, DE) | [Rust Nuremberg](https://www.meetup.com/rust-noris/)
    * [**Rust Nürnberg online #17**](https://www.meetup.com/rust-noris/events/hlvbvsydcmblb/)
* 2022-09-09 | Virtual + Linz, AT | [Rust Linz](https://www.meetup.com/Rust-Linz/)
    * [**Rust Meetup Linz - 25th Edition**](https://www.meetup.com/rust-linz/events/288048260/)
* 2022-09-10 | Virtual | [Rust GameDev](https://gamedev.rs/)
    * [**Rust GameDev Monthly Meetup**](https://discord.gg/yNtPTb2&sa=D&source=calendar&usd=2&usg=AOvVaw2pjyb-YBsl99IFDmrOKoOK)
* 2022-09-10 | Virtual (Bangalore, IN) | [Polkadot India](https://www.meetup.com/polkadot-india/)
    * [**Substrate Saturday - Bootcamp Series 2: Fundamentals of Rust & Substrate**](https://www.meetup.com/polkadot-india/events/287059979/)
* 2022-09-12 | Virtual + Dublin, IE | [Linux Plumbers Conference](https://lpc.events)
    * [**Rust Microconference in LPC 2022 (Sep 12-14)**](https://lpc.events/event/16/sessions/150/)
* 2022-09-13 | Virtual (Dallas, TX, US) | [Dallas Rust](https://www.meetup.com/Dallas-Rust/)
    * [**Second Tuesday**](https://www.meetup.com/dallas-rust/events/vndgwsydcmbrb/)
* 2022-09-13 | Virtual (Rostock, DE) | [Altow Academy](https://www.meetup.com/altow-academy/)
    * [**Rust Meetup Rostock**](https://www.meetup.com/altow-academy/events/286485815/)
* 2022-09-14 | Virtual (Boulder, CO, US) | [Boulder Elixir and Rust](https://www.meetup.com/boulder-elixir-rust/)
    * [**Monthly Meetup**](https://www.meetup.com/boulder-elixir-rust/events/zvxcsrydcmbsb/)
* 2022-09-14 | Virtual (Cardiff, UK) | [Rust and C++ Cardiff](https://www.meetup.com/rust-and-c-plus-plus-in-cardiff/)
    * [**Introduction to Async in Rust**](https://www.meetup.com/rust-and-c-plus-plus-in-cardiff/events/288154493/)
* 2022-09-14 | Virtual (Malaysia)| [Golang Malaysia](https://docs.google.com/forms/d/e/1FAIpQLScKGolWclIOR1OBCzTOitVU5Am5lSYxSlVhK71DGsc-fa-Yhg/viewform)
    * [**Rust Meetup September 2022**](https://discord.gg/9Xj8H2EXTD)
* 2022-09-14 | Virtual (Sydney, NSW, AU) | [Rust Sydney](https://www.meetup.com/rust-sydney/)
    * [**Rust-Sydney Lightning Talks**](https://www.meetup.com/rust-sydney/events/287979855/)
* 2022-09-15 | Virtual (Columbus, OH, US) | [GDG Columbus](https://www.meetup.com/gdg-columbus/)
    * [**Past, Present, and Future of Internet Money! (Custom tokenomics, RUST and CosmWASM library...)**](https://www.meetup.com/gdg-columbus/events/287972746/)
* 2022-09-15 | Virtual (Stuttgart, DE) | [Rust Community Stuttgart](https://www.meetup.com/Rust-Community-Stuttgart/)
    * [**Rust-Meetup**](https://www.meetup.com/rust-community-stuttgart/events/qtvtvsydcmbtb/)
* 2022-09-20 | Virtual (Washington, DC, US) | [Rust DC](https://www.meetup.com/rustdc/)
    * [**Mid-month Rustful: Bencher—Catch Performance Regressions in CI—Everett Pompeii**](https://www.meetup.com/rustdc/events/287004599/)
* 2022-09-21 | Virtual (Vancouver, BC, CA) | [Vancouver Rust](https://www.meetup.com/vancouver-rust/)
    * [**Rust Study/Hack/Hang-out (Call for Participation)**](https://www.meetup.com/vancouver-rust/events/285933975/)
* 2022-09-22 | Virtual (Charlottesville, VA, US) | [Charlottesville Rust Meetup](https://www.meetup.com/charlottesville-rust-meetup)
    * [**Rust based Bluetooth tools (BlueR) you can use today**](https://www.meetup.com/charlottesville-rust-meetup/events/288123436/)
* 2022-09-23 | Virtual (Tokyo, JP) | [Rust Tokyo](https://rust.tokyo)
    * [**Rust Tokyo 2022**](https://rust.tokyo/2022)
* 2022-09-27 | Virtual (Dallas, TX, US) | [Dallas Rust](https://www.meetup.com/Dallas-Rust/)
    * [**Last Tuesday**](https://www.meetup.com/dallas-rust/events/qndgwsydcmbkc/)
* 2022-10-04 | Virtual (Buffalo, NY, US) | [Buffalo Rust Meetup](https://www.meetup.com/buffalo-rust-meetup/)
    * [**Buffalo Rust User Group, First Tuesdays**](https://www.meetup.com/buffalo-rust-meetup/events/xgmfssydcnbgb/)
* 2022-10-05 | Virtual (Indianapolis, IN, US) | [Indy Rust](https://www.meetup.com/indyrs/)
    * [**Indy.rs - with Social Distancing**](https://www.meetup.com/indyrs/events/qwtdjsydcnbhb/)
* 2022-10-05 | Virtual (Stuttgart, DE) | [Rust Community Stuttgart](https://www.meetup.com/Rust-Community-Stuttgart/)
    * [**Rust-Meetup**](https://www.meetup.com/rust-community-stuttgart/events/dvvtvsydcnbhb/)

### Europe

* 2022-09-09 | Linz, AT + Virtual | [Rust Linz](https://www.meetup.com/Rust-Linz/)
    * [**Rust Meetup Linz - 25th Edition**](https://www.meetup.com/rust-linz/events/288048260/)
* 2022-09-12 | Dublin, IE + Virtual | [Linux Plumbers Conference](https://lpc.events)
    * [**Rust Microconference in LPC 2022 (Sep 12-14)**](https://lpc.events/event/16/sessions/150/)
* 2022-09-13 | Rome, IT | [Rust Roma](https://www.meetup.com/Rust-Roma/)
    * [**Rust learning and hacking evening #Aperitech**](https://www.meetup.com/Rust-Roma/events/288323150/)
* 2022-09-15 | Paris, FR | [Rust Paris](https://www.meetup.com/rust-paris/)
    * [**Rust Paris meetup #52**](https://www.meetup.com/rust-paris/events/288136736/)
<<<<<<< HEAD
* 2022-09-29 | Amsterdam, NL | [Rust Developers Amsterdam Group](https://www.meetup.com/rust-amsterdam-group/)
    * [**Fiberplane Rust Workshop**](https://www.meetup.com/rust-amsterdam-group/events/288266277/)
* 2022-09-29 | Copenhagen, DK | [Copenhagen Rust group](https://www.meetup.com/copenhagen-rust-meetup-group/)
    * [**Rust Hack Night #29**](https://www.meetup.com/copenhagen-rust-meetup-group/events/288179100/)
* 2022-09-29 | Enschede, NL | [Dutch Rust Meetup](https://www.meetup.com/dutch-rust-meetup/)
    * [**Going full stack on Rust**](https://www.meetup.com/dutch-rust-meetup/events/286727064/)
=======
* 2022-10-03 | Florence, IT + Virtual | [RustLab](https://rustlab.it/)
    * [**RustLab Conference 2022 (Oct 2-4)**](https://rustlab.it/schedule/)
>>>>>>> 38aec763

### North America

* 2022-09-08 | Columbus, OH, US| [Columbus Rust Society](https://www.meetup.com/columbus-rs/)
    * [**Monthly Meeting**](https://www.meetup.com/columbus-rs/events/dpkhgrydcmblb/)
* 2022-09-14 | Austin, TX, US | [Rust ATX](https://www.meetup.com/rust-atx/)
    * [**Rust Lunch**](https://www.meetup.com/rust-atx/events/288287206/)
* 2022-09-20 | San Francisco, CA, US | [San Francisco Rust Study Group](https://www.meetup.com/san-francisco-rust-study-group/)
    * [**Rust Hacking in Person**](https://www.meetup.com/san-francisco-rust-study-group/events/wjkjssydcmbbc/)
* 2022-09-22 | Lehi, UT, US | [Utah Rust](https://www.meetup.com/utah-rust/)
    * [**Game Prototyping with Rusty Engine with Nathan Stocks and Food!**](https://www.meetup.com/utah-rust/events/rvpgxsydcmbmc/)

### South America

* 2022-09-10 | São Paulo, BR | [Rust São Paulo Meetup](https://www.meetup.com/rust-sao-paulo-meetup/)
    * [**iFood Tech Day: Rust**](https://www.meetup.com/rust-sao-paulo-meetup/events/288147015/)

If you are running a Rust event please add it to the [calendar] to get
it mentioned here. Please remember to add a link to the event too.
Email the [Rust Community Team][community] for access.

[calendar]: https://www.google.com/calendar/embed?src=apd9vmbc22egenmtu5l6c5jbfc%40group.calendar.google.com
[community]: mailto:community-team@rust-lang.org


<!--

Rust Jobs:

TWiR has stopped featuring individual job postings. You can read more about this change here:

https://github.com/rust-lang/this-week-in-rust/issues/3412

-->

## Jobs

Please see the latest [Who's Hiring thread on r/rust](INSERT_LINK_HERE)

# Quote of the Week

<!-- QOTW goes here -->

[Please submit quotes and vote for next week!](https://users.rust-lang.org/t/twir-quote-of-the-week/328)

*This Week in Rust is edited by: [nellshamrell](https://github.com/nellshamrell), [llogiq](https://github.com/llogiq), [cdmistman](https://github.com/cdmistman), [ericseppanen](https://github.com/ericseppanen), [extrawurst](https://github.com/extrawurst), [andrewpollack](https://github.com/andrewpollack), [U007D](https://github.com/U007D), [kolharsam](https://github.com/kolharsam), [joelmarcey](https://github.com/joelmarcey), [mariannegoldin](https://github.com/mariannegoldin).*

*Email list hosting is sponsored by [The Rust Foundation](https://foundation.rust-lang.org/)*

<small>[Discuss on r/rust](REDDIT_LINK_HERE)</small><|MERGE_RESOLUTION|>--- conflicted
+++ resolved
@@ -149,17 +149,14 @@
     * [**Rust learning and hacking evening #Aperitech**](https://www.meetup.com/Rust-Roma/events/288323150/)
 * 2022-09-15 | Paris, FR | [Rust Paris](https://www.meetup.com/rust-paris/)
     * [**Rust Paris meetup #52**](https://www.meetup.com/rust-paris/events/288136736/)
-<<<<<<< HEAD
 * 2022-09-29 | Amsterdam, NL | [Rust Developers Amsterdam Group](https://www.meetup.com/rust-amsterdam-group/)
     * [**Fiberplane Rust Workshop**](https://www.meetup.com/rust-amsterdam-group/events/288266277/)
 * 2022-09-29 | Copenhagen, DK | [Copenhagen Rust group](https://www.meetup.com/copenhagen-rust-meetup-group/)
     * [**Rust Hack Night #29**](https://www.meetup.com/copenhagen-rust-meetup-group/events/288179100/)
 * 2022-09-29 | Enschede, NL | [Dutch Rust Meetup](https://www.meetup.com/dutch-rust-meetup/)
     * [**Going full stack on Rust**](https://www.meetup.com/dutch-rust-meetup/events/286727064/)
-=======
-* 2022-10-03 | Florence, IT + Virtual | [RustLab](https://rustlab.it/)
+* 2022-10-02 | Florence, IT + Virtual | [RustLab](https://rustlab.it/)
     * [**RustLab Conference 2022 (Oct 2-4)**](https://rustlab.it/schedule/)
->>>>>>> 38aec763
 
 ### North America
 
