Title: This Week in Rust 524
Number: 524
Date: 2023-12-06
Category: This Week in Rust

Hello and welcome to another issue of *This Week in Rust*!
[Rust](https://www.rust-lang.org/) is a programming language empowering everyone to build reliable and efficient software.
This is a weekly summary of its progress and community.
Want something mentioned? Tag us at [@ThisWeekInRust](https://twitter.com/ThisWeekInRust) on Twitter or [@ThisWeekinRust](https://mastodon.social/@thisweekinrust) on mastodon.social, or [send us a pull request](https://github.com/rust-lang/this-week-in-rust).
Want to get involved? [We love contributions](https://github.com/rust-lang/rust/blob/master/CONTRIBUTING.md).

*This Week in Rust* is openly developed [on GitHub](https://github.com/rust-lang/this-week-in-rust) and archives can be viewed at [this-week-in-rust.org](https://this-week-in-rust.org/).
If you find any errors in this week's issue, [please submit a PR](https://github.com/rust-lang/this-week-in-rust/pulls).

## Updates from Rust Community

<!--

Dear community contributors:
Please read README.md for guidance on submissions.
Each submitted link should be of the form:

* [Title of the Linked Page](https://example.com/my_article)

If you don't know which category to use, feel free to submit a PR anyway
and just ask the editors to select the category.

-->

### Official

### Foundation

### Newsletters

### Project/Tooling Updates

### Observations/Thoughts
* [Rust temporary lifetimes and "super let"](https://blog.m-ou.se/super-let/)
* [Behind the Scenes of Rust String Formatting: format_args!()](https://blog.m-ou.se/format-args/)
* [Profiling Rust programs the easy way](https://ntietz.com/blog/profiling-rust-programs-the-easy-way/)
* [Three problems of pinning](https://without.boats/blog/three-problems-of-pinning/)
* [Rust std fs slower than Python!? No, it's hardware!](https://xuanwo.io/2023/04-rust-std-fs-slower-than-python/)
* [Leafpipe - Turning lots and lots of audio/visual into pretty stimuli](https://half-shot.uk/blog/leafpipe/)
* [Why Type Safety is Important](https://www.shuttle.rs/blog/2023/11/29/type-safety)

### Rust Walkthroughs
* [“Rustifying” serverless: Boost AWS Lambda performance with Rust - AWS re:Invent talk](https://www.youtube.com/watch?v=Mdh_2PXe9i8)

### Research

### Miscellaneous
* [Building a Hypercube Interpolator (in Rust)](https://jlogan03.github.io/interpn/)
* [Embassy on ESP: GPIO](https://apollolabsblog.hashnode.dev/embassy-on-esp-gpio)
* [video] [Speeding Up Rust Code](https://www.youtube.com/watch?v=2IHPvPmzS8g)
* [video] [Axum 0.6 to 0.7 in 5 quick steps](https://www.youtube.com/watch?v=MvWCX5ckuDE)

## Crate of the Week

This week's crate is [symbols](https://crates.io/crates/symbols), a utility to quickly create proc-macros to solidify database tables into enums enabling compile time foreign key checks.

Thanks to [Marco Napetti](https://users.rust-lang.org/t/crate-of-the-week/2704/1267) for the self-suggestion!

[Please submit your suggestions and votes for next week][submit_crate]!

[submit_crate]: https://users.rust-lang.org/t/crate-of-the-week/2704

## Call for Participation

Always wanted to contribute to open-source projects but did not know where to start?
Every week we highlight some tasks from the Rust community for you to pick and get started!

Some of these tasks may also have mentors available, visit the task page for more information.

* [Ockam - Library - Validate CBOR structs according to the cddl schema for `nodes/models` misc](https://github.com/build-trust/ockam/issues/6690)
* [Ockam - Command - refactor to use typed interfaces to implement commands for `nodes`](https://github.com/build-trust/ockam/issues/6701)
* [Ockam - Library - Slim down the `NodeManagerWorker` for `node / node status`](https://github.com/build-trust/ockam/issues/6707)
* [zerocopy - Test the output of zerocopy-derive](https://github.com/google/zerocopy/issues/367)
* [zerocopy - Use cargo-semver-checks to make sure `derive` feature doesn't change API surface](https://github.com/google/zerocopy/issues/422)
* [zerocopy - Verify that `all-jobs-succeeded` CI job depends on all other jobs](https://github.com/google/zerocopy/issues/444)

If you are a Rust project owner and are looking for contributors, please submit tasks [here][guidelines].

[guidelines]: https://users.rust-lang.org/t/twir-call-for-participation/4821

## Updates from the Rust Project

369 pull requests were [merged in the last week][merged]

[merged]: https://github.com/search?q=is%3Apr+org%3Arust-lang+is%3Amerged+merged%3A2023-11-27..2023-12-04

* [add `-Zfunction-return={keep,thunk-extern}` option](https://github.com/rust-lang/rust/pull/116892)
* [account for `!` arm in tail `match` expr](https://github.com/rust-lang/rust/pull/117526)
* [add `never_patterns` feature gate](https://github.com/rust-lang/rust/pull/118157)
* [add `pretty_terminator` to pretty stable-mir](https://github.com/rust-lang/rust/pull/118172)
* [add an assume that the index is inbounds to `slice::get_unchecked`](https://github.com/rust-lang/rust/pull/116915)
* [`rustc_span`: Use correct edit distance start length for suggestions](https://github.com/rust-lang/rust/pull/118381)
* [added `linker_arg(s)` Linker trait methods for link-arg to be prefixed "-Wl," for cc-like linker args and not verbatim](https://github.com/rust-lang/rust/pull/118202)
* [allow setting `rla` labels via `rustbot`](https://github.com/rust-lang/rust/pull/114708)
* [avoid per-register closure expansions](https://github.com/rust-lang/rust/pull/118347)
* [`generic_const_exprs`: suggest to add the feature, not use it](https://github.com/rust-lang/rust/pull/118486)
* [change `SwitchTarget` representation in StableMIR](https://github.com/rust-lang/rust/pull/118461)
* [`rustc_hir_typeck`: Fix ICE when probing for non-ASCII function alternative](https://github.com/rust-lang/rust/pull/118514)
* [constProp: correctly remove const if unknown value assigned to it](https://github.com/rust-lang/rust/pull/118426)
* [coverage: skip spans that can't be un-expanded back to the function body](https://github.com/rust-lang/rust/pull/118525)
* [cut code size for feature hashing](https://github.com/rust-lang/rust/pull/118348)
* [detect Python-like slicing and suggest how to fix](https://github.com/rust-lang/rust/pull/111133)
* [detect and reject malformed `repr(Rust)` hints](https://github.com/rust-lang/rust/pull/118366)
* [dispose `llvm::TargetMachines` prior to `llvm::Context` being disposed](https://github.com/rust-lang/rust/pull/118464)
* [dont suggest `!` for path in function call if it has generic args](https://github.com/rust-lang/rust/pull/118342)
* [eagerly return `ExprKind::Err` on `yield`/`await` in wrong coroutine context](https://github.com/rust-lang/rust/pull/118419)
* [effects: run `enforce_context_effects` for all method calls](https://github.com/rust-lang/rust/pull/118282)
* [explain a good reason for why LocalValue does not store the type of the local](https://github.com/rust-lang/rust/pull/118482)
* [fix ICE: `fn_arg_names: unexpected item DefId(..)`](https://github.com/rust-lang/rust/pull/118526)
* [fix `PartialEq` args when `#[const_trait]` is enabled](https://github.com/rust-lang/rust/pull/118379)
* [fix an ICE when a valtree failed to evaluate](https://github.com/rust-lang/rust/pull/118498)
* [fix parser ICE from attrs](https://github.com/rust-lang/rust/pull/118542)
* [fix the issue of suggesting unwrap/expect for shorthand field](https://github.com/rust-lang/rust/pull/118413)
* [give dev-friendly error message for incorrect config profiles](https://github.com/rust-lang/rust/pull/118323)
* [handle recursion limit for subtype and well-formed predicates](https://github.com/rust-lang/rust/pull/117754)
* [implement thread parking for xous](https://github.com/rust-lang/rust/pull/116839)
* [more targeted errors when extern types end up in places they should not](https://github.com/rust-lang/rust/pull/118551)
* [new solver: improve instrument annotations](https://github.com/rust-lang/rust/pull/118454)
* [on Fn arg mismatch for a fn path, suggest a closure](https://github.com/rust-lang/rust/pull/117805)
* [pass +forced-atomics feature for riscv32{i,im,imc}-unknown-none-elf](https://github.com/rust-lang/rust/pull/114499)
* [perform LTO optimisations with wasm-ld + -Clinker-plugin-lto](https://github.com/rust-lang/rust/pull/118378)
* [print list of missing target features when calling a function with target features outside an unsafe block](https://github.com/rust-lang/rust/pull/118333)
* [provide structured suggestion for type mismatch in loop](https://github.com/rust-lang/rust/pull/118072)
* [remove the memcpy-on-equal-ptrs assumption](https://github.com/rust-lang/rust/pull/118265)
* [replace `once_cell::sync::OnceCell` with std `OnceLock`](https://github.com/rust-lang/rust/pull/118528)
* [report errors in jobserver inherited through environment variables](https://github.com/rust-lang/rust/pull/113730)
* [restore `#![no_builtins]` crates participation in LTO](https://github.com/rust-lang/rust/pull/113923)
* [restrict what symbols can be used in `#[diagnostic::on_unimplemented]` format strings](https://github.com/rust-lang/rust/pull/118495)
* [rustc: harmonize `DefKind` and `DefPathData`](https://github.com/rust-lang/rust/pull/118573)
* [simplify indenting in THIR printing](https://github.com/rust-lang/rust/pull/118341)
* [tweak message on ADT with private fields building](https://github.com/rust-lang/rust/pull/118453)
* [tweak parsing recovery of enums, for exprs and match arm patterns](https://github.com/rust-lang/rust/pull/117565)
* [warn against using intrinsics that leave the scope of our memory model](https://github.com/rust-lang/rust/pull/118128)
* [add more information to StableMIR Instance](https://github.com/rust-lang/rust/pull/118524)
* [codegen, miri: fix computing the offset of an unsized field in a packed `struct`](https://github.com/rust-lang/rust/pull/118540)
* [miri: support 'promising' alignment for symbolic alignment check](https://github.com/rust-lang/rust/pull/117840)
* [miri: SIMD bitmasks: use 'round up to multiple of 8' rather than 'clamp to at least 8'](https://github.com/rust-lang/miri/pull/3206)
* [miri: add new SIMD intrinsics](https://github.com/rust-lang/miri/pull/3204)
* [miri: remove Stacked Borrows GC heuristics](https://github.com/rust-lang/miri/pull/3194)
* [also add `is_empty` to const raw slices](https://github.com/rust-lang/rust/pull/118231)
* [move exposed-provenance APIs into separate feature gate](https://github.com/rust-lang/rust/pull/118487)
* [stabilize C string literals](https://github.com/rust-lang/rust/pull/117472)
* [add substring API for `OsStr`](https://github.com/rust-lang/rust/pull/118484)
* [optimize `str::iter::Chars::advance_by`](https://github.com/rust-lang/rust/pull/115331)
* [add `track_caller` for arith ops](https://github.com/rust-lang/rust/pull/114841)
* [expand in-place iteration specialization to Flatten, FlatMap and ArrayChunks](https://github.com/rust-lang/rust/pull/110353)
* [cargo resolver: De-prioritize no-rust-version in MSRV resolver](https://github.com/rust-lang/cargo/pull/13066)
* [cargo resolver: Remove unused public-deps error handling](https://github.com/rust-lang/cargo/pull/13036)
* [cargo toml: Decouple logic from schema](https://github.com/rust-lang/cargo/pull/13080)
* [cargo: add `--public` for `cargo add`](https://github.com/rust-lang/cargo/pull/13046)
* [cargo: add more doc comments for gc changes](https://github.com/rust-lang/cargo/pull/13055)
* [cargo: reorder `--remap-path-prefix` flags for `-Zbuild-std`](https://github.com/rust-lang/cargo/pull/13065)
* [cargo: fixed uninstall a running binary failed on Windows](https://github.com/rust-lang/cargo/pull/13053)
* [cargo: fixes error count display is different when there's only one error left](https://github.com/rust-lang/cargo/pull/12484)
* [cargo: have cargo add --optional `<dep>` create a `<dep>` = `"dep:<dep>` feature](https://github.com/rust-lang/cargo/pull/13071)
* [cargo: include declared list of features in fingerprint for `-Zcheck-cfg`](https://github.com/rust-lang/cargo/pull/13012)
* [cargo: remove the outdated comment](https://github.com/rust-lang/cargo/pull/13076)
* [rustdoc: Add highlighting for comments in items declaration](https://github.com/rust-lang/rust/pull/117869)
* [rustdoc-search: allow spaces around `:` in path query](https://github.com/rust-lang/rust/pull/118452)
* [clippy: `missing_asserts_for_indexing`: accept length equality checks](https://github.com/rust-lang/rust-clippy/pull/11837)
* [clippy: `option_if_let_else`: do not trigger on expressions returning `()`](https://github.com/rust-lang/rust-clippy/pull/11896)
* [clippy: `redundant_closure_call`: avoid duplicated `async` keyword when triggering on closure that returns `async` block](https://github.com/rust-lang/rust-clippy/pull/11363)
* [clippy: `redundant_guards`: catch `is_empty`, `starts_with` and `ends_with` on slices and `str`s](https://github.com/rust-lang/rust-clippy/pull/11818)
* [clippy: add lint against unit tests in doctests](https://github.com/rust-lang/rust-clippy/pull/11872)
* [clippy: allow `allow`ing `upper_case_acronyms` on `enum` variants](https://github.com/rust-lang/rust-clippy/pull/11898)
* [clippy: expanding lint `blocks_in_if_conditions` to check match expr as well](https://github.com/rust-lang/rust-clippy/pull/11853)
* [clippy: new lint: `repeat_vec_with_capacity`](https://github.com/rust-lang/rust-clippy/pull/11597)
* [rust-analyzer: debug use cargo workspace root as `cwd`](https://github.com/rust-lang/rust-analyzer/pull/15993)
* [rust-analyzer: implement completion for the callable fields](https://github.com/rust-lang/rust-analyzer/pull/15879)
* [rust-analyzer: initial support for implicit drop inlay hint](https://github.com/rust-lang/rust-analyzer/pull/16000)
* [rust-analyzer: don't make `MissingMatchArms` diagnostic for empty match body](https://github.com/rust-lang/rust-analyzer/pull/15971)
* [rust-analyzer: improve error handling for top-level `let` statements](https://github.com/rust-lang/rust-analyzer/pull/15961)

### Rust Compiler Performance Triage

A small number of perf changes that unfortunately led to quite a few perf regressions. A large chunk of those regressions were in rustdoc and were considered acceptable since rustdoc is now doing strictly more work. Some other regressions have already been fixed and will hopefully soon be merged. The last of the regressions are still under investigation, but hopefully they will be resolved soon.

Triage done by **@rylev**.
Revision range: [df0295f0..9358642e](https://perf.rust-lang.org/?start=df0295f07175acc7325ce3ca4152eb05752af1f2&end=9358642e3b8560eee89e6f40aa996c8394a3db31&absolute=false&stat=instructions%3Au)

**Summary**:

| (instructions:u)                   | mean  | range          | count |
|:----------------------------------:|:-----:|:--------------:|:-----:|
| Regressions ❌ <br /> (primary)    | 3.0%  | [0.2%, 12.3%]  | 53    |
| Regressions ❌ <br /> (secondary)  | 4.1%  | [0.2%, 11.6%]  | 102   |
| Improvements ✅ <br /> (primary)   | -0.3% | [-0.5%, -0.1%] | 65    |
| Improvements ✅ <br /> (secondary) | -0.6% | [-1.2%, -0.2%] | 25    |
| All ❌✅ (primary)                 | 1.1%  | [-0.5%, 12.3%] | 118   |


4 Regressions, 1 Improvements, 1 Mixed; 1 of them in rollups
60 artifact comparisons made in total

[Full report here](https://github.com/rust-lang/rustc-perf/blob/9086dc608bbb15310b2063ab690be021339e3850/triage/2023-12-05.md)

### [Approved RFCs](https://github.com/rust-lang/rfcs/commits/master)

Changes to Rust follow the Rust [RFC (request for comments) process](https://github.com/rust-lang/rfcs#rust-rfcs). These
are the RFCs that were approved for implementation this week:

<<<<<<< HEAD
<!-- Approved RFCs go here, use this format: * [Topic](URL) -->
<!-- or if none were approved this week, use: * *No RFCs were approved this week.* -->
<!-- * []() -->
* [Hyperswitch - [REFACTOR]: [Nuvei] MCA metadata validation](https://github.com/juspay/hyperswitch/issues/2910)
* [Hyperswitch - [Feature] : [Noon] Sync with Hyperswitch Reference](https://github.com/juspay/hyperswitch/issues/2904)
* [Hyperswitch - [Feature] : [Payme] Sync with Hyperswitch Reference](https://github.com/juspay/hyperswitch/issues/2906)
* [Hyperswitch - [BUG]     : MCA metadata deserialization failures should be 4xx](https://github.com/juspay/hyperswitch/issues/2899)
* [Hyperswitch - [Feature] : [Zen] Sync with Hyperswitch Reference](https://github.com/juspay/hyperswitch/issues/2908)
<!--
### [Approved Major Change Proposals (MCP)](https://forge.rust-lang.org/compiler/mcp.html)
<!~~ MCPs occur infrequently, so this section is commented out by default. ~~>
<!~~ MCPs which have been approved or rejected this week go here, use this format: * [major change accepted|rejected] [Topic](URL) ~~>
-->
=======
* *No RFCs were approved this week.*
>>>>>>> 7125ee51

### Final Comment Period

Every week, [the team](https://www.rust-lang.org/team.html) announces the 'final comment period' for RFCs and key PRs
which are reaching a decision. Express your opinions now.

#### [RFCs](https://github.com/rust-lang/rfcs/labels/final-comment-period)

* *No RFCs entered Final Comment Period this week.*

#### [Tracking Issues & PRs](https://github.com/rust-lang/rust/issues?q=is%3Aopen+label%3Afinal-comment-period+sort%3Aupdated-desc)
* [disposition: merge] [Add lint against ambiguous wide pointer comparisons ](https://github.com/rust-lang/rust/pull/117758)
* [disposition: merge] [Stabilize `ptr::{from_ref, from_mut`}](https://github.com/rust-lang/rust/pull/117824)
* [disposition: merge] [Tracking issue for `any::type_name_of_val`](https://github.com/rust-lang/rust/issues/66359)
* [disposition: merge] [rustdoc: allow resizing the sidebar / hiding the top bar](https://github.com/rust-lang/rust/pull/115660)
* [disposition: merge] [Don't merge cfg and doc(cfg) attributes for re-exports](https://github.com/rust-lang/rust/pull/113091)
* [disposition: merge] [Make `IMPLIED_BOUNDS_ENTAILMENT` into a hard error from a lint](https://github.com/rust-lang/rust/pull/117984)
* [disposition: merge] [Exhaustiveness: reveal opaque types properly](https://github.com/rust-lang/rust/pull/116821)
* [disposition: merge] [fix fn/const items implied bounds and wf check](https://github.com/rust-lang/rust/pull/104098)
* [disposition: merge] [guarantee that char and u32 are ABI-compatible](https://github.com/rust-lang/rust/pull/118032)
* [disposition: merge] [Use version-sorting for all sorting](https://github.com/rust-lang/rust/pull/115046)
* [disposition: merge] [Tracking Issue for `arc_unwrap_or_clone`](https://github.com/rust-lang/rust/issues/93610)
* [disposition: merge] [adds a column number to `dbg!()`](https://github.com/rust-lang/rust/pull/114962)
* [disposition: merge] [Allow any `const` expression blocks in `thread_local!`](https://github.com/rust-lang/rust/pull/116392)
* [disposition: merge] [check `FnDef` return type for WF](https://github.com/rust-lang/rust/pull/115538)

### [Language Reference](https://github.com/rust-lang/reference/issues?q=is%3Aopen+label%3Afinal-comment-period+sort%3Aupdated-desc)
* *No Language Reference RFCs entered Final Comment Period this week.*

### [Unsafe Code Guidelines](https://github.com/rust-lang/unsafe-code-guidelines/issues?q=is%3Aopen+label%3Afinal-comment-period+sort%3Aupdated-desc)
* *No Unsafe Code Guideline RFCs entered Final Comment Period this week.*

### [New and Updated RFCs](https://github.com/rust-lang/rfcs/pulls)
* [RFC: Make Cargo respect minimum supported Rust version (MSRV) when selecting dependencies](https://github.com/rust-lang/rfcs/pull/3537)
* [RFC: Trait for !Sized thin pointers](https://github.com/rust-lang/rfcs/pull/3536)

### [Call for Testing](https://github.com/rust-lang/rfcs/issues?q=label%3Acall-for-testing)
An important step for RFC implementation is for people to experiment with the
implementation and give feedback, especially before stabilization.  The following
RFCs would benefit from user testing before moving forward:

* *No RFCs issued a call for testing this week.*

If you are a feature implementer and would like your RFC to appear on the above list, add the new `call-for-testing`
label to your RFC along with a comment providing testing instructions and/or guidance on which aspect(s) of the feature
need testing.

## Upcoming Events

Rusty Events between 2023-12-06 - 2024-01-03 🦀

### Virtual

* 2023-12-06 | Virtual (Indianapolis, IN, US) | [Indy Rust](https://www.meetup.com/indyrs/)
    * [**Indy.rs - with Social Distancing**](https://www.meetup.com/indyrs/events/297172140)
* 2023-12-10 | Virtual (Cardiff, UK) | [Rust and C++ Cardiff](https://www.meetup.com/rust-and-c-plus-plus-in-cardiff)
    * [**Rust & C++ Christmas Game Jam Finale**](https://www.meetup.com/rust-and-c-plus-plus-in-cardiff/events/296583652/)
* 2023-12-12 | Virtual | [Mainmatter](https://mainmatter.com)
    * [**Workshop: Telemetry for Rust applications**](https://rust-telemetry-workshop.mainmatter.com)
* 2023-12-12 | Virtual (Dallas, TX, US) | [Dallas Rust](https://www.meetup.com/dallasrust/)
    * [**Second Tuesday**](https://www.meetup.com/dallasrust/events/297532862/)
* 2023-12-14 | Virtual (Charlottesville, NC, US) | [Charlottesville Rust Meetup](https://www.meetup.com/charlottesville-rust-meetup/)
    * [**Crafting Interpreters in Rust Collaboratively**](https://www.meetup.com/charlottesville-rust-meetup/events/296833674/)
* 2023-12-14 | Virtual (Nuremberg, DE) | [Rust Nuremberg](https://www.meetup.com/rust-noris/)
    * [**Rust Nürnberg online**](https://www.meetup.com/rust-noris/events/295679660/)
* 2023-12-17 | Virtual (Tel Aviv, IL) | [Code Mavens](https://www.meetup.com/code-mavens/)
    * [**Don't panic! - Our journey to error handling in Rust**](https://www.meetup.com/code-mavens/events/297334993/)
* 2023-12-18 | Virtual (Munich, DE) | [Rust Munich](https://www.meetup.com/rust-munich/)
    * [**Rust Munich 2023 / 5 - hybrid**](https://www.meetup.com/rust-munich/events/296429053/)
* 2023-12-19 | Virtual (Berlin, DE) | [OpenTechSchool Berlin](https://www.meetup.com/opentechschool-berlin/)
    * [**Rust Hack and Learn**](https://www.meetup.com/opentechschool-berlin/events/295679827/) | [**Mirror**](https://berline.rs/)
* 2023-12-19 | Virtual (Washington, DC, US) | [Rust DC](https://www.meetup.com/rustdc/)
    * [**Mid-month Rustful**](https://www.meetup.com/rustdc/events/297128156/)
* 2023-12-20 | Virtual (Vancouver, BC, CA) | [Vancouver Rust](https://www.meetup.com/vancouver-rust/)
    * [**Adventures in egui app dev**](https://www.meetup.com/vancouver-rust/events/292763506/)
* 2023-12-26 | Virtual (Dallas, TX, US) | [Dallas Rust](https://www.meetup.com/dallasrust/)
    * [**Last Tuesday**](https://www.meetup.com/dallasrust/events/mvdtgtyfcqbjc/)
* 2023-12-28 | Virtual (Charlottesville, NC, US) | [Charlottesville Rust Meetup](https://www.meetup.com/charlottesville-rust-meetup/)
    * [**Crafting Interpreters in Rust Collaboratively**](https://www.meetup.com/charlottesville-rust-meetup/events/297687485/)
* 2024-01-03 | Virtual (Indianapolis, IN, US) | [Indy Rust](https://www.meetup.com/indyrs/)
    * [**Indy.rs - with Social Distancing**](https://www.meetup.com/indyrs/events/wqzhftygccbfb)

### Asia

* 2023-12-10 | Tokyo, JP | [Tokyo Rust Meetup](https://www.meetup.com/tokyo-rust-meetup/)
    * [**Fun with Labels, Macros, and Unsafe Rust**](https://www.meetup.com/tokyo-rust-meetup/events/297674153)
* 2023-12-16 | Delhi, IN | [Rust Delhi](https://www.meetup.com/rustdelhi/)
    * [**Meetup #4**](https://www.meetup.com/rustdelhi/events/297652586/)

### Europe

* 2023-12-06 | Cologne, DE | [Rust Cologne](https://www.meetup.com/rustcologne/events)
    * [**Advent Of Rust**](https://www.meetup.com/rustcologne/events/297100007/)
* 2023-12-07 | Aarhus, DK | [Rust Aarhus](https://www.meetup.com/rust-aarhus/)
    * [**Rust and Talk at Danske Commodities**](https://www.meetup.com/rust-aarhus/events/296223513/)
* 2023-12-07 | Lille, FR | [Rust Lille](https://www.meetup.com/meetup-group-zgphbyet/)
    * [**Rust Lille #5**](https://www.meetup.com/meetup-group-zgphbyet/events/297477578/)
* 2023-12-07 | London, UK | [Rust London User Group](https://www.meetup.com/rust-london-user-group/)
    * [**Rust London Christmas Party with Realm (RSVP on Eventbrite)**](https://www.meetup.com/rust-london-user-group/events/297703135/)
* 2023-12-14 | Augsburg, DE | [Rust - Modern Systems Programming in Leipzig](https://www.meetup.com/rust-modern-systems-programming-in-leipzig/)
    * [**Augsburg Rust Meetup #4**](https://www.meetup.com/rust-modern-systems-programming-in-leipzig/events/297025700/)
* 2023-12-14 | Basel, CH | [Rust Basel](https://www.meetup.com/rust-basel/)
    * [**Testing: Learn from the pros**](https://www.meetup.com/rust-basel/events/297599586/)
* 2023-12-18 | Munich, DE + Virtual | [Rust Munich](https://www.meetup.com/rust-munich/)
    * [**Rust Munich 2023 / 5 - hybrid**](https://www.meetup.com/rust-munich/events/296429053/)
* 2023-12-19 | Heidelberg, DE | [Nix Your Bugs & Rust Your Engines](https://rheinneckar.events/@nix_rust)
    * [**Nix Your Bugs & Rust Your Engines #1**](https://rheinneckar.events/events/298e520c-89ca-4754-96f8-e252b96b7a46)
* 2023-12-19 | Leipzig, DE | [Rust - Modern Systems Programming in Leipzig](https://www.meetup.com/rust-modern-systems-programming-in-leipzig/)
    * [**Tauri, an Electron-alternative**](https://www.meetup.com/rust-modern-systems-programming-in-leipzig/events/295504276/)

### North America

* 2023-12-07 | Seattle, WA, US | [Seattle Rust User Group](https://www.meetup.com/seattle-rust-user-group/)
    * [**Seattle Rust User Group Meetup**](https://www.meetup.com/seattle-rust-user-group/events/297533440/)
* 2023-12-11 | Minneapolis, MN, US | [Minneapolis Rust Meetup](https://www.meetup.com/minneapolis-rust-meetup/)
    * [**Minneapolis Rust Meetup Happy Hour**](https://www.meetup.com/minneapolis-rust-meetup/events/297760172/)
* 2023-12-12 | Seattle, WA, US | [Cap Hill Rust Coding/Hacking/Learning](https://www.meetup.com/cap-hill-rust/)
    * [**Rusty Coding/Hacking/Learning Night**](https://www.meetup.com/cap-hill-rust/events/296564619/)
* 2023-12-12 | New York, NY, US | [Rust NYC](https://www.meetup.com/rust-nyc/)  
    * [**Rust NYC Monthly Mixer: Share, Show, & Tell! 🦀**](https://www.meetup.com/rust-nyc/events/297659937/)
* 2023-12-13 | Chicago, IL, US | [Deep Dish Rust](https://www.meetup.com/deep-dish-rust/)
    * [**Rust Hack Night**](https://www.meetup.com/deep-dish-rust/events/297671182/)
* 2023-12-14 | Lehi, UT, US | [Utah Rust](https://www.meetup.com/utah-rust/)
    * [**Sending Data with Channels w/Herbert Wolverson**](https://www.meetup.com/utah-rust/events/297720170/)
* 2023-12-14 | Mountain View, CA, US | [Mountain View Rust Meetup](https://www.meetup.com/mv-rust-meetup/)
    * [**Rust Meetup at Hacker Dojo**](https://www.meetup.com/mv-rust-meetup/events/297628069/)
* 2023-12-15 | Somerville, MA, US | [Boston Rust Meetup](https://www.meetup.com/bostonrust/)
    * [**Ball Square Rust Lunch**](https://www.meetup.com/bostonrust/events/297633899/)
* 2023-12-19 | San Francisco, CA, US | [San Francisco Rust Study Group](https://www.meetup.com/san-francisco-rust-study-group)
    * [**Rust Hacking in Person**](https://www.meetup.com/san-francisco-rust-study-group/events/vwljctyfcqbzb/)
* 2023-12-27 | Austin, TX, US | [Rust ATX](https://www.meetup.com/rust-atx/)
    * [**Rust Lunch - Fareground**](https://www.meetup.com/rust-atx/events/xvkdgtyfcqbkc/)

### Oceania

* 2023-12-11 | Perth, WA, AU | [Rust Perth Meetup Group](https://www.meetup.com/perth-rust-meetup-group/)
    * [**Rust End of Year Event**](https://www.meetup.com/perth-rust-meetup-group/events/297191089/)

If you are running a Rust event please add it to the [calendar] to get
it mentioned here. Please remember to add a link to the event too.
Email the [Rust Community Team][community] for access.

[calendar]: https://www.google.com/calendar/embed?src=apd9vmbc22egenmtu5l6c5jbfc%40group.calendar.google.com
[community]: mailto:community-team@rust-lang.org

## Jobs
<!--

Rust Jobs:

TWiR has stopped featuring individual job postings. You can read more about this change here:

https://github.com/rust-lang/this-week-in-rust/issues/3412

-->

Please see the latest [Who's Hiring thread on r/rust](INSERT_LINK_HERE)

# Quote of the Week

> NVIDIA's firmware, Airlie said, comes with a set of include files that, in turn, define structures that change over time. To deal with these changes, the driver is going to need some sort of automated ABI generation; he noted that the developers working on the Apple M1 GPU driver have run into the same problem. This problem could be made easier to tackle, he suggested, if the driver were, like the M1 driver, to be rewritten in Rust.

– [Jonathan Corbet paraphrasing David Airlie on Linux Weekly News](https://lwn.net/SubscriberLink/953144/b85b695d0c760692)

Thanks to [Brian Kung](https://users.rust-lang.org/t/twir-quote-of-the-week/328/1494) for the suggestion!

[Please submit quotes and vote for next week!](https://users.rust-lang.org/t/twir-quote-of-the-week/328)

*This Week in Rust is edited by: [nellshamrell](https://github.com/nellshamrell), [llogiq](https://github.com/llogiq), [cdmistman](https://github.com/cdmistman), [ericseppanen](https://github.com/ericseppanen), [extrawurst](https://github.com/extrawurst), [andrewpollack](https://github.com/andrewpollack), [U007D](https://github.com/U007D), [kolharsam](https://github.com/kolharsam), [joelmarcey](https://github.com/joelmarcey), [mariannegoldin](https://github.com/mariannegoldin), [bennyvasquez](https://github.com/bennyvasquez).*

*Email list hosting is sponsored by [The Rust Foundation](https://foundation.rust-lang.org/)*

<small>[Discuss on r/rust](REDDIT_LINK_HERE)</small><|MERGE_RESOLUTION|>--- conflicted
+++ resolved
@@ -78,6 +78,11 @@
 * [zerocopy - Test the output of zerocopy-derive](https://github.com/google/zerocopy/issues/367)
 * [zerocopy - Use cargo-semver-checks to make sure `derive` feature doesn't change API surface](https://github.com/google/zerocopy/issues/422)
 * [zerocopy - Verify that `all-jobs-succeeded` CI job depends on all other jobs](https://github.com/google/zerocopy/issues/444)
+* [Hyperswitch - Refactor - Nuvei - MCA metadata validation](https://github.com/juspay/hyperswitch/issues/2910)
+* [Hyperswitch - Feature - Noon -  Sync with Hyperswitch Reference](https://github.com/juspay/hyperswitch/issues/2904)
+* [Hyperswitch - Feature - Payme - Sync with Hyperswitch Reference](https://github.com/juspay/hyperswitch/issues/2906)
+* [Hyperswitch - Bug - MCA metadata deserialization failures should be 4xx](https://github.com/juspay/hyperswitch/issues/2899)
+* [Hyperswitch - Feature - Zen - Sync with Hyperswitch Reference](https://github.com/juspay/hyperswitch/issues/2908)
 
 If you are a Rust project owner and are looking for contributors, please submit tasks [here][guidelines].
 
@@ -204,23 +209,15 @@
 Changes to Rust follow the Rust [RFC (request for comments) process](https://github.com/rust-lang/rfcs#rust-rfcs). These
 are the RFCs that were approved for implementation this week:
 
-<<<<<<< HEAD
 <!-- Approved RFCs go here, use this format: * [Topic](URL) -->
 <!-- or if none were approved this week, use: * *No RFCs were approved this week.* -->
 <!-- * []() -->
-* [Hyperswitch - [REFACTOR]: [Nuvei] MCA metadata validation](https://github.com/juspay/hyperswitch/issues/2910)
-* [Hyperswitch - [Feature] : [Noon] Sync with Hyperswitch Reference](https://github.com/juspay/hyperswitch/issues/2904)
-* [Hyperswitch - [Feature] : [Payme] Sync with Hyperswitch Reference](https://github.com/juspay/hyperswitch/issues/2906)
-* [Hyperswitch - [BUG]     : MCA metadata deserialization failures should be 4xx](https://github.com/juspay/hyperswitch/issues/2899)
-* [Hyperswitch - [Feature] : [Zen] Sync with Hyperswitch Reference](https://github.com/juspay/hyperswitch/issues/2908)
 <!--
 ### [Approved Major Change Proposals (MCP)](https://forge.rust-lang.org/compiler/mcp.html)
 <!~~ MCPs occur infrequently, so this section is commented out by default. ~~>
 <!~~ MCPs which have been approved or rejected this week go here, use this format: * [major change accepted|rejected] [Topic](URL) ~~>
 -->
-=======
 * *No RFCs were approved this week.*
->>>>>>> 7125ee51
 
 ### Final Comment Period
 
