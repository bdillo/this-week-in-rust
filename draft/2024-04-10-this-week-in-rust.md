--- conflicted
+++ resolved
@@ -389,14 +389,6 @@
 * 2024-04-25 | Berlin, DE | [Rust Berlin](https://www.meetup.com/rust-berlin/)
     * [**Rust and Tell - TBD**](https://www.meetup.com/rust-berlin/events/299288960/)
 * 2024-04-27 | Basel, CH | [Rust Basel](https://www.meetup.com/rust-basel/)
-<<<<<<< HEAD
-    * [**Fullstack Rust - Workshop #2**](https://www.meetup.com/rust-basel/events/299933581/)
-* 2024-05-06 | Delft, NL | [GOSIM](https://www.gosim.org/)
-    * [**GOSIM Europe 2024**](https://europe2024.gosim.org/)
-* 2024-05-07 & 2024-05-08 | Delft, NL | [RustNL](https://rustnl.org/)
-    * [**RustNL 2024**](https://2024.rustnl.org/)
-
-=======
     * [**Fullstack Rust - Workshop #2 (Register by 23 April)**](https://www.meetup.com/rust-basel/events/299933581/)
 * 2024-04-30 | Budapest, HU | [Budapest Rust Meetup Group](https://www.meetup.com/budapest-rust-meetup-group/)
     * [**Rust Meetup Budapest 2**](https://www.meetup.com/budapest-rust-meetup-group/events/300269044/)
@@ -404,11 +396,10 @@
     * [**Rust Salzburg meetup**]: 6:30pm - CCC Salzburg, 1. OG, ArgeKultur, Ulrike-Gschwandtner-Straße 5, 5020 Salzburg
 * 2024-05-01 | Utrecht, NL | [NL-RSE Community](https://nl-rse.org/events/2024-05-01-meetup)
     * [**NL-RSE RUST meetup**](https://www.eventbrite.nl/e/nl-rse-rust-meetup-tickets-871056271757)
-* 2024-05-06 | Delft, NL | [Rust NL](https://www.meetup.com/rust-nederland/)
-    * [**Rust @ GOSIM Europe**](https://www.meetup.com/rust-nederland/events/300327309/)
-* 2024-05-07 - 2024-05-08 | Delft, NL | [Rust NL](https://www.meetup.com/rust-nederland/)
-    * [**RustNL 2024 (May 7 & 8) - Announcement**](https://www.meetup.com/rust-nederland/events/298652987/)
->>>>>>> f7cb94a4
+* 2024-05-06 | Delft, NL | [GOSIM](https://www.gosim.org/)
+    * [**GOSIM Europe 2024**](https://europe2024.gosim.org/)
+* 2024-05-07 & 2024-05-08 | Delft, NL | [RustNL](https://rustnl.org/)
+    * [**RustNL 2024**](https://2024.rustnl.org/)
 
 ### North America
 
