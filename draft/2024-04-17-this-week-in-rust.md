--- conflicted
+++ resolved
@@ -68,21 +68,18 @@
 
 ### Rust Walkthroughs
 
+* [Getting started with SurrealDB using Docker and a Rust client](https://rust.code-maven.com/surrealdb-with-docker)
 * [video] [developerlife.com - Rust testing deep dive with r3bl_terminal_async crate](https://www.youtube.com/watch?v=4iM9t5dgvU4)
 
 ### Research
 * [Rust Digger: 7.53% of crates have both 'edition' and 'rust-version', 11.21% have neither](https://rust-digger.code-maven.com/news/msrv-stats)
 
 ### Miscellaneous
-<<<<<<< HEAD
-* [Getting started with SurrealDB using Docker and a Rust client](https://rust.code-maven.com/surrealdb-with-docker)
-=======
 * [Iced Tutorial 0.12](https://leafheap.com/articles/iced-tutorial-version-0-12)
 * [video] [Infinite Pong in the Bevy Game Engine - Let's Code!](https://www.youtube.com/watch?v=vwUz95Oo8IA)
 
 * [video] [Marco Ieni - How Rust makes open-source easier (Rust Nation UK)](https://www.youtube.com/watch?v=HzTZoh7WaGo)
 * [audio] [Release-plz with Marco Ieni](https://rustacean-station.org/episode/marco-ieni/)
->>>>>>> a4ef3a2e
 
 ## Crate of the Week
 
