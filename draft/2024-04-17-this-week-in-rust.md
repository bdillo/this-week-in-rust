--- conflicted
+++ resolved
@@ -153,23 +153,6 @@
 
 ### Virtual
 
-<<<<<<< HEAD
-* 2024-04-11 | Virtual + In Person (Berlin, DE) | [OpenTechSchool Berlin](https://berline.rs/) + [Rust Berlin](https://www.meetup.com/rust-berlin/)
-    * [**Rust Hack and Learn**](https://meet.jit.si/RustHackAndLearnBerlin) | [**Mirror: Rust Hack n Learn Meetup**](https://www.meetup.com/rust-berlin/events/298477689/)
-* 2024-04-11 | Virtual (Nürnberg, DE) | [Rust Nüremberg](https://www.meetup.com/rust-noris/)
-    * [**Rust Nürnberg online**](https://www.meetup.com/rust-noris/events/297945256/)
-* 2024-04-11 | Virtual (San Diego, CA, US) | [San Diego Rust](https://www.meetup.com/san-diego-rust/)
-    * [**San Diego Rust April 2024 Tele-Meetup**](https://www.meetup.com/san-diego-rust/events/300307878/)
-* 2024-04-15 & 2024-04-16 | Virtual | [Mainmatter](https://mainmatter.com/)
-    * [**Remote Workshop: Testing for Rust projects – going beyond the basics**](https://ti.to/mainmatter/rust-testing-april-2024)
-* 2024-04-16 | Virtual (Dublin, IE) | [Rust Dublin](https://www.meetup.com/rust-dublin/)
-    * [**A reverse proxy with Tower and Hyperv1**](https://www.meetup.com/rust-dublin/events/300144192/)
-* 2024-04-16 | Virtual (Washington, DC, US) | [Rust DC](https://www.meetup.com/rustdc/)
-    * [**Mid-month Rustful—forensic parsing via Artemis**](https://www.meetup.com/rustdc/events/299346486/)
-* 2024-04-17 | Virtual | [Rust for Lunch](https://lunch.rs/)
-    * [**April 2024 Rust for Lunch**](https://lecture.senfcall.de/hay-gmh-wox-mru)
-=======
->>>>>>> f086b7fc
 * 2024-04-17 | Virtual (Cardiff, UK) | [Rust and C++ Cardiff](https://www.meetup.com/rust-and-c-plus-plus-in-cardiff/)
     * [**Reflections on RustNation UK 2024**](https://www.meetup.com/rust-and-c-plus-plus-in-cardiff/events/300325512/)
 * 2024-04-17 | Virtual (Vancouver, BC, CA) | [Vancouver Rust](https://www.meetup.com/vancouver-rust/)
