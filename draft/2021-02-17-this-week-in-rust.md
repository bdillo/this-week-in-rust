--- conflicted
+++ resolved
@@ -29,11 +29,8 @@
 ### Miscellaneous
 
 - [Cleora - an ultra fast graph embedding tool written in Rust](https://github.com/Synerise/cleora)
-<<<<<<< HEAD
 - [Cost-based query optimizations in multithreaded environments](https://vertexclique.com/cost-based-query-optimizations/)
-=======
 - [Writing our own Cheat Engine: Exact Value scanning](https://lonami.dev/blog/woce-2/)
->>>>>>> 3c55e7cb
 
 # Crate of the Week
 
