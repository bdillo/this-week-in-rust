Title: This Week in Rust 346
Number: 346
Date: 2020-07-07
Category: This Week in Rust

Hello and welcome to another issue of *This Week in Rust*!
[Rust](http://rust-lang.org) is a systems language pursuing the trifecta: safety, concurrency, and speed.
This is a weekly summary of its progress and community.
Want something mentioned? Tweet us at [@ThisWeekInRust](https://twitter.com/ThisWeekInRust) or [send us a pull request](https://github.com/cmr/this-week-in-rust).
Want to get involved? [We love contributions](https://github.com/rust-lang/rust/blob/master/CONTRIBUTING.md).

*This Week in Rust* is openly developed [on GitHub](https://github.com/cmr/this-week-in-rust).
If you find any errors in this week's issue, [please submit a PR](https://github.com/cmr/this-week-in-rust/pulls).

Check out [this week's *This Week in Rust Podcast*]()

# Updates from Rust Community

## News & Blog Posts

<<<<<<< HEAD
* [Bad Apple!! and how I wrote a Rust video player for Task Manager!!](https://www.azabani.com/2020/06/29/bad-apple-for-taskmgr.html)
=======
* [Writing Interpreters in Rust: a Guide](https://pliniker.github.io/post/rust-hosted-langs/)
>>>>>>> 8ae47c6d

# Crate of the Week

This week's crate is [print_bytes](https://crates.io/crates/print_bytes), a library to print arbitrary bytes to a stream as losslessly as possible.

Thanks to [dylni](https://users.rust-lang.org/t/crate-of-the-week/2704/784) for the suggestion!

[Submit your suggestions and votes for next week][submit_crate]!

[submit_crate]: https://users.rust-lang.org/t/crate-of-the-week/2704

# Call for Participation

Always wanted to contribute to open-source projects but didn't know where to start?
Every week we highlight some tasks from the Rust community for you to pick and get started!

Some of these tasks may also have mentors available, visit the task page for more information.

If you are a Rust project owner and are looking for contributors, please submit tasks [here][guidelines].

[guidelines]: https://users.rust-lang.org/t/twir-call-for-participation/4821

# Updates from Rust Core

339 pull requests were [merged in the last week][merged]

[merged]: https://github.com/search?q=is%3Apr+org%3Arust-lang+is%3Amerged+merged%3A2020-06-22..2020-06-29

* [move leak-check to during coherence, candidate eval](https://github.com/rust-lang/rust/pull/72493)
* [account for multiple impl/dyn Trait in return type when suggesting `'_`](https://github.com/rust-lang/rust/pull/73496)
* [tweak binop errors](https://github.com/rust-lang/rust/pull/73674)
* [adds a clearer message for when the async keyword is missing from a function](https://github.com/rust-lang/rust/pull/73672)
* [allow dynamic linking for iOS/tvOS targets](https://github.com/rust-lang/rust/pull/73516)
* [always capture tokens for `macro_rules!` arguments](https://github.com/rust-lang/rust/pull/73293)
* [change heuristic for determining range literal](https://github.com/rust-lang/rust/pull/73639)
* [check for assignments between non-conflicting generator saved locals](https://github.com/rust-lang/rust/pull/73244)
* [const prop: erase all block-only locals at the end of every block](https://github.com/rust-lang/rust/pull/73757)
* [emit line info for generator variants](https://github.com/rust-lang/rust/pull/73460)
* [explain move errors that occur due to method calls involving `self`](https://github.com/rust-lang/rust/pull/73708)
* [fix handling of reserved registers for ARM inline asm](https://github.com/rust-lang/rust/pull/73588)
* [improve compiler error message for wrong generic parameter order](https://github.com/rust-lang/rust/pull/72271)
* [point at the call span when overflow occurs during monomorphization](https://github.com/rust-lang/rust/pull/73601)
* [provide suggestions for some moved value errors](https://github.com/rust-lang/rust/pull/73534)
* [self contained linking option](https://github.com/rust-lang/rust/pull/72738)
* [perform obligation deduplication to avoid buggy `ExistentialMismatch`](https://github.com/rust-lang/rust/pull/73485)
* [show the values and computation that would overflow a const evaluation or propagation](https://github.com/rust-lang/rust/pull/73513)
* [stabilize `#![feature(const_if_match)]` and `#![feature(const_loop)]`](https://github.com/rust-lang/rust/pull/72437)
* [A way forward for pointer equality in const eval](https://github.com/rust-lang/rust/pull/73398)
* [the const propagator cannot trace references](https://github.com/rust-lang/rust/pull/73613)
* [warn if linking to a private item](https://github.com/rust-lang/rust/pull/72771)
* [`improper_ctypes_definitions` lint](https://github.com/rust-lang/rust/pull/72700)
* [add Windows system error codes that should map to io::ErrorKind::TimedOut](https://github.com/rust-lang/rust/pull/71756)
* [errors: use `-Z terminal-width` in JSON emitter](https://github.com/rust-lang/rust/pull/73763)
* [proc_macro: stop flattening groups with dummy spans](https://github.com/rust-lang/rust/pull/73102)
* [rustc_lint: only query `typeck_tables_of` when a lint needs it](https://github.com/rust-lang/rust/pull/73743)
* [rustdoc: fix doc aliases with crate filtering](https://github.com/rust-lang/rust/pull/73644)
* [chalk: .chalk file syntax writer](https://github.com/rust-lang/chalk/pull/430)
* [chalk: add method to get repr data of an ADT to ChalkDatabase](https://github.com/rust-lang/chalk/pull/523)
* [chalk: fix built-in `Fn` impls when generics are involved](https://github.com/rust-lang/chalk/pull/541)
* [chalk: fix coherence issue with associated types in generic bound](https://github.com/rust-lang/chalk/pull/538)
* [miri: implement rwlocks on Windows](https://github.com/rust-lang/miri/pull/1461)
* [miri: supply our own implementation of the CTFE pointer comparison intrinsics](https://github.com/rust-lang/miri/pull/1459)
* [shortcuts for min/max on ordinary BTreeMap/BTreeSet iterators](https://github.com/rust-lang/rust/pull/73627)
* [add `TryFrom<{int}>` for `NonZero{int}`](https://github.com/rust-lang/rust/pull/72717)
* [add a fast path for `std::thread::panicking`.](https://github.com/rust-lang/rust/pull/72617)
* [add `[T]::partition_point`](https://github.com/rust-lang/rust/pull/73577)
* [add unstable `core::mem::variant_count` intrinsic](https://github.com/rust-lang/rust/pull/73418)
* [added io forwarding methods to the stdio structs](https://github.com/rust-lang/rust/pull/72705)
* [stabilize `leading_trailing_ones`](https://github.com/rust-lang/rust/pull/73032)
* [`impl PartialEq<Vec<B>> for &[A], &mut [A]`](https://github.com/rust-lang/rust/pull/71660)
* [forward `Hash::write_iN` to `Hash::write_uN`](https://github.com/rust-lang/rust/pull/73800)
* [libc: add ancillary socket data accessor functions for solarish OSes](https://github.com/rust-lang/libc/pull/1792)
* [libc: FreeBSD: machine register structs](https://github.com/rust-lang/libc/pull/1791)
* [libc: add wexecv, wexecve, wexecvp, wexecvpe](https://github.com/rust-lang/libc/pull/1796)
* [cargo: add support for `workspace.metadata` table](https://github.com/rust-lang/cargo/pull/8323)
* [cargo: adding environment variable CARGO_PKG_LICENSE_FILE](https://github.com/rust-lang/cargo/pull/8387)
* [cargo: enable "--target-dir" in "cargo install"](https://github.com/rust-lang/cargo/pull/8391)
* [cargo: expose built cdylib artifacts in the Compilation structure](https://github.com/rust-lang/cargo/pull/8418)
* [cargo: improve support for non-`master` main branches ](https://github.com/rust-lang/cargo/pull/8364)
* [docs.rs: don't panic when a crate doesn't exist for target-redirect](https://github.com/rust-lang/docs.rs/pull/859)
* [docs.rs: improve executing tests](https://github.com/rust-lang/docs.rs/pull/861)
* [clippy: lint iterator.map(|x| x)](https://github.com/rust-lang/rust-clippy/pull/5694)
* [clippy: new lint: suggest `ptr::read` instead of `mem::replace(..., uninitialized())`](https://github.com/rust-lang/rust-clippy/pull/5695)
* [clippy: clippy-driver: pass all args to rustc if --rustc is present](https://github.com/rust-lang/rust-clippy/pull/5178)
* [clippy: cmp_owned: handle when PartialEq is not implemented symmetrically](https://github.com/rust-lang/rust-clippy/pull/5701)
* [rustfmt: do not reorder module declaration with #![macro_use]](https://github.com/rust-lang/rustfmt/pull/4284)
* [rustfmt: don't reformat with errors unless --force flag supplied](https://github.com/rust-lang/rustfmt/pull/4256)

## Rust Compiler Performance Triage

* [2020-06-30](https://github.com/rust-lang/rustc-perf/blob/master/triage/2020.md#2020-06-30). Three regressions, two of them on rollups; two improvements, one on a rollup.

## Approved RFCs

Changes to Rust follow the Rust [RFC (request for comments) process](https://github.com/rust-lang/rfcs#rust-rfcs). These
are the RFCs that were approved for implementation this week:

* [RFC: Deduplicate Cargo workspace information](https://github.com/rust-lang/rfcs/pull/2906)

## Final Comment Period

Every week [the team](https://www.rust-lang.org/team.html) announces the
'final comment period' for RFCs and key PRs which are reaching a
decision. Express your opinions now.

### [RFCs](https://github.com/rust-lang/rfcs/labels/final-comment-period)

* [Inline `const` expressions and patterns](https://github.com/rust-lang/rfcs/pull/2920)
* [Inline assembly](https://github.com/rust-lang/rfcs/pull/2873)

### [Tracking Issues & PRs](https://github.com/rust-lang/rust/labels/final-comment-period)

* [disposition: merge] [impl `From<char>` for String](https://github.com/rust-lang/rust/pull/73466)
* [disposition: merge] [mv std libs to std/](https://github.com/rust-lang/rust/pull/73265)
* [disposition: merge] [Stabilize `transmute` in constants and statics but not const fn](https://github.com/rust-lang/rust/pull/72920)
* [disposition: merge] [added `.collect()` into String from `Box<str>`](https://github.com/rust-lang/rust/pull/72688)
* [disposition: merge] [Stabilize const_type_id feature](https://github.com/rust-lang/rust/pull/72488)

## New RFCs

* [Linking modifiers for native libraries](https://github.com/rust-lang/rfcs/pull/2951)
* [Hierarchic anonymous life-time](https://github.com/rust-lang/rfcs/pull/2949)
* [Portable packed SIMD vector type](https://github.com/rust-lang/rfcs/pull/2948)
* [crates.io token scopes](https://github.com/rust-lang/rfcs/pull/2947)

# Upcoming Events

### Online
* [June 30. Berlin, DE - Remote - Berlin Rust - Rust and Tell](https://berline.rs/)
* [July 1. Johannesburg, ZA - Remote - Monthly Joburg Rust Chat!](https://www.meetup.com/Johannesburg-Rust-Meetup/events/271286846/)
* [July 1. Dublin, IE - Remote - Rust Dublin - July Remote Meetup](https://www.meetup.com/Rust-Dublin/events/271417290/)
* [July 1. Indianapolis, IN, US - Indy Rust - Indy.rs - with Social Distancing](https://www.meetup.com/indyrs/events/jhfstrybckbcb/)
* [July 13. Seattle, WA, US - Seattle Rust Meetup - Monthly Meetup](https://www.meetup.com/Seattle-Rust-Meetup/events/gskksrybckbsb/)

### North America
* [June 30. Dallas, TX, US - Dallas Rust - Last Tuesday](https://www.meetup.com/Dallas-Rust/events/nppvrrybcjbnc/)
* [July 8. Atlanta, GA, US - Rust Atlanta - Grab a beer with fellow Rustaceans](https://www.meetup.com/Rust-ATL/events/qxqdgrybckblb/)
* [July 9. Lehi, UT, US - Utah Rust - The Blue Pill: Rust on Microcontrollers](https://www.meetup.com/utah-rust/events/268567961/)

### Asia Pacific
* [July 6. Auckland, NZ - Rust AKL](https://www.meetup.com/rust-akl/events/266876691/)

If you are running a Rust event please add it to the [calendar] to get
it mentioned here. Please remember to add a link to the event too.
Email the [Rust Community Team][community] for access.

[calendar]: https://www.google.com/calendar/embed?src=apd9vmbc22egenmtu5l6c5jbfc%40group.calendar.google.com
[community]: mailto:community-team@rust-lang.org

# Rust Jobs

*Tweet us at [@ThisWeekInRust](https://twitter.com/ThisWeekInRust) to get your job offers listed here!*

# Quote of the Week

> References are a sharp tool and there are roughly three different approaches to sharp tools.
>
> 1. Don't give programmers sharp tools. They may make mistakes and cut their fingers off. *This is the Java/Python/Perl/Ruby/PHP... approach.*
> 2. Give programmers all the sharp tools they want. They are professionals and if they cut their fingers off it's their own fault. *This is the C/C++ approach.*
> 3. Give programmers sharp tools, but put guards on them so they can't accidentally cut their fingers off. *This is Rust's approach.*
>
> Lifetime annotations are a safety guard on references. Rust's references have no sychronization and no reference counting -- that's what makes them sharp. References in category-1 languages (which typically *do* have synchronization and reference counting) are "blunted": they're not really *quite* as effective as category-2 and -3 references, but they don't cut you, and they still work; they might just slow you down a bit.
>
> So, frankly, I like lifetime annotations because they prevent me from cutting my fingers off.

– [trentj on rust-users](https://users.rust-lang.org/t/when-do-you-find-lifetime-annotations-helpful/44434/6)

Thanks to [Ivan Tham](https://users.rust-lang.org/t/twir-quote-of-the-week/328/897) for the suggestions!

[Please submit quotes and vote for next week!](https://users.rust-lang.org/t/twir-quote-of-the-week/328)

*This Week in Rust is edited by: [nellshamrell](https://github.com/nellshamrell), [llogiq](https://github.com/llogiq), and [cdmistman](https://github.com/cdmistman).*

<small>[Discuss on r/rust](https://www.reddit.com/r/rust/comments/hisn3e/this_week_in_rust_345/)</small><|MERGE_RESOLUTION|>--- conflicted
+++ resolved
@@ -18,11 +18,9 @@
 
 ## News & Blog Posts
 
-<<<<<<< HEAD
+* [Writing Interpreters in Rust: a Guide](https://pliniker.github.io/post/rust-hosted-langs/)
 * [Bad Apple!! and how I wrote a Rust video player for Task Manager!!](https://www.azabani.com/2020/06/29/bad-apple-for-taskmgr.html)
-=======
-* [Writing Interpreters in Rust: a Guide](https://pliniker.github.io/post/rust-hosted-langs/)
->>>>>>> 8ae47c6d
+
 
 # Crate of the Week
 
