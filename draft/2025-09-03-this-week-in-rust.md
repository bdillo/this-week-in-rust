Title: This Week in Rust 615
Number: 615
Date: 2025-09-03
Category: This Week in Rust

Hello and welcome to another issue of *This Week in Rust*!
[Rust](https://www.rust-lang.org/) is a programming language empowering everyone to build reliable and efficient software.
This is a weekly summary of its progress and community.
Want something mentioned? Tag us at
[@thisweekinrust.bsky.social](https://bsky.app/profile/thisweekinrust.bsky.social) on Bluesky or
[@ThisWeekinRust](https://mastodon.social/@thisweekinrust) on mastodon.social, or
[send us a pull request](https://github.com/rust-lang/this-week-in-rust).
Want to get involved? [We love contributions](https://github.com/rust-lang/rust/blob/master/CONTRIBUTING.md).

*This Week in Rust* is openly developed [on GitHub](https://github.com/rust-lang/this-week-in-rust) and archives can be viewed at [this-week-in-rust.org](https://this-week-in-rust.org/).
If you find any errors in this week's issue, [please submit a PR](https://github.com/rust-lang/this-week-in-rust/pulls).

Want TWIR in your inbox? [Subscribe here](https://this-week-in-rust.us11.list-manage.com/subscribe?u=fd84c1c757e02889a9b08d289&id=0ed8b72485).

## Updates from Rust Community

<!--

Dear community contributors:
Please read README.md for guidance on submissions.
Each submitted link should be of the form:

* [Title of the linked Page](https://example.com/my_article)

If you add a link to a non-text content please prefix it with `[video]` or `[audio]`:

* [video] [Title of the linked video](https://example.com/my_video_article)
* [audio] [Title of the linked audio file](https://example.com/my_podcast)

If you don't know which category to use, feel free to submit a PR anyway
and just ask the editors to select the category.

-->

### Official

### Foundation

* [Welcoming the Rust Innovation Lab | Rust Blog](https://blog.rust-lang.org/2025/09/03/welcoming-the-rust-innovation-lab/)

### Newsletters

* [The Embedded Rustacean Issue #53](https://www.theembeddedrustacean.com/p/the-embedded-rustacean-issue-53)
* [Rust Trends Issue #69: Rust's Enterprise Breakthrough Year](https://rust-trends.com/newsletter/rust-enterprise-breakthrough-2025)

### Project/Tooling Updates

* [The road to SeaQuery 1.0](https://www.sea-ql.org/blog/2025-08-30-sea-query-1.0/)
* [Tracking trust with Rust in the kernel](https://lwn.net/SubscriberLink/1034603/5dcfecdd5e3af0c2/)
* [Slint 1.13 Released with Live-Preview for Rust and C++](https://slint.dev/blog/slint-1.13-released)

### Observations/Thoughts
* [Rust Algorithm Bites – Binary Tree Level Order Traversal](https://d34dl0ck.me/rust-algorithm-bites-binary-tree-level-order-traversal/index.html)

* [Adding derive(From) to Rust](https://kobzol.github.io/rust/2025/09/02/adding-derive-from-to-rust.html)
* [Why I Built TLQ (Tiny Little Queue)](https://nebjak.dev/blog/why-i-built-tlq-tiny-little-queue/)
* [Combining struct literal syntax with read-only field access](https://kobzol.github.io/rust/2025/09/01/combining-struct-literal-syntax-with-read-only-field-access.html)
* [Be Careful Zero-Copying Strings with `serde`](https://bd103.github.io/blog/2025-09-01-zero-copying-strings-serde)
* [Elephants for breakfast: testing untestable functions, one bite at a time](https://bitfieldconsulting.com/posts/elephants-for-breakfast) 

* [Demangling the Details: Symbol Resolution in Rusty Trap](https://system.joekain.com/2025/08/31/demangling-the-details-symbol-resolution.html)

* [video] [Rust 1.89.0](https://youtu.be/C5RHSqYIR7w)

### Rust Walkthroughs

<<<<<<< HEAD
* [How to set up Rust logging in AWS Lambda for AWS CloudWatch](https://forgestream.idverse.com/blog/20250902-cloudwatch-rust-logging/)
=======
* [Let's write a macro in Rust - Part 2](https://hackeryarn.com/post/rust-macros-2/)
* [Building a Todo App in GPUI](https://blog.0xshadow.dev/posts/learning-gpui/gpui-todo-app/)
>>>>>>> e7f64b97

### Research

* [Sharing a mutable reference with Python](https://blog.lilyf.org/posts/python-mutable-reference/)
* [Faster Rust builds on Mac](https://nnethercote.github.io/2025/09/04/faster-rust-builds-on-mac.html)
* [Rust Performance Tricks](https://davidlattimore.github.io/posts/2025/09/02/rustforge-wild-performance-tricks.html)
* [video] [Embedded Rust Workshop](https://www.youtube.com/live/PZZfVAaYTP8?si=2nfis0-IrN9aMkti)
* [video] [RustCurious 1: Why Rust is Safe: A novel introduction to ownership and borrowing](https://www.youtube.com/watch?v=lVWiHIVXG2c)

### Miscellaneous

* [Elements of Rust: A complete map of the Rust type system](https://rustcurious.com/elements/)
* [filtra.io interview with `tonari` team | Opening Portals With Rust](https://filtra.io/rust/interviews/tonari-aug-25)
* [audio] [Hyper with Sean McArthur](https://www.youtube.com/watch?v=aw9lvs3PhWQ)
* [video] [Berkeley Seminar | The quest for performance](https://youtu.be/k_-6KI3m31M?si=JDZTHRDTs-unM34A)

## Crate of the Week

This week's crate is [aehobak](https://crates.io/crates/aehobak), a transcoder for bsdiff binary patches.

Thanks to [David Michael Barr](https://users.rust-lang.org/t/crate-of-the-week/2704/1465) for the suggestion!

[Please submit your suggestions and votes for next week][submit_crate]!

[submit_crate]: https://users.rust-lang.org/t/crate-of-the-week/2704

## Calls for Testing
An important step for RFC implementation is for people to experiment with the
implementation and give feedback, especially before stabilization.

If you are a feature implementer and would like your RFC to appear in this list, add a
`call-for-testing` label to your RFC along with a comment providing testing instructions and/or
guidance on which aspect(s) of the feature need testing.

* *No calls for testing were issued this week by
  [Rust](https://github.com/rust-lang/rust/labels/call-for-testing),
  [Rust language RFCs](https://github.com/rust-lang/rfcs/issues?q=label%3Acall-for-testing),
  [Cargo](https://github.com/rust-lang/cargo/labels/call-for-testing) or
  [Rustup](https://github.com/rust-lang/rustup/labels/call-for-testing).*

[Let us know](https://github.com/rust-lang/this-week-in-rust/issues) if you would like your feature to be tracked as a part of this list.

### [RFCs](https://github.com/rust-lang/rfcs/issues?q=label%3Acall-for-testing)

### [Rust](https://github.com/rust-lang/rust/labels/call-for-testing)

### [Rustup](https://github.com/rust-lang/rustup/labels/call-for-testing)

If you are a feature implementer and would like your RFC to appear on the above list, add the new `call-for-testing`
label to your RFC along with a comment providing testing instructions and/or guidance on which aspect(s) of the feature
need testing.

## Call for Participation; projects and speakers

### CFP - Projects

Always wanted to contribute to open-source projects but did not know where to start?
Every week we highlight some tasks from the Rust community for you to pick and get started!

Some of these tasks may also have mentors available, visit the task page for more information.

<!-- CFPs go here, use this format: * [project name - title of issue](URL to issue) -->
<!-- * [ - ]() -->
<!-- or if none - *No Calls for participation were submitted this week.* -->

If you are a Rust project owner and are looking for contributors, please submit tasks [here][guidelines] or through a [PR to TWiR](https://github.com/rust-lang/this-week-in-rust) or by reaching out on [X (formerly Twitter)](https://x.com/ThisWeekInRust) or [Mastodon](https://mastodon.social/@thisweekinrust)!

[guidelines]:https://github.com/rust-lang/this-week-in-rust?tab=readme-ov-file#call-for-participation-guidelines

### CFP - Events

Are you a new or experienced speaker looking for a place to share something cool? This section highlights events that are being planned and are accepting submissions to join their event as a speaker.

<!-- CFPs go here, use this format: * [**event name**](URL to CFP)| Date CFP closes in YYYY-MM-DD | city,state,country | Date of event in YYYY-MM-DD -->
<!-- or if none - *No Calls for papers or presentations were submitted this week.* -->

If you are an event organizer hoping to expand the reach of your event, please submit a link to the website through a [PR to TWiR](https://github.com/rust-lang/this-week-in-rust) or by reaching out on [X (formerly Twitter)](https://x.com/ThisWeekInRust) or [Mastodon](https://mastodon.social/@thisweekinrust)!

## Updates from the Rust Project

383 pull requests were [merged in the last week][merged]

[merged]: https://github.com/search?q=is%3Apr+org%3Arust-lang+is%3Amerged+merged%3A2025-08-26..2025-09-02

#### Compiler
* [detect missing `if let` or `let-else`](https://github.com/rust-lang/rust/pull/145582)
* [fix `#[loop_match]` on diverging loop](https://github.com/rust-lang/rust/pull/144783)

#### Library
* [add `Bound::copied`](https://github.com/rust-lang/rust/pull/145968)
* [add `Duration::from_nanos_u128`](https://github.com/rust-lang/rust/pull/145969)
* [add `Option::reduce`](https://github.com/rust-lang/rust/pull/144274)
* [implement Sum and Product for `Saturating(u*)`](https://github.com/rust-lang/rust/pull/144275)
* [implementation: `#[feature(nonpoison_condvar)]`](https://github.com/rust-lang/rust/pull/144651)
* [optimize `.ilog({2,10})` to `.ilog{2,10}()`](https://github.com/rust-lang/rust/pull/145776)
* [str: stabilize `round_char_boundary` feature](https://github.com/rust-lang/rust/pull/145756)

#### Cargo
* [`fix(cli)`: Show the bad manifest path](https://github.com/rust-lang/cargo/pull/15896)
* [add more context to publish-failed error message](https://github.com/rust-lang/cargo/pull/15879)
* [feat: don't stop at first error when emitting lints and warnings](https://github.com/rust-lang/cargo/pull/15889)

#### Clippy
* [`map_identity`: suggest making the variable mutable when necessary](https://github.com/rust-lang/rust-clippy/pull/15268)
* [`unit_cmp`: don't lint on explicitly written unit expr](https://github.com/rust-lang/rust-clippy/pull/15562)
* [allow `--print=crate-root-lint-levels`](https://github.com/rust-lang/rust-clippy/pull/15567)
* [`assertions_on_result_states` avoid changing return type in more cases](https://github.com/rust-lang/rust-clippy/pull/15591)
* [`collapsible_match` suggest ref/derefs when needed](https://github.com/rust-lang/rust-clippy/pull/14221)
* [enable `clippy::panic` in const contexts](https://github.com/rust-lang/rust-clippy/pull/15565)
* [fix false positive of `needless_range_loop` when meeting multidimensional array](https://github.com/rust-lang/rust-clippy/pull/15486)
* [fix `alloc_instead_of_core` false positive when `alloc` is an alias](https://github.com/rust-lang/rust-clippy/pull/15581)
* [fix `needless_for_each` suggesting wrongly with explicit closure input types](https://github.com/rust-lang/rust-clippy/pull/15595)
* [fix `print_literal` suggesting wrongly for inline literal following a numbered arg](https://github.com/rust-lang/rust-clippy/pull/15583)
* [fix `redundant_closure` suggests wrongly with deref overload](https://github.com/rust-lang/rust-clippy/pull/15077)
* [supress `excessive_precision` when constants are overly precise](https://github.com/rust-lang/rust-clippy/pull/15193)

#### Rust-Analyzer
* [add progress bars to more places in analysis-stats](https://github.com/rust-lang/rust-analyzer/pull/20560)
* [attach the db in one more place in highlighting](https://github.com/rust-lang/rust-analyzer/pull/20553)
* [avoid `--target` option being given twice to `rustc` when invoked through `cargo rustc` while fetching target data layout](https://github.com/rust-lang/rust-analyzer/pull/20579)
* [deduplicate methods in completion by function ID and not by name](https://github.com/rust-lang/rust-analyzer/pull/20587)
* [in `highlight_related,` when on an unsafe block, don't highlight unsafe operations of other unsafe blocks](https://github.com/rust-lang/rust-analyzer/pull/20547)
* [when mapping next-solver's `dyn` type, add `Self` (aka. bound var ^1.0) to auto traits' substitutions](https://github.com/rust-lang/rust-analyzer/pull/20563)
* [cache trait solving across queries in the same revision](https://github.com/rust-lang/rust-analyzer/pull/20527)

### Rust Compiler Performance Triage

A relatively quiet week. [#144841](https://github.com/rust-lang/rust/pull/144841) added an
optimization for incremental builds that provided a very nice win for the `nalgebra` crate. [#143290](https://github.com/rust-lang/rust/pull/143290) should help avoid instantiating async functions repeatedly in
downstream crates.

Triage done by **@kobzol**..-
Revision range: [ee361e8f..75ee9ffd](https://perf.rust-lang.org/?start=ee361e8fca1c30e13e7a31cc82b64c045339d3a8&end=75ee9ffd5ed3649c0a09493057adaa8feebb2035&absolute=false&stat=instructions%3Au)

**Summary**:

| (instructions:u)                   | mean  | range          | count |
|:----------------------------------:|:-----:|:--------------:|:-----:|
| Regressions ❌ <br /> (primary)    | 0.3%  | [0.2%, 0.4%]   | 7     |
| Regressions ❌ <br /> (secondary)  | 2.0%  | [0.1%, 13.6%]  | 30    |
| Improvements ✅ <br /> (primary)   | -1.9% | [-7.0%, -0.3%] | 17    |
| Improvements ✅ <br /> (secondary) | -0.7% | [-1.7%, -0.1%] | 23    |
| All ❌✅ (primary)                 | -1.2% | [-7.0%, 0.4%]  | 24    |

1 Regression, 3 Improvements, 6 Mixed; 5 of them in rollups
45 artifact comparisons made in total

[Full report here](https://github.com/rust-lang/rustc-perf/blob/27c08698d3d9cb15081459cf61385d52958e14ac/triage/2025/2025-09-02.md).

### [Approved RFCs](https://github.com/rust-lang/rfcs/commits/master)

Changes to Rust follow the Rust [RFC (request for comments) process](https://github.com/rust-lang/rfcs#rust-rfcs). These
are the RFCs that were approved for implementation this week:

* *No RFCs were approved this week.*

### Final Comment Period

Every week, [the team](https://www.rust-lang.org/team.html) announces the 'final comment period' for RFCs and key PRs
which are reaching a decision. Express your opinions now.

#### Tracking Issues & PRs
##### [Rust](https://github.com/rust-lang/rust/issues?q=is%3Aopen+label%3Afinal-comment-period+sort%3Aupdated-desc)
* [don't apply temporary lifetime extension rules to non-extended `super let`](https://github.com/rust-lang/rust/pull/145838)
* [disposition: not specified] [Stabilize `new_zeroed_alloc`](https://github.com/rust-lang/rust/pull/144091)
* [Do not materialise X in [X; 0] when X is unsizing a const](https://github.com/rust-lang/rust/pull/145277)
* [Reject invalid literal suffixes in tuple indexing, tuple struct indexing, and struct field name position](https://github.com/rust-lang/rust/pull/145463)
* [Stabilize `std::panic::Location::file_as_c_str`](https://github.com/rust-lang/rust/pull/145664)
* [Fix backtraces with `-C panic=abort` on linux; emit unwind tables by default](https://github.com/rust-lang/rust/pull/143613)
* [Specialize Iterator::eq{_by} for TrustedLen iterators](https://github.com/rust-lang/rust/pull/137122)

*No Items entered Final Comment Period this week for
[Rust RFCs](https://github.com/rust-lang/rfcs/labels/final-comment-period),
[Cargo](https://github.com/rust-lang/cargo/issues?q=is%3Aopen+label%3Afinal-comment-period+sort%3Aupdated-desc),
[Language Team](https://github.com/rust-lang/lang-team/issues?q=is%3Aopen+label%3Afinal-comment-period+sort%3Aupdated-desc+),
[Language Reference](https://github.com/rust-lang/reference/issues?q=is%3Aopen+label%3Afinal-comment-period+sort%3Aupdated-desc) or
[Unsafe Code Guidelines](https://github.com/rust-lang/unsafe-code-guidelines/issues?q=is%3Aopen+label%3Afinal-comment-period+sort%3Aupdated-desc).*

Let us know if you would like your PRs, Tracking Issues or RFCs to be tracked as a part of this list.

#### [New and Updated RFCs](https://github.com/rust-lang/rfcs/pulls)
* *No New or Updated RFCs were created this week.*

## Upcoming Events

Rusty Events between 2025-09-03 - 2025-10-01 🦀

### Virtual
* 2025-09-02 - 2025-09-05 | Hybrid (Seattle, WA, US) | [RustConf](https://rustconf.com/)
    * [**RustConf 2025**](https://rustconf.com/)
* 2025-09-03 | Virtual (Cardiff, UK) | [Rust and C++ Cardiff](https://www.meetup.com/rust-and-c-plus-plus-in-cardiff/events/)
    * [**Hybrid event with Rust Dortmund!**](https://www.meetup.com/rust-and-c-plus-plus-in-cardiff/events/310730387)
* 2025-09-06 | Virtual (Kampala, UG) | [Rust Circle Meetup](https://www.eventbrite.com/o/rust-circle-kampala-65249289033)
    * [**Rust Circle Meetup**](https://www.eventbrite.com/e/rust-circle-meetup-tickets-628763848597)
* 2025-09-07 | Virtual (Dallas, TX, US) | [Dallas Rust User Meetup](https://www.meetup.com/dallasrust)
    * [**Rust Readers Discord Discussion: Rust Atomics and Locks**](https://www.meetup.com/dallasrust/events/310002479)
* 2025-09-09 | Virtual (Dallas, TX, US) | [Dallas Rust User Meetup](https://www.meetup.com/dallasrust)
    * [**Second Tuesday**](https://www.meetup.com/dallasrust/events/305361533)
* 2025-09-09 | Virtual (London, UK) | [Women in Rust](https://www.meetup.com/women-in-rust)
    * [**From First Lines to First Clients: Carol Nichols on Building a Career in Rust**](https://www.meetup.com/women-in-rust/events/310102318)
* 2025-09-11 | Virtual (Berlin, DE) | [Rust Berlin](https://www.meetup.com/rust-berlin/events/)
    * [**Rust Hack and Learn**](https://www.meetup.com/rust-berlin/events/305646019)
* 2025-09-11 | Virtual (San Diego, CA, US) | [San Diego Rust](https://www.meetup.com/san-diego-rust/events/)
    * [**San Diego Rust September 2025 Online Meetup**](https://www.meetup.com/san-diego-rust/events/310326567)
* 2025-09-14 | Virtual (Dallas, TX, US) | [Dallas Rust User Meetup](https://www.meetup.com/dallasrust/events/)
    * [**Rust Readers Discord Discussion: Rust Atomics and Locks**](https://www.meetup.com/dallasrust/events/310002480)
* 2025-09-15 | Virtual (Charlottesville, VA, US) | [Charlottesville Rust Meetup](https://www.meetup.com/charlottesville-rust-meetup/events/)
    * [**Setup Tock OS in a virtual environment (online) - prep for Sep 17**](https://www.meetup.com/charlottesville-rust-meetup/events/310706165/)
* 2025-09-16 | Virtual (Washington, DC, US) | [Rust DC](https://www.meetup.com/rustdc/events/)
    * [**Mid-month Rustful**](https://www.meetup.com/rustdc/events/306757758)
* 2025-09-17 | Virtual (Vancouver, BC, CA) | [Vancouver Rust](https://www.meetup.com/vancouver-rust/events/)
    * [**Rust Study/Hack/Hang-out**](https://www.meetup.com/vancouver-rust/events/307731033)
* 2025-09-18 | Virtual (Nürnberg, DE) | [Rust Nuremberg](https://www.meetup.com/rust-noris/events/)
    * [**Rust Nürnberg online**](https://www.meetup.com/rust-noris/events/305646039/)
* 2025-09-23 | Virtual (Dallas, TX, US) | [Dallas Rust User Meetup](https://www.meetup.com/dallasrust/events/)
    * [**Fourth Tuesday**](https://www.meetup.com/dallasrust/events/305361443)
* 2025-09-25 | Virtual (Berlin, DE) | [Rust Berlin](https://www.meetup.com/rust-berlin/events/)
    * [**Rust Hack and Learn**](https://www.meetup.com/rust-berlin/events/306046637)
* 2025-10-01 | Virtual (Indianapolis, IN, US) | [Indy Rust](https://www.meetup.com/indyrs/events/)
    * [**Indy.rs - with Social Distancing**](https://www.meetup.com/indyrs/events/wqzhftyhcnbcb)

### Africa
* 2025-09-09 | Johannesburg, ZA | [Johannesburg Rust Meetup](https://www.meetup.com/johannesburg-rust-meetup/events/)
    * [**Rust by Example - Primitives and Custom Types**](https://www.meetup.com/johannesburg-rust-meetup/events/310714835)

### Asia
* 2025-09-13 | Hangzhou, CN | [WebAssembly and Rust Meetup (Wasm Empowering AI)](https://www.meetup.com/wasm-rust-meetup/events/)
    * [**GOSIM AI Hangzhou 2025 (CFP is still open)**](https://www.meetup.com/wasm-rust-meetup/events/309987624)
* 2025-09-13 - 2025-09-14 | Hangzhou, CN | [GOSIM](https://hangzhou2025.gosim.org/schedule/)
    * [**GOSIM Hangzhou 2025**](https://dev.events/conferences/rust-global-china-and-rust-china-conf-2025-dscrf0e1)
* 2025-09-17 | Tel Aviv-yafo, IL | [Rust 🦀 TLV](https://www.meetup.com/rust-tlv/events/)
    * [**In person Rust September 2025 at Varonis in Herzeliya**](https://www.meetup.com/rust-tlv/events/310708628)

### Europe
* 2025-09-03 | Dortmund, DE | [Rust Dortmund](https://www.meetup.com/rust-dortmund/events/)
    * [**Rust for Safety-Critical Software-Development and other high potential Use Cases**](https://www.meetup.com/rust-dortmund/events/308517658)
* 2025-09-03 | Edinburgh, UK | [Rust and Friends](https://www.meetup.com/rust-edi/events/)
    * [**Want a Squeezable / Modern / Helpful / Wide Language? Choose Four**](https://www.meetup.com/rust-and-friends/events/310536614)
* 2025-09-03 | Frankfurt, DE | [Rust Rhein-Main](https://www.meetup.com/rust-rhein-main)
    * [**From bugs to parallelism to future-proofing: What makes Rust different**](https://www.meetup.com/rust-rhein-main/events/310322369)
* 2025-09-03 | Oxford, UK | [Oxford ACCU/Rust Meetup.](https://www.meetup.com/oxford-rust-meetup-group)
  * [**September fun**](https://www.meetup.com/oxford-rust-meetup-group/events/310579981)
* 2025-09-04 | Berlin, DE | [Rust Berlin](https://www.meetup.com/rust-berlin/events/)
    * [**Rust Berlin on location 🏳️‍🌈 - Edition 006**](https://www.meetup.com/rust-berlin/events/310800817)
* 2025-09-04 | Gdansk, PL | [Rust Gdansk](https://www.meetup.com/rust-gdansk/events/)
    * [**Rust Gdansk Meetup #10**](https://www.meetup.com/rust-gdansk/events/310610993)
* 2025-09-10 | Reading, UK | [Reading Rust Workshop](https://www.meetup.com/reading-rust-workshop)
    * [**Reading Rust Meetup**](https://www.meetup.com/reading-rust-workshop/events/308944038)
* 2025-09-11 | Bern, CH | [Rust Bern](https://www.meetup.com/rust-bern/events/)
    * [**2025 Rust Talks Bern #4 @Zühlke**](https://www.meetup.com/rust-bern/events/309903540)
* 2025-09-16 - 2025-09-18 | Berlin, DE | [Oxidize Conference] (https://oxidizeconf.com/)
    * [**Oxidize Conference**](https://oxidizeconf.com/)
* 2025-09-16 | Leipzig, DE | [Rust - Modern Systems Programming in Leipzig](https://www.meetup.com/rust-modern-systems-programming-in-leipzig/events/)
    * [**Topic TBD**](https://www.meetup.com/rust-modern-systems-programming-in-leipzig/events/308592250)
* 2025-09-17 | Girona, ES | [Rust Girona](https://lu.ma/rust-girona) | [Silicon Girona](https://silicongirona.club)
    * [**Rust Girona Hack & Learn 09 2025**](https://lu.ma/ql3u6q5u)
* 2025-09-18 | Aarhus, DK | [Rust Aarhus](https://www.meetup.com/rust-aarhus/events/)
    * [**Talk Night at Mjølner Informatics**](https://www.meetup.com/rust-aarhus/events/310562343)
* 2025-09-24 | München, DE | [Rust Munich](https://www.meetup.com/rust-munich/events/)
    * [**Rust Munich 2025 / 3 - hybrid**](https://www.meetup.com/rust-munich/events/307105978)
* 2025-10-01 | Olomouc, CZ | [Rust Moravia](https://www.meetup.com/rust-moravia/events/)
    * [**4. Rust Moravia Meetup (In the capital!)**](https://www.meetup.com/rust-moravia/events/310743282)

### North America
* 2025-09-02 - 2025-09-05 | Hybrid (Seattle, WA, US) | [RustConf](https://rustconf.com/)
    * [**RustConf 2025**](https://rustconf.com/)
* 2025-09-03 | Phoenix, AZ, US | [Desert Rust](https://www.meetup.com/desert-rustaceans)
    * [**RustConf 2025 Watch Party (Day 1)**](https://www.meetup.com/desert-rustaceans/events/310345446)
* 2025-09-04 | Montréal, QC, CA | [Rust Montréal](https://www.meetup.com/rust-montreal/events/)
    * [**September Monthly Social**](https://www.meetup.com/rust-montreal/events/310802460)
* 2025-09-04 | Mountain View, CA, US | [Hacker Dojo](https://www.meetup.com/hackerdojo/events/)
    * [**RUST MEETUP at HACKER DOJO**](https://www.meetup.com/hackerdojo/events/310547154)
* 2025-09-04 | Phoenix, AZ, US | [Desert Rust](https://www.meetup.com/desert-rustaceans)
    * [**RustConf 2025 Watch Party (Day 2)**](https://www.meetup.com/desert-rustaceans/events/310345459)
* 2025-09-04 | Saint Louis, MO, US | [STL Rust](https://www.meetup.com/stl-rust)
    * [**emulation of retro systems (NES, Gameboy) in Rust**](https://www.meetup.com/stl-rust/events/310116988)
* 2025-09-06 | Boston, MA, US | [Boston Rust Meetup](https://www.meetup.com/bostonrust)
    * [**Beacon Hill Rust Lunch, Sep 6**](https://www.meetup.com/bostonrust/events/310106310)
* 2025-09-09 | New York, NY, US | [Rust NYC](https://www.meetup.com/rust-nyc/events/)
    * [**Rust NYC: Geometry in Rust at Motif + Rust on RISC‑V/ESP32**](https://www.meetup.com/rust-nyc/events/310795569)
* 2025-09-10 | Phoenix, AZ, US | [Desert Rust](https://www.meetup.com/desert-rustaceans/events/)
    * [**Rust <> JS**](https://www.meetup.com/desert-rustaceans/events/310669989)
* 2025-09-11 | Lehi, UT, US | [Utah Rust](https://www.meetup.com/utah-rust/events/)
    * [**Mazes and Graphs in Rust**](https://www.meetup.com/utah-rust/events/310674937)
* 2025-09-11 | México City, MX | [Rust MX](https://www.meetup.com/rust-mx/events/)
    * [**Polars para análisis y manipulación de datos**](https://www.meetup.com/rust-mx/events/310408223)
* 2025-09-14 | Boston, MA, US | [Boston Rust Meetup](https://www.meetup.com/bostonrust/events/)
    * [**Davis Square Rust Lunch, Sep 14**](https://www.meetup.com/bostonrust/events/310106317)
* 2025-09-16 | San Francisco, CA, US | [San Francisco Rust Study Group](https://www.meetup.com/san-francisco-rust-study-group/events/)
    * [**Rust Hacking in Person**](https://www.meetup.com/san-francisco-rust-study-group/events/308284339)
* 2025-09-16 | San Francisco, CA, US | [Vara Network](https://lu.ma/events-by-vara-gear)
    * [**Rust Workshop by Vara Network**](https://luma.com/1bii0kv7)
* 2025-09-17 | Charlottesville, VA, US | [Charlottesville Rust Meetup](https://www.meetup.com/charlottesville-rust-meetup/events/)
    * [**Tick, Tock, talk—find out how Rust secures embedded devices**](https://www.meetup.com/charlottesville-rust-meetup/events/310603587) | [**Online setup event Sep 15**](https://www.meetup.com/charlottesville-rust-meetup/events/310706165/)
* 2025-09-18 | Nashville, TN, US | [Music City Rust Developers](https://www.meetup.com/music-city-rust-developers/events/)
    * [**Rust on Bare Metal Series 3 : Place Holder**](https://www.meetup.com/music-city-rust-developers/events/304333261)
* 2025-09-18 | Seattle, WA, US | [Seattle Rust User Group](https://www.meetup.com/join-srug/events/)
    * [**September, 2025 SRUG (Seattle Rust User Group) Meetup**](https://www.meetup.com/seattle-rust-user-group/events/308677324)
* 2025-09-24 | Austin, TX, US | [Rust ATX](https://www.meetup.com/rust-atx/events/)
    * [**Rust Lunch - Fareground**](https://www.meetup.com/rust-atx/events/310287849)
* 2025-09-25 | Atlanta, GA, US | [Rust Atlanta](https://www.meetup.com/rust-atl/events/)
    * [**Rust-Atl At Manuels Tavern**](https://www.meetup.com/rust-atl/events/308675983)

If you are running a Rust event please add it to the [calendar] to get
it mentioned here. Please remember to add a link to the event too.
Email the [Rust Community Team][community] for access.

[calendar]: https://www.google.com/calendar/embed?src=apd9vmbc22egenmtu5l6c5jbfc%40group.calendar.google.com
[community]: mailto:community-team@rust-lang.org

## Jobs
<!--

Rust Jobs:

TWiR has stopped featuring individual job postings. You can read more about this change here:

https://github.com/rust-lang/this-week-in-rust/issues/3412

-->

Please see the latest [Who's Hiring thread on r/rust](INSERT_LINK_HERE)

# Quote of the Week

> Bugs like this are the worst! It's almost impossible to catch them in development, because there is never enough load on the system to force the scheduler to move the execution to another thread. So, you end up with one of these "impossible to reproduce, fails sometimes, but never for you" bugs.
>
> It's mind-blowingly cool that the Rust compiler can detect something like this. And that seemingly unrelated parts of the language, like mutexes, lifetimes and async operations form such a coherent system.

– [Bernard Kolobara on their blog](https://lubeno.dev/blog/rusts-productivity-curve)

Thanks to [llogiq](https://users.rust-lang.org/t/twir-quote-of-the-week/328/1711) for the suggestion!

[Please submit quotes and vote for next week!](https://users.rust-lang.org/t/twir-quote-of-the-week/328)

*This Week in Rust is edited by: [nellshamrell](https://github.com/nellshamrell), [llogiq](https://github.com/llogiq), [cdmistman](https://github.com/cdmistman), [ericseppanen](https://github.com/ericseppanen), [extrawurst](https://github.com/extrawurst), [U007D](https://github.com/U007D), [joelmarcey](https://github.com/joelmarcey), [mariannegoldin](https://github.com/mariannegoldin), [bennyvasquez](https://github.com/bennyvasquez), [bdillo](https://github.com/bdillo)*

*Email list hosting is sponsored by [The Rust Foundation](https://foundation.rust-lang.org/)*

<small>[Discuss on r/rust](REDDIT_LINK_HERE)</small><|MERGE_RESOLUTION|>--- conflicted
+++ resolved
@@ -69,12 +69,9 @@
 
 ### Rust Walkthroughs
 
-<<<<<<< HEAD
+* [Let's write a macro in Rust - Part 2](https://hackeryarn.com/post/rust-macros-2/)
 * [How to set up Rust logging in AWS Lambda for AWS CloudWatch](https://forgestream.idverse.com/blog/20250902-cloudwatch-rust-logging/)
-=======
-* [Let's write a macro in Rust - Part 2](https://hackeryarn.com/post/rust-macros-2/)
 * [Building a Todo App in GPUI](https://blog.0xshadow.dev/posts/learning-gpui/gpui-todo-app/)
->>>>>>> e7f64b97
 
 ### Research
 
