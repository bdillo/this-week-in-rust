--- conflicted
+++ resolved
@@ -36,12 +36,8 @@
 ### Newsletters
 
 ### Project/Tooling Updates
-
-<<<<<<< HEAD
+- [Ratatui 0.29.0 is released! - a Rust library for cooking up terminal user interfaces](https://ratatui.rs/highlights/v029/)
 * [Life of a Zed Extension: Rust, WIT, Wasm](https://zed.dev/blog/zed-decoded-extensions)
-=======
-- [Ratatui 0.29.0 is released! - a Rust library for cooking up terminal user interfaces](https://ratatui.rs/highlights/v029/)
->>>>>>> f35cd874
 
 ### Observations/Thoughts
 * [audio] [Rust in Production Podcast - Season 3 Episode 1 - Zed with Conrad Irwin](https://corrode.dev/podcast/s03e01-zed/)
