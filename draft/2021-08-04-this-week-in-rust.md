Title: This Week in Rust 402
Number: 402
Date: 2021-08-04
Category: This Week in Rust

Hello and welcome to another issue of *This Week in Rust*!
[Rust](http://rust-lang.org) is a programming language empowering everyone to build reliable and efficient software.
This is a weekly summary of its progress and community.
Want something mentioned? Tweet us at [@ThisWeekInRust](https://twitter.com/ThisWeekInRust) or [send us a pull request](https://github.com/rust-lang/this-week-in-rust).
Want to get involved? [We love contributions](https://github.com/rust-lang/rust/blob/master/CONTRIBUTING.md).

*This Week in Rust* is openly developed [on GitHub](https://github.com/rust-lang/this-week-in-rust).
If you find any errors in this week's issue, [please submit a PR](https://github.com/rust-lang/this-week-in-rust/pulls).

## Updates from Rust Community

### Official
* [Announcing Rust 1.54.0](https://blog.rust-lang.org/2021/07/29/Rust-1.54.0.html)
* [The push for GATs stabilization](https://blog.rust-lang.org/2021/08/03/GATs-stabilization-push.html)

### Project/Tooling Updates
* [ConnectorX: accelerate data loading from databases to dataframes](https://github.com/sfu-db/connector-x)
* [This week in SixtyFPS (a Rust GUI toolkit)](https://sixtyfps.io/thisweek/2021-08-02.html)
* [This week in Fluvio 1: the programmable streaming platform](https://www.fluvio.io/news/this-week-in-fluvio-0001/)
* [What's new in IntelliJ Rust](https://blog.jetbrains.com/rust/2021/08/04/what-s-new-in-intellij-rust-for-the-2021-2-release-cycle/)
* [This week in Datafuse #1](https://datafuselabs.github.io/weekly/2021-08-04-datafuse-weekly/)
* [This Week In TensorBase 14](https://tensorbase.io/thisweek/2021-08-04-tw_14/)

### Observations/Thoughts

* [15k inserts/s with Rust and SQLite](https://kerkour.com/blog/high-performance-rust-with-sqlite/)
* [Deep Learning in Rust with GPU using onnxruntime-rs](https://able.bio/haixuanTao/deep-learning-in-rust-with-gpu--26c53a7f)

### Rust Walkthroughs

* [How to deploy Rust on Heroku (with Docker)](https://kerkour.com/blog/deploy-rust-on-heroku-with-docker/)
* [Implementing Base64 from scratch with Rust](https://dev.to/tiemen/implementing-base64-from-scratch-in-rust-kb1)
* [How I built End-to-End Encrypted Messaging in 51 lines of Rust, using the Ockam crate](https://github.com/ockam-network/ockam/tree/develop/documentation/use-cases/end-to-end-encryption-with-rust#readme)
* [ZH] [Tokio Internals - 源码解读和设计分析](https://tony612.github.io/tokio-internals)

### Research

### Miscellaneous

* [Implementing a BLT parser by hand in Rust (vs pest and combine): OpenTally dev log](https://yingtongli.me/blog/2021/07/30/blt-parser.html)
* [Rust on RISC-V BL602: Is It Sunny?](https://lupyuen.github.io/articles/adc)
* [Rust Design FAQ for C++ Programmers](https://cppfaq.rs)
<<<<<<< HEAD
* [🦀 Role-Based Access Control (RBAC) Guide in Rust](https://docs.osohq.com/rust/guides/roles/getting-started.html)
=======
* [betterCode Rust Conference announced (October 13)](https://rust.bettercode.eu/)
>>>>>>> 6638bff7

## Crate of the Week

This week's crate is [sycamore](https://crates.io/crates/sycamore), a crate for making web applications using WebAssembly..

Thanks to [Luke Chu](https://users.rust-lang.org/t/crate-of-the-week/2704/941) for the self-suggestion.

[Submit your suggestions and votes for next week][submit_crate]!

[submit_crate]: https://users.rust-lang.org/t/crate-of-the-week/2704

## Module of the Week

Launching this week is [Rust Module of the Week](https://motw.rs) with [std::fs Part 1](https://motw.rs/blog/2021/08/01/stdfs-part-1/). Contribution and feedback welcome [here](https://github.com/slyons/rust-module-of-the-week).

## Call for Participation

Always wanted to contribute to open-source projects but didn't know where to start?
Every week we highlight some tasks from the Rust community for you to pick and get started!

Some of these tasks may also have mentors available, visit the task page for more information.

* [vandenheuvel/relp - A faster implementation of Markowitz' pivot rule in LU factorization](https://github.com/vandenheuvel/relp/issues/15)
* [vandenheuvel/relp - Parsing the LP file format](https://github.com/vandenheuvel/relp/issues/30)
* [ockam-network/ockam - Make Rust Errors more idiomatic](https://github.com/ockam-network/ockam/issues/1655)
* [ockam-network/ockam - File Transfer over end-to-end encrypted secure channels](https://github.com/ockam-network/ockam/issues/1624)

If you are a Rust project owner and are looking for contributors, please submit tasks [here][guidelines].

[guidelines]: https://users.rust-lang.org/t/twir-call-for-participation/4821

## Updates from Rust Core

324 pull requests were [merged in the last week][merged]

[merged]: https://github.com/search?q=is%3Apr+org%3Arust-lang+is%3Amerged+merged%3A2021-07-26..2021-08-02

* [`#[derive(Default)]` on enums with a `#[default]` attribute](https://github.com/rust-lang/rust/pull/86735) (RFC [#3107](https://rust-lang.github.io/rfcs/3107-derive-enum-default.html))
* [fix issue with autofix for ambiguous associated function from Rust 2021 prelude when struct is generic](https://github.com/rust-lang/rust/pull/87557)
* [add flag to configure `large_assignments` lint](https://github.com/rust-lang/rust/pull/86450)
* [make const `panic!("..")` work in Rust 2021](https://github.com/rust-lang/rust/pull/86998)
* [suggest removing unnecessary `&mut` as help message](https://github.com/rust-lang/rust/pull/87453)
* [suggest `;` on parse error where applicable](https://github.com/rust-lang/rust/pull/87436)
* [fix invalid suggestions for non-ASCII characters in byte constants](https://github.com/rust-lang/rust/pull/87659)
* [tweak opaque type mismatch error](https://github.com/rust-lang/rust/pull/87673)
* [bail on any found recursion when expanding opaque types](https://github.com/rust-lang/rust/pull/87546)
* [polonius: compute subset errors everywhere](https://github.com/rust-lang/polonius/pull/156)
* [MIR borrowck does not generate lifetime variables for `'static` lifetimes during opaque type resolution](https://github.com/rust-lang/rust/pull/87483)
* [tweak borrowing suggestion in `for` loop](https://github.com/rust-lang/rust/pull/87559)
* [remove unsound `TrustedRandomAccess` implementations](https://github.com/rust-lang/rust/pull/85874)
* [BTree: lazily locate leaves in rangeless iterators](https://github.com/rust-lang/rust/pull/86031)
* [partially stabilize `const_slice_first_last`](https://github.com/rust-lang/rust/pull/86593)
* [stabilize `core::task::ready!`](https://github.com/rust-lang/rust/pull/81050)
* [stabilize `const_fn_transmute`, `const_fn_union`](https://github.com/rust-lang/rust/pull/85769)
* [implement `fold()` on `array::IntoIter` to improve `flatten().collect()` perf](https://github.com/rust-lang/rust/pull/87431)
* [optimize `fmt::PadAdapter::wrap`](https://github.com/rust-lang/rust/pull/87052)
* [remove `P: Unpin` bound on `impl Future for Pin`](https://github.com/rust-lang/rust/pull/81363)
* [futures: use `futuresordered` in `join_all`](https://github.com/rust-lang/futures-rs/pull/2412)
* [clippy: cover `Result` on `map_flatten` lint](https://github.com/rust-lang/rust-clippy/pull/7522)
* [clippy: fix `while_let_on_iterator`](https://github.com/rust-lang/rust-clippy/pull/7520)

### Rust Compiler Performance Triage

Quiet week for performance, with no large changes. Regressions are limited to just a few benchmarks.

Triage done by **@simulacrum**.
Revision range: [998cfe5..3354a44](https://perf.rust-lang.org/?start=998cfe5aad7c21eb19a4bca50f05a13354706970&end=3354a44d2fa8d5ba6b8d6b40d2596de2c8292ec1&absolute=false&stat=instructions%3Au)

2 Regressions, 0 Improvements, 0 Mixed; 1 of them in rollups

[Full report here](https://github.com/rust-lang/rustc-perf/blob/master/triage/2021-08-03.md).

### Approved RFCs

Changes to Rust follow the Rust [RFC (request for comments) process](https://github.com/rust-lang/rfcs#rust-rfcs). These
are the RFCs that were approved for implementation this week:

* [Stabilize Cargo's weak-dep-features and namespaced-features.](https://github.com/rust-lang/rfcs/pull/3143)
* [RFC: Introduce concat_bytes!() to join [u8] and byte str analogous to concat! for str](https://github.com/rust-lang/rfcs/pull/2509)

### Final Comment Period

Every week [the team](https://www.rust-lang.org/team.html) announces the
'final comment period' for RFCs and key PRs which are reaching a
decision. Express your opinions now.

### [RFCs](https://github.com/rust-lang/rfcs/labels/final-comment-period)

*No RFCs are currently in the final comment period.*

### [Tracking Issues & PRs](https://github.com/rust-lang/rust/labels/final-comment-period)

* [disposition: merge] [Stabilize `Vec<T>::shrink_to`](https://github.com/rust-lang/rust/pull/86879)
* [disposition: merge] [impl Default, Copy, Clone for std::io::Sink and Empty](https://github.com/rust-lang/rust/pull/86744)
* [disposition: merge] [impl Pattern for char array](https://github.com/rust-lang/rust/pull/86336)
* [disposiiton: merge] [Weaken guarantee around advancing underlying iterators in zip](https://github.com/rust-lang/rust/pull/83791)

### New RFCs

* [RFC: Backtrace in core](https://github.com/rust-lang/rfcs/pull/3156)

## Upcoming Events

### Online

* [August 5, 2021, Berlin, DE - Rust Hack and Learn - Berline.rs](https://berline.rs/)
* [August 9, 2021, Seattle, WA, US - Monthly meetup - Seattle Rust Meetup](https://www.meetup.com/Seattle-Rust-Meetup/events/gskksrycclbnb/)
* [August 10, 2021, Dublin, IE - Rust Dublin August Remote Meetup - Rust Dublin](https://www.meetup.com/Rust-Dublin/events/279788945)
* [August 18, 2021, Denver, CO, US - Level up our Rust skills by building an ECS by Brooks Patton - Rust Denver](https://www.meetup.com/Rust-Boulder-Denver/events/278909353/)
* [August 18, 2021, Vancouver, BC, CA - Solving LeetCode Problems with Rust - Vancouver Rust](https://www.meetup.com/Vancouver-Rust/events/zkqvjsycclbxb/)
* [August 19, 2021, Manchester, UK - Rust Manchester - Speeding Up the Snake: Extending Python with Rust](https://www.meetup.com/rust-manchester/events/279730616/)

### North America

* [August 11, 2021, Atlanta, GA, US - Grab a beer with fellow Rustaceans - Rust Atlanta](https://www.meetup.com/Rust-ATL/events/lhpkmsycclbpb/)

If you are running a Rust event please add it to the [calendar] to get
it mentioned here. Please remember to add a link to the event too.
Email the [Rust Community Team][community] for access.

[calendar]: https://www.google.com/calendar/embed?src=apd9vmbc22egenmtu5l6c5jbfc%40group.calendar.google.com
[community]: mailto:community-team@rust-lang.org

# Rust Jobs

*Tweet us at [@ThisWeekInRust](https://twitter.com/ThisWeekInRust) to get your job offers listed here!*

**Parity Technologies**

* [Multiple Rust engineering positions available](https://www.parity.io/jobs/)

**Travala**

* [Senior Blockchain Engineer](https://arbeitnow.com/view/senior-blockchain-engineer-travala-359033)

**Kollider**

* [Junior Backend Engineer (Remote)](https://kollider.homerun.co/junior-backend-engineer/en)
* [Senior Backend Engineer (Remote)](https://kollider.homerun.co/senior-backend-engineer/en)

**ChainSafe**

* [Rust Developer (Remote)](https://jobs.smartrecruiters.com/ChainSafeSystemsInc/743999739358248-rust-developer)

# Quote of the Week

Sadly, this week saw no quote of the week nominations.

[Please submit quotes and vote for next week!](https://users.rust-lang.org/t/twir-quote-of-the-week/328)

*This Week in Rust is edited by: [nellshamrell](https://github.com/nellshamrell), [llogiq](https://github.com/llogiq), and [cdmistman](https://github.com/cdmistman).*

<small>[Discuss on r/rust](https://www.reddit.com/r/rust/comments/k5nsab/this_week_in_rust_367/)</small><|MERGE_RESOLUTION|>--- conflicted
+++ resolved
@@ -45,11 +45,8 @@
 * [Implementing a BLT parser by hand in Rust (vs pest and combine): OpenTally dev log](https://yingtongli.me/blog/2021/07/30/blt-parser.html)
 * [Rust on RISC-V BL602: Is It Sunny?](https://lupyuen.github.io/articles/adc)
 * [Rust Design FAQ for C++ Programmers](https://cppfaq.rs)
-<<<<<<< HEAD
 * [🦀 Role-Based Access Control (RBAC) Guide in Rust](https://docs.osohq.com/rust/guides/roles/getting-started.html)
-=======
 * [betterCode Rust Conference announced (October 13)](https://rust.bettercode.eu/)
->>>>>>> 6638bff7
 
 ## Crate of the Week
 
