--- conflicted
+++ resolved
@@ -262,11 +262,10 @@
 
 # Rust Jobs
 
-<<<<<<< HEAD
 **Parity**
 
 * [Parachains Engineer - Common Good (Remote)](https://boards.greenhouse.io/parity/jobs/4794657003)
-=======
+
 ** Quickwit **
 
 * [Senior Software Engineer, Rust & distributed systems - Rust (Remote)](https://quickwit.io/jobs/distributed-software-engineer)
@@ -275,7 +274,6 @@
 **Tempus Ex**
 
 * [Several full-time Rust positions available (San Francisco, CA, US, Atlanta, GA, US, Austin, TX, US, and Remote)](https://tempus-ex.com/careers)
->>>>>>> ddc9f3a3
 
 *Tweet us at [@ThisWeekInRust](https://twitter.com/ThisWeekInRust) to get your job offers listed here!*
 
