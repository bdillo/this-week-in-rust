--- conflicted
+++ resolved
@@ -261,16 +261,14 @@
 
 # Rust Jobs
 
-<<<<<<< HEAD
 ** Quickwit **
 
 * [Senior Software Engineer, Rust & distributed systems - Rust (Remote)](https://quickwit.io/jobs/distributed-software-engineer)
 * [Software search engineering intern - Rust (Remote)](https://quickwit.io/jobs/oss-software-search-engineering-intern)
-=======
+
 **Tempus Ex**
 
 * [Several full-time Rust positions available (San Francisco, CA, US, Atlanta, GA, US, Austin, TX, US, and Remote)](https://tempus-ex.com/careers)
->>>>>>> 8d4c215a
 
 *Tweet us at [@ThisWeekInRust](https://twitter.com/ThisWeekInRust) to get your job offers listed here!*
 
