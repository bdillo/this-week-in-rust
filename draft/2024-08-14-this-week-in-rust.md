Title: This Week in Rust 560
Number: 560
Date: 2024-08-14
Category: This Week in Rust

Hello and welcome to another issue of *This Week in Rust*!
[Rust](https://www.rust-lang.org/) is a programming language empowering everyone to build reliable and efficient software.
This is a weekly summary of its progress and community.
Want something mentioned? Tag us at [@ThisWeekInRust](https://x.com/ThisWeekInRust) on X (formerly Twitter) or [@ThisWeekinRust](https://mastodon.social/@thisweekinrust) on mastodon.social, or [send us a pull request](https://github.com/rust-lang/this-week-in-rust).
Want to get involved? [We love contributions](https://github.com/rust-lang/rust/blob/master/CONTRIBUTING.md).

*This Week in Rust* is openly developed [on GitHub](https://github.com/rust-lang/this-week-in-rust) and archives can be viewed at [this-week-in-rust.org](https://this-week-in-rust.org/).
If you find any errors in this week's issue, [please submit a PR](https://github.com/rust-lang/this-week-in-rust/pulls).

Want TWIR in your inbox? [Subscribe here](https://this-week-in-rust.us11.list-manage.com/subscribe?u=fd84c1c757e02889a9b08d289&id=0ed8b72485).

## Updates from Rust Community

<!--

Dear community contributors:
Please read README.md for guidance on submissions.
Each submitted link should be of the form:

* [Title of the Linked Page](https://example.com/my_article)

If you don't know which category to use, feel free to submit a PR anyway
and just ask the editors to select the category.

-->

### Official

### Foundation

### Newsletters

### Project/Tooling Updates

* [Ringboard: a new clipboard manager for Linux](https://alexsaveau.dev/blog/projects/performance/clipboard/ringboard/ringboard)
* [derive_more 1.0.0 - Finally a stable release](https://github.com/JelteF/derive_more/releases/tag/v1.0.0)
* [Aura 4.0: Port from Haskell to Rust complete](https://github.com/fosskers/aura/releases/tag/v4.0.0) ([Migration Guide](https://fosskers.github.io/aura/migration.html), [Why Rust?](https://fosskers.github.io/aura/faq.html#why-did-you-rewrite-aura-in-rust))

### Observations/Thoughts

* [The weird of function-local types in Rust](https://elastio.github.io/bon/blog/the-weird-of-function-local-types-in-rust)

### Rust Walkthroughs

* [GraphQL based Admin Dashboard with Loco and Seaography](https://www.sea-ql.org/blog/2024-08-08-graphql-admin-dashboard-with-loco-seaography/)

### Research

* one pager [The Hitchhiker’s Guide to Building an Encrypted Filesystem in Rust](https://drive.google.com/file/d/1IMs0GJdQvQ3oT5nUU2pL865zTsWPeQfr/view?usp=drivesdk)
* series [The Hitchhiker’s Guide to Building an Encrypted Filesystem in Rust](https://medium.com/@xorio42/list/828492b94c23)
* one pager [The Hitchhiker’s Guide to Building a Distributed Filesystem in Rust](https://drive.google.com/file/d/1aNXvklrP5a4zhoN7n2hnJ31FOKYuq4Nk/view?usp=drivesdk)

### Miscellaneous
<<<<<<< HEAD
[video] [John Nunley discusses Rust, Open source, smol-rs and Async Programming](https://www.youtube.com/watch?v=EnWbnJXkOsg)
=======
* [July 2024 Rust Jobs Report](https://filtra.io/rust-jul-24)

>>>>>>> 21949894
## Crate of the Week

<!-- COTW goes here -->

[Please submit your suggestions and votes for next week][submit_crate]!

[submit_crate]: https://users.rust-lang.org/t/crate-of-the-week/2704

## [Call for Testing](https://github.com/rust-lang/rfcs/issues?q=label%3Acall-for-testing)
An important step for RFC implementation is for people to experiment with the
implementation and give feedback, especially before stabilization.  The following
RFCs would benefit from user testing before moving forward:

<!-- Calls for Testing go here, use this format:
    * [<RFC Topic>](<RFC URL>)
        * [Tracking Issue](<Tracking Issue URL>)
        * [Testing steps](<Testing Steps URL>)
-->
<!-- or if there are no new or updated RFCs this week, use: * *No New or Updated RFCs were created this week.* -->
<!-- Remember to remove the `call-for-testing` label from the RFC so that the maintainer can signal for testers again, if desired. -->

If you are a feature implementer and would like your RFC to appear on the above list, add the new `call-for-testing`
label to your RFC along with a comment providing testing instructions and/or guidance on which aspect(s) of the feature
need testing.

## Call for Participation; projects and speakers

### CFP - Projects

Always wanted to contribute to open-source projects but did not know where to start?
Every week we highlight some tasks from the Rust community for you to pick and get started!

Some of these tasks may also have mentors available, visit the task page for more information.

<!-- CFPs go here, use this format: * [project name - title of issue](URL to issue) -->
<!-- * [ - ]() -->
<!-- or if none - *No Calls for participation were submitted this week.* -->

* [Diesel - Add support for currently unsupported array functions](https://github.com/diesel-rs/diesel/issues/4153)
* [Diesel - Provide a r2d2::CustomizeConnection for testing](https://github.com/diesel-rs/diesel/issues/4152)
* [Mysqlclient-sys - Add support for mysql-client 9.0](https://github.com/sgrif/mysqlclient-sys/issues/53)
* [rencfs-desktop - Use SurrealDB](https://github.com/radumarias/rencfs-desktop/issues/3)
* [rencfs-desktop - Implement daemon](https://github.com/radumarias/rencfs-desktop/issues/4)
* [rencfs-desktop - Implement functionality](https://github.com/radumarias/rencfs-desktop/issues/9)

If you are a Rust project owner and are looking for contributors, please submit tasks [here][guidelines] or through a [PR to TWiR](https://github.com/rust-lang/this-week-in-rust) or by reaching out on [X (formerly Twitter)](https://x.com/ThisWeekInRust) or [Mastodon](https://mastodon.social/@thisweekinrust)!

[guidelines]:https://github.com/rust-lang/this-week-in-rust?tab=readme-ov-file#call-for-participation-guidelines

### CFP - Events

Are you a new or experienced speaker looking for a place to share something cool? This section highlights events that are being planned and are accepting submissions to join their event as a speaker.

<!-- CFPs go here, use this format: * [**event name**](URL to CFP)| Date CFP closes in YYYY-MM-DD | city,state,country | Date of event in YYYY-MM-DD -->
<!-- or if none - *No Calls for papers or presentations were submitted this week.* -->

If you are an event organizer hoping to expand the reach of your event, please submit a link to the website through a [PR to TWiR](https://github.com/rust-lang/this-week-in-rust) or by reaching out on [X (formerly Twitter)](https://x.com/ThisWeekInRust) or [Mastodon](https://mastodon.social/@thisweekinrust)!

## Updates from the Rust Project

<!-- Rust updates go here -->

### Rust Compiler Performance Triage

<!-- Perf results go here -->

### [Approved RFCs](https://github.com/rust-lang/rfcs/commits/master)

Changes to Rust follow the Rust [RFC (request for comments) process](https://github.com/rust-lang/rfcs#rust-rfcs). These
are the RFCs that were approved for implementation this week:

<!-- Approved RFCs go here, use this format: * [Topic](URL) -->
<!-- or if none were approved this week, use: * *No RFCs were approved this week.* -->
<!-- * []() -->

<!--
### [Approved Major Change Proposals (MCP)](https://forge.rust-lang.org/compiler/mcp.html)
<!~~ MCPs occur infrequently, so this section is commented out by default. ~~>
<!~~ MCPs which have been approved or rejected this week go here, use this format: * [major change accepted|rejected] [Topic](URL) ~~>
-->

### Final Comment Period

Every week, [the team](https://www.rust-lang.org/team.html) announces the 'final comment period' for RFCs and key PRs
which are reaching a decision. Express your opinions now.

#### [RFCs](https://github.com/rust-lang/rfcs/labels/final-comment-period)

<!-- RFCs which have entered FCP go here, use this format: * [disposition: merge|close] [Topic](URL) -->
<!-- or if none entered FCP this week, use: * *No RFCs entered Final Comment Period this week.* -->
<!-- * [disposition: ] []() -->

#### [Tracking Issues & PRs](https://github.com/rust-lang/rust/issues?q=is%3Aopen+label%3Afinal-comment-period+sort%3Aupdated-desc)

<!-- Tracking Issues which have entered FCP go here, use this format: * [disposition: merge|close] [Topic](URL) -->
<!-- or if none entered FCP this week, use: * *No Tracking Issues or PRs entered Final Comment Period this week.* -->
<!-- * [disposition: ] []() -->

### [Language Reference](https://github.com/rust-lang/reference/issues?q=is%3Aopen+label%3Afinal-comment-period+sort%3Aupdated-desc)
<!-- Remove this section if empty>

### [Unsafe Code Guidelines](https://github.com/rust-lang/unsafe-code-guidelines/issues?q=is%3Aopen+label%3Afinal-comment-period+sort%3Aupdated-desc)
<!-- Remove this section if empty>

### [New and Updated RFCs](https://github.com/rust-lang/rfcs/pulls)

<!-- New or updated RFCs go here, use this format: * [new|updated] [Topic](URL) -->
<!-- or if there are no new or updated RFCs this week, use: * *No New or Updated RFCs were created this week.* -->
<!-- * [new|updated] []() -->

## Upcoming Events

Rusty Events between 2024-08-14 - 2024-09-11 🦀

### Virtual
* 2024-08-07 | Virtual (Indianapolis, IN, US) | [Indy Rust](https://www.meetup.com/indyrs/)
    * [**Indy.rs - with Social Distancing**](https://www.meetup.com/indyrs/events/300328027/)
* 2024-08-08 | Virtual (Charlottesville, NC, US) | [Charlottesville Rust Meetup](https://www.meetup.com/charlottesville-rust-meetup/)
    * [**Crafting Interpreters in Rust Collaboratively**](https://www.meetup.com/charlottesville-rust-meetup/events/298897918/)
* 2024-08-08 | Virtual (Nürnberg, DE) | [Rust Nuremberg](https://www.meetup.com/rust-noris/)
    * [**Rust Nürnberg online**](https://www.meetup.com/rust-noris/events/300787793/)
* 2024-08-08 | Virtual (Tel Aviv, IL) | [Code Mavens](https://www.meetup.com/code-mavens/)
    * [**Rust Source Code Reading: The thousands crate (English)**](https://www.meetup.com/code-mavens/events/302391142/)
* 2024-08-13 | Virtual (Dallas, TX, US) | [Dallas Rust](https://www.meetup.com/dallasrust/)
    * [**Second Tuesday: Typestate Pattern in Rust**](https://www.meetup.com/dallasrust/events/299346978/)
* 2024-08-15 | Virtual (Berlin, DE) | [OpenTechSchool Berlin](https://berline.rs/) + [Rust Berlin](https://www.meetup.com/rust-berlin/)
    * [**Rust Hack and Learn**](https://meet.jit.si/RustHackAndLearnBerlin) | [**Mirror: Rust Hack n Learn Meetup**](https://www.meetup.com/rust-berlin/events/298633266/)
* 2024-08-20 | Virtual (Washington, DC, US) | [Rust DC](https://www.meetup.com/rustdc/)
    * [**Mid-month Rustful**](https://www.meetup.com/rustdc/events/299346968/)
* 2024-08-21 | Hybrid - Virtual and In-Person (Vancouver, BC, CA) | [Vancouver Rust](https://www.meetup.com/vancouver-rust/)
    * [**Rust Study/Hack/Hang-out**](https://www.meetup.com/vancouver-rust/events/298631735/)
* 2024-08-22 | Virtual | [Conf42: Online Tech Events](https://www.meetup.com/conf42/)
    * [**Conf42 Rustlang 2024**](https://www.meetup.com/conf42/events/297266825/)
* 2024-08-22 | Virtual (Charlottesville, NC, US) | [Charlottesville Rust Meetup](https://www.meetup.com/charlottesville-rust-meetup/)
    * [**Crafting Interpreters in Rust Collaboratively**](https://www.meetup.com/charlottesville-rust-meetup/events/298897938/)
* 2024-08-22 | Virtual (Karlsruhe, DE) | [Karlsruhe Functional Programmers Group](https://www.meetup.com/the-karlsruhe-functional-programmers-meetup-group/)
    * [**Stammtisch (gemeinsam mit der C++ UG KA): various topics, from C++ to Rust**](https://www.meetup.com/the-karlsruhe-functional-programmers-meetup-group/events/293937801)
* 2024-08-27 | Virtual | [Ardan Labs](https://www.eventbrite.com/o/ardan-labs-7092394651)
    * [**Fearless Concurrency with Rust**](https://www.eventbrite.com/e/fearless-concurrency-with-rust-tickets-934569591807)
* 2024-08-27 | Virtual (Bordeaux, FR) | [Rust Bordeaux](https://www.meetup.com/bordeaux-rust/)
    * [**Live coding - A distance #1**](https://www.meetup.com/bordeaux-rust/events/302570681/)
* 2024-08-27 | Virtual (Dallas, TX, US) | [Dallas Rust](https://www.meetup.com/dallasrust/)
    * [**Last Tuesday**](https://www.meetup.com/dallasrust/events/301585668/)
* 2024-08-27 | Virtual (Tel Aviv, IL) | [Code Mavens](https://www.meetup.com/code-mavens/)
    * [**Declarative macros in Rust (Virtual) - מקרוים בראסט**](https://www.meetup.com/rust-in-israel/events/302327956/)
* 2024-08-28 | Virtual (Tel Aviv, IL) | [Code Mavens](https://www.meetup.com/code-mavens/)
    * [**Command Line Tools: Implementing wc in Rust (English, Virtual)**](https://www.meetup.com/code-mavens/events/302151487/)
* 2024-08-29 | Virtual (Berlin, DE) | [OpenTechSchool Berlin](https://berline.rs/) + [Rust Berlin](https://www.meetup.com/rust-berlin/)
    * [**Rust Hack and Learn**](https://meet.jit.si/RustHackAndLearnBerlin) | [**Mirror: Rust Hack n Learn Meetup**](https://www.meetup.com/rust-berlin/events/298633267/)
* 2024-09-03 | Virtual (Buffalo, NY, US) | [Buffalo Rust Meetup](https://www.meetup.com/buffalo-rust-meetup/)
    * [**Buffalo Rust User Group**](https://www.meetup.com/buffalo-rust-meetup/events/302007365/)
* 2024-09-04 | Virtual (Indianapolis, IN, US) | [Indy Rust](https://www.meetup.com/indyrs/)
    * [**Indy.rs - with Social Distancing**](https://www.meetup.com/indyrs/events/300328029/)

### Europe
* 2024-08-14 | Köln/Cologne, DE | [Rust Cologne](https://www.meetup.com/rustcologne/)
    * [**This Month in Rust, August**](https://www.meetup.com/rustcologne/events/302674635/)
* 2024-08-14 | Reading, UK | [Reading Rust Workshop](https://rustworkshop.co/meetup/)
    * [**Reading Rust Meetup**](https://www.meetup.com/reading-rust-workshop/events/302153005/)
* 2024-08-20 | Aarhus, DK | [Rust Aarhus](https://www.meetup.com/rust-aarhus/)
    * [**Hack Night**](https://www.meetup.com/rust-aarhus/events/301522950/)
* 2024-08-21 | Nürnberg, DE | [Rust Nuremberg](https://www.meetup.com/rust-noris/)
    * [**Walk'n'Talk around Wöhrder See (+ Burritos)**](https://www.meetup.com/rust-noris/events/302080495/)
* 2024-08-22 | Manchester, UK | [Rust Manchester](https://www.meetup.com/rust-manchester/)
    * [**Rust Manchester Talks August**](https://www.meetup.com/rust-manchester/events/302419276/)
* 2024-08-26 | Mainz, DE | [Fachschaft Mathematik+Informatik der JGU Mainz](https://rheinneckar.events/@fsmathe_informatik_mainz@rheinmain.social)
    * [**Ferienkurs Rust**](https://rheinneckar.events/events/3f76f860-75c1-4f3a-810f-03fc0cecb691)
* 2024-08-28 | Frankfurt (Main), DE | [Rust Rhein Main](https://www.meetup.com/rust-rhein-main)
    * [**Rust Frankfurt WebAssembly**](https://www.meetup.com/rust-rhein-main/events/302738445/)
* 2024-08-29 | Berlin, DE | [OpenTechSchool Berlin](https://berline.rs/) + [Rust Berlin](https://www.meetup.com/rust-berlin/)
    * [**Rust and Tell - Title**](https://www.meetup.com/rust-berlin/events/299421378/)

### North America
* 2024-08-08 | Mountain View, CA, US | [Mountain View Rust Meetup](https://www.meetup.com/mv-rust-meetup/)
    * [**Rust Meetup at Hacker Dojo**](https://www.meetup.com/mv-rust-meetup/events/302067008/)
* 2024-08-08 | Seattle, WA, US | [Seattle Rust User Group](https://www.meetup.com/seattle-rust-user-group/events/)
    * [**August Meetup**](https://www.meetup.com/seattle-rust-user-group/events/302330477/)
* 2024-08-19 | Minneapolis, MN US | [Minneapolis Rust Meetup](https://www.meetup.com/minneapolis-rust-meetup/)
    * [**Minneapolis Rust Meetup: "State of Rust GPU Programming" & Happy Hour**](https://www.meetup.com/minneapolis-rust-meetup/events/301428949/)
* 2024-08-20 | New York, NY, US | [Rust NYC](https://www.meetup.com/Rust-NYC/)
    * [**Rust NYC: Doing the Bare Minimum with Isograph (talk)**](https://www.meetup.com/rust-nyc/events/302480064/)
* 2024-08-20 | San Francisco, CA, US | [San Francisco Rust Study Group](https://www.meetup.com/san-francisco-rust-study-group/)
    * [**Rust Hacking in Person**](https://www.meetup.com/san-francisco-rust-study-group/events/301614081/)
* 2024-08-21 | Virtual and In-Person (Vancouver, BC, CA) | [Vancouver Rust](https://www.meetup.com/vancouver-rust/)
    * [**Rust Study/Hack/Hang-out**](https://www.meetup.com/vancouver-rust/events/298631735/)
* 2024-08-28 | Austin, TX, US | [Rust ATC](https://www.meetup.com/rust-atx/)
    * [**Rust Lunch - Fareground**](https://www.meetup.com/rust-atx/events/xvkdgtygclblc/)
* 2024-08-29 | Nashville, TN, US | [Music City Rust Developers](https://www.meetup.com/music-city-rust-developers/)
    * [**Music City Rust Developers : placeholder**](https://www.meetup.com/music-city-rust-developers/events/301420110/)

# Oceania
* 2024-08-22 | Auckland, NZ | [Rust AKL](https://www.meetup.com/rust-akl/)
    * [**Rust AKL: Dot IX: Diagram Generator + Deep Learning from Scratch in Rust**](https://www.meetup.com/rust-akl/events/302431924/)
* 2024-08-27 | Canberra, ACT, AU | [Canberra Rust User Group (CRUG)](https://www.meetup.com/rust-canberra/)
    * [**June Meetup**](https://www.meetup.com/rust-canberra/events/301887261/)

If you are running a Rust event please add it to the [calendar] to get
it mentioned here. Please remember to add a link to the event too.
Email the [Rust Community Team][community] for access.

[calendar]: https://www.google.com/calendar/embed?src=apd9vmbc22egenmtu5l6c5jbfc%40group.calendar.google.com
[community]: mailto:community-team@rust-lang.org

## Jobs
<!--

Rust Jobs:

TWiR has stopped featuring individual job postings. You can read more about this change here:

https://github.com/rust-lang/this-week-in-rust/issues/3412

-->

Please see the latest [Who's Hiring thread on r/rust](INSERT_LINK_HERE)

# Quote of the Week

<!-- QOTW goes here -->

[Please submit quotes and vote for next week!](https://users.rust-lang.org/t/twir-quote-of-the-week/328)

*This Week in Rust is edited by: [nellshamrell](https://github.com/nellshamrell), [llogiq](https://github.com/llogiq), [cdmistman](https://github.com/cdmistman), [ericseppanen](https://github.com/ericseppanen), [extrawurst](https://github.com/extrawurst), [andrewpollack](https://github.com/andrewpollack), [U007D](https://github.com/U007D), [kolharsam](https://github.com/kolharsam), [joelmarcey](https://github.com/joelmarcey), [mariannegoldin](https://github.com/mariannegoldin), [bennyvasquez](https://github.com/bennyvasquez).*

*Email list hosting is sponsored by [The Rust Foundation](https://foundation.rust-lang.org/)*

<small>[Discuss on r/rust](REDDIT_LINK_HERE)</small><|MERGE_RESOLUTION|>--- conflicted
+++ resolved
@@ -56,12 +56,9 @@
 * one pager [The Hitchhiker’s Guide to Building a Distributed Filesystem in Rust](https://drive.google.com/file/d/1aNXvklrP5a4zhoN7n2hnJ31FOKYuq4Nk/view?usp=drivesdk)
 
 ### Miscellaneous
-<<<<<<< HEAD
-[video] [John Nunley discusses Rust, Open source, smol-rs and Async Programming](https://www.youtube.com/watch?v=EnWbnJXkOsg)
-=======
 * [July 2024 Rust Jobs Report](https://filtra.io/rust-jul-24)
-
->>>>>>> 21949894
+* [video] [John Nunley discusses Rust, Open source, smol-rs and Async Programming](https://www.youtube.com/watch?v=EnWbnJXkOsg)
+
 ## Crate of the Week
 
 <!-- COTW goes here -->
