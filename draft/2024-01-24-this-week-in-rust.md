--- conflicted
+++ resolved
@@ -93,19 +93,16 @@
 
 Some of these tasks may also have mentors available, visit the task page for more information.
 
-<<<<<<< HEAD
 <!-- CFPs go here, use this format: * [project name - title of issue](link to issue) -->
 <!-- * [ - ]() -->
+* [Ockam - Have a single `SqlxDatabase` instance per process](https://github.com/build-trust/ockam/issues/7313)
+* [Ockam - Improve database migrations to pair sql and rust migration code](https://github.com/build-trust/ockam/issues/7311)
+* [Ockam - Make install.sh not fail during upgrade process](https://github.com/build-trust/ockam/issues/7118)
 * [Hyperswitch - [FEATURE]: Make cache configuration configurable at runtime](https://github.com/juspay/hyperswitch/issues/3276)
 * [Hyperswitch - [FEATURE]: Implement Code cov for local system using makefile](https://github.com/juspay/hyperswitch/issues/1622)
 * [Hyperswitch - [FEATURE]: Setup code coverage for local tests & CI](https://github.com/juspay/hyperswitch/issues/1587)
 * [Hyperswitch - [FEATURE]: Add domain type for client secret](https://github.com/juspay/hyperswitch/issues/1357)
 * [Hyperswitch - [FEATURE]: Have get_required_value to use ValidationError in OptionExt](https://github.com/juspay/hyperswitch/issues/860)
-=======
-* [Ockam - Have a single `SqlxDatabase` instance per process](https://github.com/build-trust/ockam/issues/7313)
-* [Ockam - Improve database migrations to pair sql and rust migration code](https://github.com/build-trust/ockam/issues/7311)
-* [Ockam - Make install.sh not fail during upgrade process](https://github.com/build-trust/ockam/issues/7118)
->>>>>>> 74cbe509
 
 If you are a Rust project owner and are looking for contributors, please submit tasks [here][guidelines].
 
