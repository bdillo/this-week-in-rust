Title: This Week in Rust 514
Number: 514
Date: 2023-09-27
Category: This Week in Rust

Hello and welcome to another issue of *This Week in Rust*!
[Rust](https://www.rust-lang.org/) is a programming language empowering everyone to build reliable and efficient software.
This is a weekly summary of its progress and community.
Want something mentioned? Tag us at [@ThisWeekInRust](https://twitter.com/ThisWeekInRust) on Twitter or [@ThisWeekinRust](https://mastodon.social/@thisweekinrust) on mastodon.social, or [send us a pull request](https://github.com/rust-lang/this-week-in-rust).
Want to get involved? [We love contributions](https://github.com/rust-lang/rust/blob/master/CONTRIBUTING.md).

*This Week in Rust* is openly developed [on GitHub](https://github.com/rust-lang/this-week-in-rust) and archives can be viewed at [this-week-in-rust.org](https://this-week-in-rust.org/).
If you find any errors in this week's issue, [please submit a PR](https://github.com/rust-lang/this-week-in-rust/pulls).

## Updates from Rust Community

<!--

Dear community contributors:
Please read README.md for guidance on submissions.
Each submitted link should be of the form:

* [Title of the Linked Page](https://example.com/my_article)

If you don't know which category to use, feel free to submit a PR anyway
and just ask the editors to select the category.

-->

### Official
* [Increasing the minimum supported Apple platform versions](https://blog.rust-lang.org/2023/09/25/Increasing-Apple-Version-Requirements.html)
* [crates.io Policy Update RFC](https://blog.rust-lang.org/2023/09/22/crates-io-usage-policy-rfc.html)

### Foundation

### Newsletters

### Project/Tooling Updates
* [cargo-binstall Release v1.4.1](https://github.com/cargo-bins/cargo-binstall/releases/tag/v1.4.1)

### Observations/Thoughts
* [Interacting with AWS IAM services using the Rust SDK and stand-alone CLI](https://sanjuvi.github.io/Blog/posts/Aws-Iam/)
* [My Pure Rust Wishlist](https://gburghoorn.com/posts/pure-rust-wishlist/)
* [Qualifying Rust without forking](https://ferrous-systems.com/blog/qualifying-rust-without-forking/)
* [Why Not Rust Crypto?](https://briansmith.org/why-not-rustcrypto)
* [Eyra is an interesting Rust project](https://notgull.net/eyra/)
* [Generic trait methods and new auto traits](https://without.boats/blog/generic-trait-methods-and-new-auto-traits/)
* [Rust for Mission Critical Applications](https://ferrous-systems.com/blog/rust-for-mission-critical-applications/)
* [Polonius revisited, part 1](https://smallcultfollowing.com/babysteps/blog/2023/09/22/polonius-part-1/)
* [Scaling Rust Adoption Through Training](https://security.googleblog.com/2023/09/scaling-rust-adoption-through-training.html)

### Rust Walkthroughs
* [Hello, Rust!](https://ariel-miculas.github.io/Hello-Rust/)
* [Rust: The joy of safe zero-copy parsers](https://itnext.io/rust-the-joy-of-safe-zero-copy-parsers-8c8581db8ab2)
* [Cross-compiling Rust on Github Actions](https://blog.timhutt.co.uk/cross-compiling-rust/)
* [video] [Build Your First Game in Bevy and Rust](https://www.youtube.com/watch?v=E9SzRc9HkOg)
* [video] [`no_std: ?no_problem`](https://www.youtube.com/watch?v=Oq-3bOBrpeo)

### Research
* [How do Rust developers use unsafe? - Survey](https://cmu.ca1.qualtrics.com/jfe/form/SV_0k7naTSSk8jaaGi)

### Miscellaneous
* [Using Kani to write and validate Rust code with ChatGPT](https://blog.logrocket.com/using-kani-write-validate-rust-code-chatgpt/)
* [Logging in Rust - How to Get Started](https://www.shuttle.rs/blog/2023/09/20/logging-in-rust)
* [Profiling with perf and DHAT on Rust code in Linux](https://www.justanotherdot.com/posts/profiling-with-perf-and-dhat-on-rust-code-in-linux.html)
* [Adding runtime benchmarks to the Rust compiler benchmark suite](https://kobzol.github.io/rust/rustc/2023/09/23/rustc-runtime-benchmarks.html)
* [ESP Embedded Rust: Multithreading with FreeRTOS Bindings](https://apollolabsblog.hashnode.dev/esp-embedded-rust-multithreading-with-freertos-bindings)
* [A JVM in Rust part 6 - Methods and exceptions](https://andreabergia.com/blog/2023/09/a-jvm-in-rust-part-6-methods-and-exceptions/

## Crate of the Week

This week's crate is [async_fn_traits](https://docs.rs/async_fn_traits), a crate with async function traits to enable using higher ranked trait bounds in async functions.

Thanks to [kornel](https://users.rust-lang.org/t/crate-of-the-week/2704/1239) for the suggestion!

[Please submit your suggestions and votes for next week][submit_crate]!

[submit_crate]: https://users.rust-lang.org/t/crate-of-the-week/2704

## Call for Participation

Always wanted to contribute to open-source projects but did not know where to start?
Every week we highlight some tasks from the Rust community for you to pick and get started!

Some of these tasks may also have mentors available, visit the task page for more information.


<!-- CFPs go here, use this format: * [project name - title of issue](link to issue) -->
<<<<<<< HEAD
<!-- * [ - ]() -->
* [Hyperswitch - add multiple insert and delete functionality for in-memory cache](https://github.com/juspay/hyperswitch/issues/2373)
* [Hyperswitch - add metrics to cache invalidation miss](https://github.com/juspay/hyperswitch/issues/2377)
* [Hyperswitch - separate payments_session from payments core](https://github.com/juspay/hyperswitch/issues/888)
=======
* [nix-rust - next generation maintainers](https://github.com/nix-rust/nix/issues/2132)
* [DeepCausality - Increase Test Coverage](https://github.com/deepcausality-rs/deep_causality/issues/104)
* [DeepCausality - Polish documentation](https://github.com/deepcausality-rs/sites/issues/71)
* [rust-libp2p - replace `custom-clippy` alias with workspace-wide `[lints]` configuration](https://github.com/libp2p/rust-libp2p/issues/4484)
* [rust-libp2p - Prefer tokio runtime everywhere](https://github.com/libp2p/rust-libp2p/issues/4449)
* [rust-libp2p - misc: make `RwStreamSink` an implementation detail of the memory transport](https://github.com/libp2p/rust-libp2p/issues/4345)
* [time - Missing panic condition on API docs](https://github.com/time-rs/time/issues/623)
* [time - Add comparison to chrono to the docs](https://github.com/time-rs/time/issues/308)
* [time - The Book is hardly readable](https://github.com/time-rs/time/issues/327)
* [Ockam - `ockam status` clap command should provide more user friendly information when a user is *not* enrolled](https://github.com/build-trust/ockam/issues/6064)
* [Ockam - `ockam status` clap command should provide more user friendly information when a user is enrolled](https://github.com/build-trust/ockam/issues/6063)
* [Ockam - Improve `ockam enroll ----help` clap command text by adding doc comment for `verbose` flag](https://github.com/build-trust/ockam/issues/6055)
>>>>>>> 380f25b7

If you are a Rust project owner and are looking for contributors, please submit tasks [here][guidelines].

[guidelines]: https://users.rust-lang.org/t/twir-call-for-participation/4821

## Updates from the Rust Project

402 pull requests were [merged in the last week][merged]

[merged]: https://github.com/search?q=is%3Apr+org%3Arust-lang+is%3Amerged+merged%3A2023-09-18..2023-09-25

* [*breaking change*: Validate crate name in `--extern`](https://github.com/rust-lang/rust/pull/116001)
* [add support for GNU/Hurd](https://github.com/rust-lang/rust/pull/115230)
* [enable ASAN/LSAN/TSAN for *-apple-ios-macabi](https://github.com/rust-lang/rust/pull/115644)
* [raise minimum supported Apple OS versions](https://github.com/rust-lang/rust/pull/104385)
* [`rustc_target/loongarch`: Fix passing of transparent unions with only one non-ZST member](https://github.com/rust-lang/rust/pull/115987)
* [`rustc_target/riscv`: Fix passing of transparent unions with only one non-ZST member](https://github.com/rust-lang/rust/pull/115499)
* [`rustc_hir_analysis`: add a helper to check function the signature mismatches](https://github.com/rust-lang/rust/pull/115897)
* [account for nested `impl Trait` in TAIT](https://github.com/rust-lang/rust/pull/116039)
* [add minimal std implementation for UEFI](https://github.com/rust-lang/rust/pull/105861)
* [add OwnedTargetMachine to manage llvm:TargetMachine](https://github.com/rust-lang/rust/pull/115911)
* [add Zba, Zbb, and Zbs as target features for riscv64-linux-android](https://github.com/rust-lang/rust/pull/116076)
* [add initial libstd support for Xous](https://github.com/rust-lang/rust/pull/104101)
* [adjust `ConstValue::Slice` to work for arbitrary slice types](https://github.com/rust-lang/rust/pull/115870)
* [adjust how closure/generator types are printed](https://github.com/rust-lang/rust/pull/115696)
* [allow `-Z treat-err-as-bug=0`](https://github.com/rust-lang/rust/pull/115690)
* [allow anyone to set llvm-fixed-upstream](https://github.com/rust-lang/rust/pull/115990)
* [allow higher-ranked fn sigs in `ValuePairs`](https://github.com/rust-lang/rust/pull/116073)
* [capture scrutinee of if let guards correctly](https://github.com/rust-lang/rust/pull/115999)
* [check that closure/generator's interior/capture types are sized](https://github.com/rust-lang/rust/pull/116081)
* [command: also print removed env vars](https://github.com/rust-lang/rust/pull/114379)
* [correctly deny late-bound lifetimes from parent in anon consts and TAITs](https://github.com/rust-lang/rust/pull/115486)
* [coverage: don't bother renumbering expressions on the Rust side](https://github.com/rust-lang/rust/pull/114399)
* [coverage: fix an unstable-sort inconsistency in coverage spans](https://github.com/rust-lang/rust/pull/115930)
* [coverage: remove debug code from the instrumentor](https://github.com/rust-lang/rust/pull/115962)
* [dependencies: reduce the amount of crates pulling in atty](https://github.com/rust-lang/rust/pull/115975)
* [detect cycle errors hidden by opaques during monomorphization](https://github.com/rust-lang/rust/pull/115801)
* [diagnostics: avoid mismatch between variance index and hir generic](https://github.com/rust-lang/rust/pull/116045)
* [do not create a DerefLen place for `Box<[T]>`](https://github.com/rust-lang/rust/pull/115794)
* [don't ICE when no bound vars found while doing closure hir type check](https://github.com/rust-lang/rust/pull/113396)
* [don't complain on a single non-exhaustive 1-ZST](https://github.com/rust-lang/rust/pull/115924)
* [don't modify libstd to dump rustc ICEs](https://github.com/rust-lang/rust/pull/115627)
* [don't resolve generic impls that may be shadowed by dyn built-in impls](https://github.com/rust-lang/rust/pull/114941)
* [enable -Zdrop-tracking-mir by default](https://github.com/rust-lang/rust/pull/107421)
* [enable effects for libcore](https://github.com/rust-lang/rust/pull/114776)
* [fall back to `_SC_NPROCESSORS_ONLN` if `sched_getaffinity` returns an empty mask](https://github.com/rust-lang/rust/pull/116038)
* [fall back to the unoptimized implementation in `read_binary_file` if `File::metadata` lies](https://github.com/rust-lang/rust/pull/115549)
* [fix `ui-fulldeps --stage=1` with `-Zignore-directory-in-diagnostics-source-blocks`](https://github.com/rust-lang/rust/pull/116009)
* [fix confusing let chain indentation in `rustc_resolve`](https://github.com/rust-lang/rust/pull/115983)
* [fix debug printing of tuple](https://github.com/rust-lang/rust/pull/116069)
* [give FutureIncompatibilityReason variants more explicit names](https://github.com/rust-lang/rust/pull/116049)
* [implement `Literal::byte_character`](https://github.com/rust-lang/rust/pull/112711)
* [implement `intercrate_ambiguity_causes` in the new solver](https://github.com/rust-lang/rust/pull/115996)
* [improve invalid UTF-8 lint by finding the expression initializer](https://github.com/rust-lang/rust/pull/115257)
* [interpret: more consistently use ImmTy in operators and casts](https://github.com/rust-lang/rust/pull/116010)
* [make unsized casts illegal](https://github.com/rust-lang/rust/pull/116056)
* [match on elem first while building move paths](https://github.com/rust-lang/rust/pull/115770)
* [more accurate suggestion for `self.` and `Self:`:](https://github.com/rust-lang/rust/pull/116086)
* [move `DepKind` to `rustc_query_system` and define it as `u16`](https://github.com/rust-lang/rust/pull/115920)
* [pass name of object file to LLVM so it can correctly emit `S_OBJNAME` in pdb files on Windows](https://github.com/rust-lang/rust/pull/115704)
* [point at cause of expectation of `break` value when possible](https://github.com/rust-lang/rust/pull/116071)
* [prevent promotion of const fn calls in inline consts](https://github.com/rust-lang/rust/pull/115936)
* [suggest desugaring to return-position `impl Future` when an `async fn` in trait fails an auto trait bound](https://github.com/rust-lang/rust/pull/115864)
* [tweak expected message to explain what it's actually signifying](https://github.com/rust-lang/rust/pull/116082)
* [miri: GC the Stacked Borrows allocation history](https://github.com/rust-lang/miri/pull/3083)
* [miri: deprecate -Zmiri-disable-abi-check](https://github.com/rust-lang/miri/pull/3071)
* [miri: implement `llvm.ctpop.v*` intrinsics](https://github.com/rust-lang/miri/pull/3072)
* [miri: issue discovered in TB: spurious reads are not (yet) possible in a concurrent setting](https://github.com/rust-lang/miri/pull/3054)
* [miri: move `llvm.x86.*` shims into `shims::x86` and implement `_addcarry_u32` and `_subborrow_u{32,64}`](https://github.com/rust-lang/miri/pull/3075)
* [open the FileEncoder file for reading and writing](https://github.com/rust-lang/rust/pull/116067)
* [simplify/Optimize FileEncoder](https://github.com/rust-lang/rust/pull/115542)
* [avoid overflow in `IoSlice::advance_slices`](https://github.com/rust-lang/rust/pull/116070)
* [call `panic_display` directly in `const_panic_fmt`](https://github.com/rust-lang/rust/pull/116007)
* [implement `cstr_count_bytes`](https://github.com/rust-lang/rust/pull/114443)
* [panic when encountering an illegal cpumask in `thread::available_parallelism`](https://github.com/rust-lang/rust/pull/115946)
* [add the `cfg_match!` macro](https://github.com/rust-lang/rust/pull/115416)
* [cargo: add some enhancements to `cargo clean`](https://github.com/rust-lang/cargo/pull/12638)
* [cargo: better suggestion for redundant mode in build and install commands](https://github.com/rust-lang/cargo/pull/12693)
* [cargo: buffer console status messages](https://github.com/rust-lang/cargo/pull/12727)
* [cargo: cargo add displays either feature list or summarized count](https://github.com/rust-lang/cargo/pull/12702)
* [cargo: doc: mention unstable flag `-Z asymmetric-token`](https://github.com/rust-lang/cargo/pull/12712)
* [cargo: fix spurious errors with networking tests](https://github.com/rust-lang/cargo/pull/12726)
* [cargo: fix: copy PDBs for EFI targets](https://github.com/rust-lang/cargo/pull/12688)
* [cargo: fix: use channel-specific link for registry auth error](https://github.com/rust-lang/cargo/pull/12709)
* [cargo: infra: add auto-trigger rules for new labels](https://github.com/rust-lang/cargo/pull/12713)
* [cargo: more specific registry index not found msg](https://github.com/rust-lang/cargo/pull/12732)
* [cargo: shortest path](https://github.com/rust-lang/cargo/pull/12678)
* [rustdoc-search: add support for type parameters](https://github.com/rust-lang/rust/pull/112725)
* [rustdoc: correctly render the return type of cross-crate async fns](https://github.com/rust-lang/rust/pull/116084)
* [rustdoc: custom code classes in docs warning](https://github.com/rust-lang/rust/pull/115947)
* [rustfmt: bugfix/comment duplication](https://github.com/rust-lang/rustfmt/pull/5913)
* [clippy: `redundant_guards`: lint if the pattern is on the left side](https://github.com/rust-lang/rust-clippy/pull/11522)
* [clippy: change defaults of `accept-comment-above-statement` and `accept-comment-above-attributes`](https://github.com/rust-lang/rust-clippy/pull/11170)
* [clippy: fix false positive with `needless_raw_string_hashes`](https://github.com/rust-lang/rust-clippy/pull/11518)
* [clippy: fix `cast_lossless` with macro call](https://github.com/rust-lang/rust-clippy/pull/11516)
* [clippy: fix mutably used async function argument in closure for `needless_pass_by_ref_mut`](https://github.com/rust-lang/rust-clippy/pull/11492)
* [clippy: fixed  caused by moving &mut reference inside of a closure](https://github.com/rust-lang/rust-clippy/pull/11551)
* [clippy: prevent ice when threshold is 0 and `enum` has no variants](https://github.com/rust-lang/rust-clippy/pull/11552)
* [clippy: remove most usage of `hir_ty_to_ty`](https://github.com/rust-lang/rust-clippy/pull/11544)
* [rust-analyzer: add `unused_variables` native diagnostic](https://github.com/rust-lang/rust-analyzer/pull/15659)
* [rust-analyzer: add option to show full function signatures in completion docs](https://github.com/rust-lang/rust-analyzer/pull/15582)
* [rust-analyzer: deunwrap `add_missing_match_arms`](https://github.com/rust-lang/rust-analyzer/pull/15594)
* [rust-analyzer: do not resolve inlayHint.textEdit for VSCode client](https://github.com/rust-lang/rust-analyzer/pull/15635)
* [rust-analyzer: bool to `enum` assist](https://github.com/rust-lang/rust-analyzer/pull/15484)
* [rust-analyzer: fix autoimport does nothing when importing trait that is as `_` imports](https://github.com/rust-lang/rust-analyzer/pull/15587)
* [rust-analyzer: fix inlining closures from local variables and functions](https://github.com/rust-lang/rust-analyzer/pull/15651)
* [rust-analyzer: give `unmerge_use` a label explaining what it will affect](https://github.com/rust-lang/rust-analyzer/pull/15621)

### Rust Compiler Performance Triage

A very quiet week with the only large change in performance being improvements brought on by @saethlin's work on cleaning up the `FileEncoder` used in various places like `rustc_metadata` and `rustc_serialize`.

Triage done by **@rylev**.
Revision range: [af78bae..27b4eb9](https://perf.rust-lang.org/?start=af78bae565e85b9c5698ee909af0652674eca6d4&end=27b4eb96d13106332d511be2ea6d0c008a57aa6e&absolute=false&stat=instructions%3Au)

**Summary**:

| (instructions:u)                   | mean  | range          | count |
|:----------------------------------:|:-----:|:--------------:|:-----:|
| Regressions ❌ <br /> (primary)    | 0.6%  | [0.3%, 1.1%]   | 15    |
| Regressions ❌ <br /> (secondary)  | 2.0%  | [0.2%, 7.1%]   | 32    |
| Improvements ✅ <br /> (primary)   | -0.7% | [-1.3%, -0.3%] | 70    |
| Improvements ✅ <br /> (secondary) | -0.9% | [-3.5%, -0.2%] | 31    |
| All ❌✅ (primary)                 | -0.4% | [-1.3%, 1.1%]  | 85    |


2 Regressions, 3 Improvements, 4 Mixed; 0 of them in rollups
73 artifact comparisons made in total

[Full report here](https://github.com/rust-lang/rustc-perf/blob/master/triage/2023-09-26.md)

### [Approved RFCs](https://github.com/rust-lang/rfcs/commits/master)

Changes to Rust follow the Rust [RFC (request for comments) process](https://github.com/rust-lang/rfcs#rust-rfcs). These
are the RFCs that were approved for implementation this week:

* [Add Zulip notifications for cargo and crates-io](https://github.com/rust-lang/rfcs/pull/3495)
* [Cargo Check T-lang Policy](https://github.com/rust-lang/rfcs/pull/3477)

### Final Comment Period

Every week, [the team](https://www.rust-lang.org/team.html) announces the 'final comment period' for RFCs and key PRs
which are reaching a decision. Express your opinions now.

#### [RFCs](https://github.com/rust-lang/rfcs/labels/final-comment-period)

* *No RFCs entered Final Comment Period this week.*

#### [Tracking Issues & PRs](https://github.com/rust-lang/rust/issues?q=is%3Aopen+label%3Afinal-comment-period+sort%3Aupdated-desc)
* [disposition: merge] [Rework negative coherence to properly consider impls that only partly overlap](https://github.com/rust-lang/rust/pull/112875)

### [New and Updated RFCs](https://github.com/rust-lang/rfcs/pulls)
* [new] [Lifetime Capture Rules 2024](https://github.com/rust-lang/rfcs/pull/3498)
* [new] [RFC: `typed-context-injection`](https://github.com/rust-lang/rfcs/pull/3496)
* [new] [RFC: Precise Pre-release `cargo update`](https://github.com/rust-lang/rfcs/pull/3493)

### [Call for Testing](https://github.com/rust-lang/rfcs/issues?q=label%3Acall-for-testing)
An important step for RFC implementation is for people to experiment with the
implementation and give feedback, especially before stabilization.  The following
RFCs would benefit from user testing before moving forward:

* *No RFCs issued a call for testing this week.*

If you are a feature implementer and would like your RFC to appear on the above list, add the new `call-for-testing`
label to your RFC along with a comment providing testing instructions and/or guidance on which aspect(s) of the feature
need testing.

## Upcoming Events

Rusty Events between 2023-09-27 - 2023-10-25 🦀

### Virtual

* 2023-10-03 | Virtual (Buffalo, NY, US) | [Buffalo Rust Meetup](https://www.meetup.com/buffalo-rust-meetup/)
    * [**Buffalo Rust User Group, First Tuesdays**](https://www.meetup.com/buffalo-rust-meetup/events/295919493/)
* 2023-10-04 | Virtual (Stuttgart, DE) | [Rust Community Stuttgart](https://www.meetup.com/rust-community-stuttgart/)
    * [**Rust-Meetup**](https://www.meetup.com/rust-community-stuttgart/events/dvvtvsyfcnbgb/)
* 2023-10-04 | Virtual (Various) | [Ferrous Systems](https://www.eventbrite.com/o/ferrous-systems-gmbh-68735392123)
    * [**A Decade of Rust with Ferrous Systems**](https://www.eventbrite.com/e/a-decade-of-rust-with-ferrous-systems-tickets-680492891557?aff=ebdssbdestsearch)
* 2023-10-04 | Virtual (Cardiff, UK)| [Rust and C++ Cardiff](https://www.meetup.com/rust-and-c-plus-plus-in-cardiff)
    * [**Understanding the Processor (Atomics & Locks Chapter 7)**](https://www.meetup.com/rust-and-c-plus-plus-in-cardiff/events/296278202/)
* 2023-10-05 | Virtual (Charlottesville, NC, US) | [Charlottesville Rust Meetup](https://www.meetup.com/charlottesville-rust-meetup/)
    * [**Crafting Interpreters in Rust Collaboratively**](https://www.meetup.com/charlottesville-rust-meetup/events/296135640/)
* 2023-10-07 | Virtual (Kampala, UG) | [Rust Circle Kampala](https://www.eventbrite.com/o/rust-circle-kampala-65249289033)
    * [**Rust Circle Meetup: Mentorship (First Saturday)**](https://www.eventbrite.com/e/rust-circle-meetup-tickets-628763617907?aff=erelpanelorg)
* 2023-10-10 | Virtual (Berlin, DE) | [OpenTechSchool Berlin](https://www.meetup.com/opentechschool-berlin/)
    * [**Rust Hack and Learn**](https://www.meetup.com/opentechschool-berlin/events/295679773/) | [**Mirror**](https://berline.rs/)
* 2023-10-10 | Virtual (Dallas, TX, US) | [Dallas Rust](https://www.meetup.com/dallasrust/)
    * [**Second Tuesday**](https://www.meetup.com/dallasrust/events/fvdtgtyfcnbnb/)
* 2023-10-11| Virtual (Boulder, CO, US) | [Boulder Elixir and Rust](https://www.meetup.com/boulder-elixir-rust/)
    * [**Monthly Meetup**](https://www.meetup.com/boulder-elixir-rust/events/zvxcsryfcnbpb/)
* 2023-10-12 - 2023-10-13 | Virtual (Brussels, BE) | [EuroRust](https://eurorust.eu)
    * [**EuroRust 2023**](https://eurorust.eu)
* 2023-10-12 | Virtual (Nuremberg, DE) | [Rust Nuremberg](https://www.meetup.com/rust-noris/)
    * [**Rust Nürnberg online**](https://www.meetup.com/rust-noris/events/289732662/)
* 2023-10-18 | Virtual (Vancouver, BC, CA) | [Vancouver Rust](https://www.meetup.com/vancouver-rust/)
    * [**Rust Study/Hack/Hang-out**](https://www.meetup.com/vancouver-rust/events/295057159/)
* 2023-10-19 | Virtual (Charlottesville, NC, US) | [Charlottesville Rust Meetup](https://www.meetup.com/charlottesville-rust-meetup/)
    * [**Crafting Interpreters in Rust Collaboratively**](https://www.meetup.com/charlottesville-rust-meetup/events/ngnwftyfcnbzb/)
* 2023-10-19 | Virtual (Stuttgart, DE) | [Rust Community Stuttgart](https://www.meetup.com/rust-community-stuttgart/)
    * [**Rust-Meetup**](https://www.meetup.com/rust-community-stuttgart/events/dvvtvsyfcnbgb/)
* 2023-10-24 | Virtual (Berlin, DE) | [OpenTechSchool Berlin](https://www.meetup.com/opentechschool-berlin/)
    * [**Rust Hack and Learn**](https://www.meetup.com/opentechschool-berlin/events/295679778/) | [**Mirror**](https://berline.rs/)
 
### Asia

* 2023-10-03 | Taipei, TW | [WebAssembly and Rust Meetup (Wasm Empowering AI)](https://www.meetup.com/wasm-rust-meetup/)
    * [**WebAssembly Meetup (Wasm Empowering AI) in Taipei**](https://www.meetup.com/wasm-rust-meetup/events/295672575/)

### Europe

* 2023-09-28 | Berlin, DE | [React Berlin](https://www.meetup.com/react-berlin-meetup/)
    * [**React Berlin September Meetup: Creating Videos with React & Remotion & More: Integrating Rust with React Native – Gheorghe Pinzaru**](https://www.meetup.com/react-berlin-meetup/events/295382108/)
* 2023-09-28 | Madrid, ES | [MadRust](https://www.meetup.com/madrust/)
    * [**Primer evento Post COVID: ¡Cervezas MadRust!**](https://www.meetup.com/madrust/events/296063394/)
* 2023-09-28 | Paris, FR | [Paris Scala User Group (PSUG)](https://www.meetup.com/paris-scala-user-group-psug/events/296025234/)
    * [**PSUG #114 Comparons Scala et Rust**](https://www.meetup.com/paris-scala-user-group-psug/events/296025234/)
* 2023-09-28 | Vienna, AT | [Rust Vienna](https://www.meetup.com/rust-vienna/)
    * [**Rust Dojo 2**](https://www.meetup.com/rust-vienna/events/296254546/)
* 2023-09-30 | Saint Petersburg, RU | [Rust Saint Petersburg meetups](https://t.me/ruRust_spb)
    * [**Rust Community Meetup: A tale about how I tried to make my Blitz Basic - Vitaly; How to use nix to build projects on Rust – Danil; Getting to know tower middleware. General overview – Mikhail**](https://rurust-saint-petersburg-m.timepad.ru/event/2561864/) 
* 2023-10-04 | Lyon, FR | [Rust Lyon](https://www.meetup.com/fr-FR/rust-lyon/)
    * [**Rust Lyon Meetup #6**](https://www.meetup.com/fr-FR/rust-lyon/events/296186641/)
* 2023-10-10 | Berlin, DE | [OpenTechSchool Berlin](https://www.meetup.com/opentechschool-berlin/)
    * [**Rust Hack and Learn**](https://www.meetup.com/opentechschool-berlin/events/295679773/)
* 2023-10-12 - 2023-10-13 | Brussels, BE | [EuroRust](https://eurorust.eu)
    * [**EuroRust 2023**](https://eurorust.eu)
* 2023-10-12 | Brussels, BE | [Rust Aarhus](https://www.meetup.com/rust-aarhus)
    * [**Rust Aarhus - EuroRust Conference**](https://www.meetup.com/rust-aarhus/events/295673220/)
* 2023-10-12 | Reading, UK | [Reading Rust Workshop](https://www.meetup.com/reading-rust-workshop/)
    * [**Reading Rust Meetup at Browns**](https://www.meetup.com/reading-rust-workshop/events/295955356/)
* 2023-10-17 | Helsinki, FI | [Finland Rust-lang Group](https://www.meetup.com/finland-rust-meetup/)
    * [**Helsinki Rustaceans Meetup**](https://www.meetup.com/finland-rust-meetup/events/295680333/)
* 2023-10-17 | Leipzig, DE | [Rust - Modern Systems Programming in Leipzig](https://www.meetup.com/rust-modern-systems-programming-in-leipzig/)
    * [**SIMD in Rust**](https://www.meetup.com/rust-modern-systems-programming-in-leipzig/events/295504251/)
* 2023-10-25 | Dublin, IE | [Rust Dublin](https://www.meetup.com/rust-dublin/)
    * [**Biome, web development tooling with Rust**](https://www.meetup.com/rust-dublin/events/295179534/)

### North America

* 2023-09-27 | Austin, TX, US | [Rust ATX](https://www.meetup.com/rust-atx/)
    * [**Rust Lunch - Fareground**](https://www.meetup.com/rust-atx/events/295466314)
* 2023-09-28 | Boulder, CO, US | [Solid State Depot - The Boulder Makerspace](https://www.meetup.com/solidstatedepot/)
    * [**Rust and ROS for Robotics + Happy Hour**](https://www.meetup.com/solidstatedepot/events/295466122/)
* 2023-10-05 | Mountain View, CA, US | [Mountain View Rust Meetup](https://www.meetup.com/mv-rust-meetup/)
    * [**Rust Meetup at Hacker Dojo**](https://www.meetup.com/mv-rust-meetup/events/296369949/)
* 2023-10-11 | Boulder, CO, US | [Boulder Rust Meetup](https://www.meetup.com/boulder-rust-meetup/)
    * [**First Meetup - Demo Day and Office Hours**](https://www.meetup.com/boulder-rust-meetup/events/296193722/)
* 2023-10-12 | Lehi, UT, US | [Utah Rust](https://www.meetup.com/utah-rust/)
    * [**The Actor Model: Fearless Concurrency, Made Easy w/Chris Mena**](https://www.meetup.com/utah-rust/events/295771376/)
* 2023-10-17 | San Francisco, CA, US | [San Francisco Rust Study Group](https://www.meetup.com/san-francisco-rust-study-group)
    * [**Rust Hacking in Person**](https://www.meetup.com/san-francisco-rust-study-group/events/vwljctyfcnbwb/)
* 2023-10-19 | Mountain View, CA, US | [Mountain View Rust Meetup](https://www.meetup.com/mv-rust-meetup/)
    * [**Rust Meetup at Hacker Dojo**](https://www.meetup.com/mv-rust-meetup/events/296369976/)
* 2023-10-19 | Nashville, TN, US | [Music City Rust Developers](https://www.meetup.com/music-city-rust-developers/)
    * [**Rust Meetup : Getting to Know search other**](https://www.meetup.com/music-city-rust-developers/events/296254420/)

### Oceania

* 2023-09-28 | Brisbane, QLD, AU | [Rust Brisbane](https://www.meetup.com/rust-brisbane/)
    * [**September Meetup**](https://www.meetup.com/rust-brisbane/events/295946587/)

If you are running a Rust event please add it to the [calendar] to get
it mentioned here. Please remember to add a link to the event too.
Email the [Rust Community Team][community] for access.

[calendar]: https://www.google.com/calendar/embed?src=apd9vmbc22egenmtu5l6c5jbfc%40group.calendar.google.com
[community]: mailto:community-team@rust-lang.org

## Jobs
<!--

Rust Jobs:

TWiR has stopped featuring individual job postings. You can read more about this change here:

https://github.com/rust-lang/this-week-in-rust/issues/3412

-->

Please see the latest [Who's Hiring thread on r/rust](INSERT_LINK_HERE)

# Quote of the Week

> The problem with Rust it appears,  
> that it leaves programmers in tears  
> if they have to go back  
> to languages that lack  
> in short they've got feature-arrears.

– [llogiq on /r/rust](https://www.reddit.com/r/rust/comments/16mv8bb/comment/k1buhp0/)

Thanks to [Frank Steffahn](https://users.rust-lang.org/t/twir-quote-of-the-week/328/1468) for the suggestion!

[Please submit quotes and vote for next week!](https://users.rust-lang.org/t/twir-quote-of-the-week/328)

*This Week in Rust is edited by: [nellshamrell](https://github.com/nellshamrell), [llogiq](https://github.com/llogiq), [cdmistman](https://github.com/cdmistman), [ericseppanen](https://github.com/ericseppanen), [extrawurst](https://github.com/extrawurst), [andrewpollack](https://github.com/andrewpollack), [U007D](https://github.com/U007D), [kolharsam](https://github.com/kolharsam), [joelmarcey](https://github.com/joelmarcey), [mariannegoldin](https://github.com/mariannegoldin), [bennyvasquez](https://github.com/bennyvasquez).*

*Email list hosting is sponsored by [The Rust Foundation](https://foundation.rust-lang.org/)*

<small>[Discuss on r/rust](REDDIT_LINK_HERE)</small><|MERGE_RESOLUTION|>--- conflicted
+++ resolved
@@ -86,12 +86,10 @@
 
 
 <!-- CFPs go here, use this format: * [project name - title of issue](link to issue) -->
-<<<<<<< HEAD
 <!-- * [ - ]() -->
 * [Hyperswitch - add multiple insert and delete functionality for in-memory cache](https://github.com/juspay/hyperswitch/issues/2373)
 * [Hyperswitch - add metrics to cache invalidation miss](https://github.com/juspay/hyperswitch/issues/2377)
 * [Hyperswitch - separate payments_session from payments core](https://github.com/juspay/hyperswitch/issues/888)
-=======
 * [nix-rust - next generation maintainers](https://github.com/nix-rust/nix/issues/2132)
 * [DeepCausality - Increase Test Coverage](https://github.com/deepcausality-rs/deep_causality/issues/104)
 * [DeepCausality - Polish documentation](https://github.com/deepcausality-rs/sites/issues/71)
@@ -104,7 +102,6 @@
 * [Ockam - `ockam status` clap command should provide more user friendly information when a user is *not* enrolled](https://github.com/build-trust/ockam/issues/6064)
 * [Ockam - `ockam status` clap command should provide more user friendly information when a user is enrolled](https://github.com/build-trust/ockam/issues/6063)
 * [Ockam - Improve `ockam enroll ----help` clap command text by adding doc comment for `verbose` flag](https://github.com/build-trust/ockam/issues/6055)
->>>>>>> 380f25b7
 
 If you are a Rust project owner and are looking for contributors, please submit tasks [here][guidelines].
 
