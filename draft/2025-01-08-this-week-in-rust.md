--- conflicted
+++ resolved
@@ -234,7 +234,8 @@
     * [**Rust Meetup Prague (January 2025)**](https://www.meetup.com/rust-prague/events/305455153)
 * 2025-01-28 | Aarhus, DK | [Rust Aarhus](https://www.meetup.com/rust-aarhus/events/)
     * [**Hack Night - Advent of Code**](https://www.meetup.com/rust-aarhus/events/304487851)
-<<<<<<< HEAD
+* 2025-01-30 | Augsburg, DE | [Rust Meetup Augsburg](https://rust-augsburg.github.io/meetup)
+    * [**Rust Meetup #11: Hypermedia-driven development in Rust**](https://rust-augsburg.github.io/meetup/Meetup_11.html)
 * 2025-01-30 | Berlin, DE | [Rust Berlin](https://www.meetup.com/rust-berlin/events/)
     * [**Rust and Tell - Title**](https://www.meetup.com/rust-berlin/events/299421383)
 * 2025-02-01 | Brussels, BE | [FOSDEM 2025](https://fosdem.org/2025/)
@@ -243,10 +244,6 @@
     * [**Technikmuseum Sinsheim**](https://www.meetup.com/rust-noris/events/305361544)
 * 2025-02-05 | Oxford, GB | [Oxford Rust Meetup Group](https://www.meetup.com/oxford-rust-meetup-group/events/)
     * [**Oxford Rust and C++ social**](https://www.meetup.com/oxford-rust-meetup-group/events/303123401)
-=======
-* 2025-01-30 | Augsburg, DE | [Rust Meetup Augsburg](https://rust-augsburg.github.io/meetup)
-    * [**Rust Meetup #11: Hypermedia-driven development in Rust**](https://rust-augsburg.github.io/meetup/Meetup_11.html)
->>>>>>> fb252d1c
 
 ### North America
 * 2025-01-08 | Austin, TX, US | [Rust ATX](https://www.meetup.com/rust-atx/events/)
