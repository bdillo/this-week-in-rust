Title: This Week in Rust 534
Number: 534
Date: 2024-02-14
Category: This Week in Rust

Hello and welcome to another issue of *This Week in Rust*!
[Rust](https://www.rust-lang.org/) is a programming language empowering everyone to build reliable and efficient software.
This is a weekly summary of its progress and community.
Want something mentioned? Tag us at [@ThisWeekInRust](https://twitter.com/ThisWeekInRust) on Twitter or [@ThisWeekinRust](https://mastodon.social/@thisweekinrust) on mastodon.social, or [send us a pull request](https://github.com/rust-lang/this-week-in-rust).
Want to get involved? [We love contributions](https://github.com/rust-lang/rust/blob/master/CONTRIBUTING.md).

*This Week in Rust* is openly developed [on GitHub](https://github.com/rust-lang/this-week-in-rust) and archives can be viewed at [this-week-in-rust.org](https://this-week-in-rust.org/).
If you find any errors in this week's issue, [please submit a PR](https://github.com/rust-lang/this-week-in-rust/pulls).

## Updates from Rust Community

<!--

Dear community contributors:
Please read README.md for guidance on submissions.
Each submitted link should be of the form:

* [Title of the Linked Page](https://example.com/my_article)

If you don't know which category to use, feel free to submit a PR anyway
and just ask the editors to select the category.

-->

### Official
* [Announcing Rust 1.76.0](https://blog.rust-lang.org/2024/02/08/Rust-1.76.0.html)
* [This Development-cycle in Cargo: 1.77](https://blog.rust-lang.org/inside-rust/2024/02/13/this-development-cycle-in-cargo-1-77.html)

### Foundation

### Newsletters

### Project/Tooling Updates
* [This Month in Rust OSDev: January 2024](https://rust-osdev.com/this-month/2024-01/)

### Observations/Thoughts
* [Which red is your function?](https://gist.github.com/JarredAllen/6cd2fd5faead573d1120a96135ed3346)
* [Porting libyaml to Safe Rust: Some Thoughts](https://simonask.github.io/libyaml-safer/)
* [Design safe collection API with compile-time reference stability in Rust](https://blog.cocl2.com/posts/rust-ref-stable-collection/)
* [Cross compiling Rust to win32](https://neugierig.org/software/blog/2024/02/cross-compile.html)
* [Modular: Mojo vs. Rust: is Mojo 🔥 faster than Rust 🦀 ?](https://www.modular.com/blog/mojo-vs-rust-is-mojo-faster-than-rust)
* [Extending Rust's Effect System](https://blog.yoshuawuyts.com/extending-rusts-effect-system/)
* [Allocation-free decoding with traits and high-ranked trait bounds](https://ferrous-systems.com/blog/rustls-borrow-checker-p2/)
* [Cross-Compiling Your Project in Rust](https://www.tangramvision.com/blog/cross-compiling-your-project-in-rust)
* [Kind: Our Rust library that provides zero-cost, type-safe identifiers](https://www.wingback.com/blog/kind-library-that-provides-zero-cost-type-safe-identifiers)
* [Performance Roulette: The Luck of Code Alignment](https://www.bazhenov.me/posts/2024-02-performance-roulette/)
* [Too dangerous for C++](https://blog.dureuill.net/articles/too-dangerous-cpp/)
* [Building an Uptime Monitor in Rust](https://www.shuttle.rs/blog/2024/02/08/uptime-monitoring-rust)
* [Box Plots at the Olympics](https://datacrayon.com/data-analysis-with-rust-notebooks/box-plots-at-the-olympics/)
* [Rust in Production: Interview with FOSSA](https://serokell.io/blog/rust-in-production-fossa)
* [Performance Pitfalls of Async Function Pointers (and Why It Might Not Matter)](https://www.byronwasti.com/async-func-pointers/)
* [Error management in Rust, and libs that support it](https://blog.frankel.ch/error-management-rust-libs/)
* [Finishing Turborepo's migration from Go to Rust](https://vercel.com/blog/finishing-turborepos-migration-from-go-to-rust)
* [Rust: Reading  a file line by line while being mindful of RAM usage](https://medium.com/@thomas.simmer/rust-read-a-file-line-by-line-while-taking-care-of-ram-usage-216b8344771c)
* [video] [Rust 1.76.0: 73 highlights in 24 minutes!](https://youtu.be/gcB86MA9tuY)

### Rust Walkthroughs
* [Rust/C++ Interop Part 1 - Just the Basics](https://tylerjw.dev/posts/rust-cpp-interop/)
* [Rust/C++ Interop Part 2 - CMake](https://tylerjw.dev/posts/rust-cmake-interop-cmake/)

* [Speeding up data analysis with Rayon and Rust](https://thedataquarry.com/posts/intro-to-rayon/)

* [video] [Google Oauth with GraphQL API written in Rust](https://www.youtube.com/watch?v=34ybD8Bgr7Q) - part 1. Registration mutation.

### Research

### Miscellaneous
* [The book "Asynchronous Programming in Rust" is released](https://www.packtpub.com/en-us/product/asynchronous-programming-in-rust-9781805128137)
* [January 2024 Rust Jobs Report](https://filtra.io/rust-jan-24)
* [audio] [How To Secure Your Audio Code Using Rust With Chase Kanipe](https://thewolfsound.com/talk019/)
* [audio] [Tweede Golf - Rust in Production Podcast](https://corrode.dev/podcast/s01e05-tweede-golf/)
* [video] [RustConf 2023](https://www.youtube.com/playlist?list=PL85XCvVPmGQgR1aCC-b0xx7sidGfopjCj)
* [video] [Decrusting the tracing crate](https://www.youtube.com/watch?v=21rtHinFA40)

## Crate of the Week

This week's crate is [microflow](https://github.com/matteocarnelos/microflow-rs), a robust and efficient TinyML inference engine for embedded systems.

Thanks to [matteocarnelos](https://users.rust-lang.org/t/crate-of-the-week/2704/1289) for the self-suggestion!

[Please submit your suggestions and votes for next week][submit_crate]!

[submit_crate]: https://users.rust-lang.org/t/crate-of-the-week/2704

## Call for Participation; projects and speakers

### CFP - Projects

Always wanted to contribute to open-source projects but did not know where to start?
Every week we highlight some tasks from the Rust community for you to pick and get started!

Some of these tasks may also have mentors available, visit the task page for more information.

<!-- CFPs go here, use this format: * [project name - title of issue](link to issue) -->
<!-- * [ - ]() -->

If you are a Rust project owner and are looking for contributors, please submit tasks [here][guidelines].

[guidelines]: https://users.rust-lang.org/t/twir-call-for-participation/4821

### CFP - Speakers

Are you a new or experienced speaker looking for a place to share something cool? This section highlights events that are being planned and are accepting submissions to join their event as a speaker. 


<!-- CFPs go here, use this format: * [**event name**](link to CFP)| Date CFP closes in YYYY-MM-DD | city,state,country | Date of event in YYYY-MM-DD -->
<!-- or if none - *No Calls for papers or presentations were submitted this week.* -->

<<<<<<< HEAD
* [**Devoxx PL 2024**](https://devoxxpl24.cfp.dev/) | CFP closes 2024-03-01 | Krakow, Poland | Date of event 2024-06-19 - 2024-06-21
=======
* [RustFest Zürich 2024](https://rustfest.ch/cfp/) CFP closes 2024-03-31 | Zürich, Switzerland | Event date: 2024-06-19 - 2024-06-24
>>>>>>> 4bee4275

If you are an event organizer hoping to expand the reach of your event, please submit a link to the submission website through a [PR to TWiR](https://github.com/rust-lang/this-week-in-rust).


## Updates from the Rust Project

466 pull requests were [merged in the last week][merged]

[merged]: https://github.com/search?q=is%3Apr+org%3Arust-lang+is%3Amerged+merged%3A2024-02-06..2024-02-13

* [add armv8r-none-eabihf target for the Cortex-R52](https://github.com/rust-lang/rust/pull/110482)
* [add lahfsahf and prfchw target feature](https://github.com/rust-lang/rust/pull/120965)
* [`check_consts`: fix duplicate errors, make importance consistent](https://github.com/rust-lang/rust/pull/120933)
* [`interpret/write_discriminant`: when encoding niched variant, ensure the stored value matches](https://github.com/rust-lang/rust/pull/120882)
* [`large_assignments`: Allow moves into functions](https://github.com/rust-lang/rust/pull/120773)
* [`pattern_analysis`: gather up place-relevant info](https://github.com/rust-lang/rust/pull/120633)
* [`pattern_analysis`: track usefulness without interior mutability](https://github.com/rust-lang/rust/pull/120324)
* [account for non-overlapping unmet trait bounds in suggestion](https://github.com/rust-lang/rust/pull/120507)
* [account for unbounded type param receiver in suggestions](https://github.com/rust-lang/rust/pull/120396)
* [add support for custom JSON targets when using build-std](https://github.com/rust-lang/rust/pull/120232)
* [add unstable `-Z direct-access-external-data` cmdline flag for `rustc`](https://github.com/rust-lang/rust/pull/119162)
* [allow restricted trait impls under `#[allow_internal_unstable(min_specialization)]`](https://github.com/rust-lang/rust/pull/120870)
* [always check the result of `pthread_mutex_lock`](https://github.com/rust-lang/rust/pull/120238)
* [avoid ICE in drop recursion check in case of invalid drop impls](https://github.com/rust-lang/rust/pull/120801)
* [avoid a collection and iteration on empty passes](https://github.com/rust-lang/rust/pull/120853)
* [avoid accessing the HIR in the happy path of `coherent_trait`](https://github.com/rust-lang/rust/pull/120835)
* [bail out of drop elaboration when encountering error types](https://github.com/rust-lang/rust/pull/120802)
* [build DebugInfo for async closures](https://github.com/rust-lang/rust/pull/120844)
* [check that the ABI of the instance we are inlining is correct](https://github.com/rust-lang/rust/pull/120944)
* [clean inlined type alias with correct param-env](https://github.com/rust-lang/rust/pull/120956)
* [continue to borrowck even if there were previous errors](https://github.com/rust-lang/rust/pull/120550)
* [coverage: split out counter increment sites from BCB node/edge counters](https://github.com/rust-lang/rust/pull/120564)
* [create `try_new` function for ThinBox](https://github.com/rust-lang/rust/pull/110483)
* [deduplicate `tcx.instance_mir(instance)` calls in `try_instance_mir`](https://github.com/rust-lang/rust/pull/120778)
* [don't expect early-bound region to be local when reporting errors in RPITIT well-formedness](https://github.com/rust-lang/rust/pull/120707)
* [don't skip coercions for types with errors](https://github.com/rust-lang/rust/pull/120895)
* [emit a diagnostic for invalid target options](https://github.com/rust-lang/rust/pull/120631)
* [emit more specific diagnostics when enums fail to cast with `as`](https://github.com/rust-lang/rust/pull/120822)
* [encode `coroutine_for_closure` for foreign crates](https://github.com/rust-lang/rust/pull/120897)
* [exhaustiveness: prefer "`0..MAX` not covered" to "`_` not covered"](https://github.com/rust-lang/rust/pull/120727)
* [fix ICE for deref coercions with type errors](https://github.com/rust-lang/rust/pull/120972)
* [fix `ErrorGuaranteed` unsoundness with stash/steal](https://github.com/rust-lang/rust/pull/120828)
* [fix cycle error when a static and a promoted are mutually recursive](https://github.com/rust-lang/rust/pull/120960)
* [fix more `ty::Error` ICEs in MIR passes](https://github.com/rust-lang/rust/pull/120817)
* [for E0223, suggest associated functions that are similar to the path](https://github.com/rust-lang/rust/pull/120632)
* [for a rigid projection, recursively look at the self type's item bounds to fix the `associated_type_bounds` feature](https://github.com/rust-lang/rust/pull/120584)
* [gracefully handle non-WF alias in `assemble_alias_bound_candidates_recur`](https://github.com/rust-lang/rust/pull/120899)
* [harmonize `AsyncFn` implementations, make async closures conditionally impl `Fn*` traits](https://github.com/rust-lang/rust/pull/120712)
* [hide impls if trait bound is proven from env](https://github.com/rust-lang/rust/pull/120836)
* [hir: make sure all `HirId`s have corresponding HIR Node`s`](https://github.com/rust-lang/rust/pull/120206)
* [improve 'generic param from outer item' error for `Self` and inside `static`/`const` items](https://github.com/rust-lang/rust/pull/119939)
* [improve normalization of `Pointee::Metadata`](https://github.com/rust-lang/rust/pull/120354)
* [improve pretty printing for associated items in trait objects](https://github.com/rust-lang/rust/pull/120739)
* [introduce `enter_forall` to supercede `instantiate_binder_with_placeholders`](https://github.com/rust-lang/rust/pull/120544)
* [lowering unnamed fields and anonymous adt](https://github.com/rust-lang/rust/pull/115367)
* [make `min_exhaustive_patterns` match `exhaustive_patterns` better](https://github.com/rust-lang/rust/pull/120775)
* [make it so that async-fn-in-trait is compatible with a concrete future in implementation](https://github.com/rust-lang/rust/pull/120103)
* [make privacy visitor use types more (instead of HIR)](https://github.com/rust-lang/rust/pull/113671)
* [make traits / trait methods detected by the dead code lint](https://github.com/rust-lang/rust/pull/118257)
* [mark "unused binding" suggestion as maybe incorrect](https://github.com/rust-lang/rust/pull/120470)
* [match lowering: consistently lower bindings deepest-first](https://github.com/rust-lang/rust/pull/120214)
* [merge `impl_polarity` and `impl_trait_ref` queries](https://github.com/rust-lang/rust/pull/120919)
* [more internal emit diagnostics cleanups](https://github.com/rust-lang/rust/pull/120833)
* [move path implementations into `sys`](https://github.com/rust-lang/rust/pull/120776)
* [normalize type outlives obligations in NLL for new solver](https://github.com/rust-lang/rust/pull/120513)
* [print image input file and checksum in CI only](https://github.com/rust-lang/rust/pull/120827)
* [print kind of coroutine closure](https://github.com/rust-lang/rust/pull/120896)
* [properly handle `async` block and `async fn` in `if` exprs without `else`](https://github.com/rust-lang/rust/pull/120696)
* [provide more suggestions on invalid equality where bounds](https://github.com/rust-lang/rust/pull/120751)
* [record coroutine kind in coroutine generics](https://github.com/rust-lang/rust/pull/120746)
* [remove some `unchecked_claim_error_was_emitted` calls](https://github.com/rust-lang/rust/pull/120735)
* [resolve: unload speculatively resolved crates before freezing cstore](https://github.com/rust-lang/rust/pull/119592)
* [rework support for async closures; allow them to return futures that borrow from the closure's captures](https://github.com/rust-lang/rust/pull/120361)
* [static mut: allow mutable reference to arbitrary types, not just slices and arrays](https://github.com/rust-lang/rust/pull/117614)
* [stop bailing out from compilation just because there were incoherent traits](https://github.com/rust-lang/rust/pull/120558)
* [suggest `[tail @ ..]` on `[..tail]` and `[...tail]` where `tail` is unresolved](https://github.com/rust-lang/rust/pull/120597)
* [suggest less bug-prone construction of Duration in docs](https://github.com/rust-lang/rust/pull/119242)
* [suggest name value cfg when only value is used for check-cfg](https://github.com/rust-lang/rust/pull/120435)
* [suggest pattern tests when modifying exhaustiveness](https://github.com/rust-lang/rust/pull/120763)
* [suggest turning `if let` into irrefutable `let` if appropriate](https://github.com/rust-lang/rust/pull/120479)
* [suppress suggestions in derive macro](https://github.com/rust-lang/rust/pull/120272)
* [take empty `where` bounds into account when suggesting predicates](https://github.com/rust-lang/rust/pull/120874)
* [toggle `assert_unsafe_precondition` in codegen instead of expansion](https://github.com/rust-lang/rust/pull/120594)
* [turn the "no saved object file in work product" ICE into a translatable fatal error](https://github.com/rust-lang/rust/pull/120865)
* [warn on references casting to bigger memory layout](https://github.com/rust-lang/rust/pull/118983)
* [unstably allow constants to refer to statics and read from immutable statics](https://github.com/rust-lang/rust/pull/119614)
* [use the same mir-opt bless targets on all platforms](https://github.com/rust-lang/rust/pull/120060)
* [enable MIR JumpThreading by default](https://github.com/rust-lang/rust/pull/117206)
* [fix mir pass ICE in the presence of other errors](https://github.com/rust-lang/rust/pull/120782)
* [miri: fix ICE with symbolic alignment check on extern static](https://github.com/rust-lang/rust/pull/120683)
* [miri: implement the `mmap64` foreign item](https://github.com/rust-lang/miri/pull/3285)
* [prevent running some code if it is already in the map](https://github.com/rust-lang/rust/pull/120579)
* [A trait's local impls are trivially coherent if there are no impls](https://github.com/rust-lang/rust/pull/120834)
* [use `ensure` when the result of the query is not needed beyond its `Result`ness](https://github.com/rust-lang/rust/pull/120771)
* [implement SystemTime for UEFI](https://github.com/rust-lang/rust/pull/120351)
* [implement sys/thread for UEFI](https://github.com/rust-lang/rust/pull/120938)
* [core/time: avoid divisions in `Duration::new`](https://github.com/rust-lang/rust/pull/120308)
* [core: add Duration constructors](https://github.com/rust-lang/rust/pull/120307)
* [make `NonZero` constructors generic](https://github.com/rust-lang/rust/pull/120521)
* [reconstify `Add`](https://github.com/rust-lang/rust/pull/120381)
* [replace pthread `RwLock` with custom implementation](https://github.com/rust-lang/rust/pull/110211)
* [simd intrinsics: add `simd_shuffle_generic` and other missing intrinsics](https://github.com/rust-lang/rust/pull/119213)
* [cargo: test-support: remove special case for `$message_type`](https://github.com/rust-lang/cargo/pull/13424)
* [cargo: don't add the new package to workspace.members if there is no existing workspace in Cargo.toml](https://github.com/rust-lang/cargo/pull/13391)
* [cargo: enable edition migration for 2024](https://github.com/rust-lang/cargo/pull/13429)
* [cargo: feat: add hint for adding members to workspace](https://github.com/rust-lang/cargo/pull/13411)
* [cargo: fix confusing error messages for sparse index replaced source](https://github.com/rust-lang/cargo/pull/13433)
* [cargo: fix: don't duplicate comments when editing TOML](https://github.com/rust-lang/cargo/pull/13402)
* [cargo: relax a test to permit warnings to be emitted, too](https://github.com/rust-lang/cargo/pull/13415)
* [rustdoc: Correctly generate path for non-local items in source code pages](https://github.com/rust-lang/rust/pull/120596)
* [bindgen: add target mappings for `riscv64imac` and `riscv32imafc`](https://github.com/rust-lang/rust-bindgen/pull/2751)
* [bindgen: feat: add `headers` option](https://github.com/rust-lang/rust-bindgen/pull/2743)
* [clippy: `mem_replace_with_default` No longer triggers on unused expression](https://github.com/rust-lang/rust-clippy/pull/12278)
* [clippy: `similar_names`: don't raise if the first character is different](https://github.com/rust-lang/rust-clippy/pull/12258)
* [clippy: `to_string_trait_impl`: avoid linting if the impl is a specialization](https://github.com/rust-lang/rust-clippy/pull/12264)
* [clippy: `unconditional_recursion`: compare by `Ty`s instead of DefId`s`](https://github.com/rust-lang/rust-clippy/pull/12177)
* [clippy: don't allow derive macros to silence `disallowed_macros`](https://github.com/rust-lang/rust-clippy/pull/12267)
* [clippy: don't lint `incompatible_msrv` in test code](https://github.com/rust-lang/rust-clippy/pull/12261)
* [clippy: extend `NONMINIMAL_BOOL` lint](https://github.com/rust-lang/rust-clippy/pull/12248)
* [clippy: fix broken URL in `Lint Configuration`](https://github.com/rust-lang/rust-clippy/pull/12272)
* [clippy: fix false positive in `redundant_type_annotations` lint](https://github.com/rust-lang/rust-clippy/pull/12216)
* [clippy: add autofixes for `unnecessary_fallible_conversions`](https://github.com/rust-lang/rust-clippy/pull/12070)
* [clippy: fix: ICE when array index exceeds usize](https://github.com/rust-lang/rust-clippy/pull/12266)
* [clippy: refactor `implied_bounds_in_impls` lint](https://github.com/rust-lang/rust-clippy/pull/12269)
* [clippy: return `Some` from `walk_to_expr_usage` more](https://github.com/rust-lang/rust-clippy/pull/11812)
* [clippy: stop linting `blocks_in_conditions` on `match` with weird attr macro case](https://github.com/rust-lang/rust-clippy/pull/12040)
* [rust-analyzer: abstract more over ItemTreeLoc-like structs](https://github.com/rust-lang/rust-analyzer/pull/16525)
* [rust-analyzer: better error message for when proc-macros have not yet been built](https://github.com/rust-lang/rust-analyzer/pull/16462)
* [rust-analyzer: add "unnecessary else" diagnostic and fix](https://github.com/rust-lang/rust-analyzer/pull/16502)
* [rust-analyzer: add break and return postfix keyword completions](https://github.com/rust-lang/rust-analyzer/pull/16454)
* [rust-analyzer: add diagnostic with fix to replace trailing `return <val>;` with `<val>`](https://github.com/rust-lang/rust-analyzer/pull/16460)
* [rust-analyzer: add incorrect case diagnostics for traits and their associated items](https://github.com/rust-lang/rust-analyzer/pull/16477)
* [rust-analyzer: allow cargo check to run on only the current package](https://github.com/rust-lang/rust-analyzer/pull/16510)
* [rust-analyzer: completion list suggests constructor like & builder methods first](https://github.com/rust-lang/rust-analyzer/pull/16117)
* [rust-analyzer: improve support for ignored proc macros](https://github.com/rust-lang/rust-analyzer/pull/15923)
* [rust-analyzer: introduce term search to rust-analyzer](https://github.com/rust-lang/rust-analyzer/pull/16092)
* [rust-analyzer: create `UnindexedProject` notification to be sent to the client](https://github.com/rust-lang/rust-analyzer/pull/15863)
* [rust-analyzer: substitute `$saved_file` in custom check commands](https://github.com/rust-lang/rust-analyzer/pull/15476)
* [rust-analyzer: fix incorrect inlining of functions that come from MBE macros](https://github.com/rust-lang/rust-analyzer/pull/16497)
* [rust-analyzer: `waker_getters` tracking issue from 87021 for 96992](https://github.com/rust-lang/rust-analyzer/pull/16134)
* [rust-analyzer: fix macro transcriber emitting incorrect lifetime tokens](https://github.com/rust-lang/rust-analyzer/pull/16530)
* [rust-analyzer: fix target layout fetching](https://github.com/rust-lang/rust-analyzer/pull/16545)
* [rust-analyzer: fix tuple structs not rendering visibility in their fields](https://github.com/rust-lang/rust-analyzer/pull/16509)
* [rust-analyzer: highlight rustdoc](https://github.com/rust-lang/rust-analyzer/pull/16541)
* [rust-analyzer: preserve where clause when builtin derive](https://github.com/rust-lang/rust-analyzer/pull/16484)
* [rust-analyzer: recover from missing argument in call expressions](https://github.com/rust-lang/rust-analyzer/pull/16124)
* [rust-analyzer: remove unnecessary `.as_ref()` in generate getter assist](https://github.com/rust-lang/rust-analyzer/pull/16487)
* [rust-analyzer: validate literals in proc-macro-srv `FreeFunctions::literal_from_str`](https://github.com/rust-lang/rust-analyzer/pull/16547)
* [rust-analyzer: implement `literal_from_str` for proc macro server](https://github.com/rust-lang/rust-analyzer/pull/16446)
* [rust-analyzer: implement convert to guarded return assist for `let` statement with type that implements `std::ops::Try`](https://github.com/rust-lang/rust-analyzer/pull/16424)

### Rust Compiler Performance Triage

Relatively balanced results this week, with more improvements than regressions. Some of the
larger regressions are not relevant, however there was a real large regression on `doc` builds, that was
caused by a correctness fix (`rustdoc` was doing the wrong thing before).

Triage done by **@kobzol**.
Revision range: [0984becf..74c3f5a1](https://perf.rust-lang.org/?start=0984becf01112cbd3583c796541760b65340c8db&end=74c3f5a146860c94ff4d179fc3bfa34f879adf41&absolute=false&stat=instructions%3Au)

**Summary**:

| (instructions:u)                   | mean  | range          | count |
|:----------------------------------:|:-----:|:--------------:|:-----:|
| Regressions ❌ <br /> (primary)    | 2.1%  | [0.2%, 12.0%]  | 44    |
| Regressions ❌ <br /> (secondary)  | 5.2%  | [0.2%, 20.1%]  | 76    |
| Improvements ✅ <br /> (primary)   | -0.7% | [-2.4%, -0.2%] | 139   |
| Improvements ✅ <br /> (secondary) | -1.3% | [-3.3%, -0.3%] | 86    |
| All ❌✅ (primary)                 | -0.1% | [-2.4%, 12.0%] | 183   |


6 Regressions, 5 Improvements, 8 Mixed; 5 of them in rollups
53 artifact comparisons made in total

[Full report here](https://github.com/rust-lang/rustc-perf/blob/44d19b96ed49ebefa5aaffb842bf2e92b759beb2/triage/2024-02-13.md)

### [Approved RFCs](https://github.com/rust-lang/rfcs/commits/master)

Changes to Rust follow the Rust [RFC (request for comments) process](https://github.com/rust-lang/rfcs#rust-rfcs). These
are the RFCs that were approved for implementation this week:

* [eRFC: Iterate on and stabilize libtest's programmatic output](https://github.com/rust-lang/rfcs/pull/3558)

### Final Comment Period

Every week, [the team](https://www.rust-lang.org/team.html) announces the 'final comment period' for RFCs and key PRs
which are reaching a decision. Express your opinions now.

#### [RFCs](https://github.com/rust-lang/rfcs/labels/final-comment-period)

* [RFC: Rust Has Provenance](https://github.com/rust-lang/rfcs/pull/3559)

#### Tracking Issues & PRs
##### [Rust](https://github.com/rust-lang/rust/issues?q=is%3Aopen+label%3Afinal-comment-period+sort%3Aupdated-desc)
* [disposition: close] [Implement `Future` for `Option<F>`](https://github.com/rust-lang/rust/pull/109691)
* [disposition: merge] [Tracking Issue for min_exhaustive_patterns](https://github.com/rust-lang/rust/issues/119612)
* [disposition: merge] [Make unsafe_op_in_unsafe_fn warn-by-default starting in 2024 edition](https://github.com/rust-lang/rust/issues/120535)

##### [Cargo](https://github.com/rust-lang/cargo/issues?q=is%3Aopen+label%3Afinal-comment-period+sort%3Aupdated-desc)
* [disposition: merge] [feat: respect rust-version when generating lockfile](https://github.com/rust-lang/cargo/pull/12861)

#### [New and Updated RFCs](https://github.com/rust-lang/rfcs/pulls)
* *No New or Updated RFCs were created this week.*

#### [Call for Testing](https://github.com/rust-lang/rfcs/issues?q=label%3Acall-for-testing)
An important step for RFC implementation is for people to experiment with the
implementation and give feedback, especially before stabilization.  The following
RFCs would benefit from user testing before moving forward:

* [RFC: Checking conditional compilation at compile time](https://github.com/rust-lang/rfcs/pull/3013)
  * [Testing steps](https://github.com/rust-lang/rfcs/pull/3013#issuecomment-1936648479)

If you are a feature implementer and would like your RFC to appear on the above list, add the new `call-for-testing`
label to your RFC along with a comment providing testing instructions and/or guidance on which aspect(s) of the feature
need testing.

### Rusty Events between 2024-02-14 - 2024-03-13 💕 🦀 💕

### Virtual

* 2024-02-15 | Virtual (Berlin, DE) | [OpenTechSchool Berlin](https://berline.rs/) + [Rust Berlin](https://www.meetup.com/rust-berlin/)
    * [**Rust Hack and Learn**](https://meet.jit.si/RustHackAndLearnBerlin) | [**Mirror: Rust Hack n Learn**](https://www.meetup.com/rust-berlin/events/298457899/)
* 2024-02-15 | Virtual + In person (Praha, CZ) | [Rust Czech Republic](https://www.meetup.com/rust-czech-republic/)
    * [**Introduction and Rust in production**](https://www.meetup.com/rust-czech-republic/events/298605120/)
* 2024-02-19 | Virtual (Melbourne, VIC, AU)| [Rust Melbourne](https://www.meetup.com/rust-melbourne/)
    * [**(Hybrid - in person & online) February 2024 Rust Melbourne Meetup - Day 1**](https://www.meetup.com/rust-melbourne/events/298877455/)
* 2024-02-20 | Virtual (Melbourne, VIC, AU) | [Rust Melbourne](https://www.meetup.com/rust-melbourne/)
    * [**(Hybrid - in person & online) February 2024 Rust Melbourne Meetup - Day 2**](https://www.meetup.com/rust-melbourne/events/298877469/)
* 2024-02-20 | Virtual (Washington, DC, US) | [Rust DC](https://www.meetup.com/rustdc/)
    * [**Mid-month Rustful**](https://www.meetup.com/rustdc/events/297128189/)
* 2024-02-20 | Virtual | [Rust for Lunch](https://lunch.rs/about/)
    * [**Lunch**](https://lunch.rs/meetups/2024-02-20/)
* 2024-02-21 | Virtual (Cardiff, UK) | [Rust and C++ Cardiff](https://www.meetup.com/rust-and-c-plus-plus-in-cardiff/)
    * [**Rust for Rustaceans Book Club: Chapter 2 - Types**](https://www.meetup.com/rust-and-c-plus-plus-in-cardiff/events/298991687/)
* 2024-02-21 | Virtual (Vancouver, BC, CA) | [Vancouver Rust](https://www.meetup.com/vancouver-rust/)
    * [**Rust Study/Hack/Hang-out**](https://www.meetup.com/vancouver-rust/events/292763497/)
* 2024-02-22 | Virtual (Charlottesville, NC, US) | [Charlottesville Rust Meetup](https://www.meetup.com/charlottesville-rust-meetup/)
    * [**Crafting Interpreters in Rust Collaboratively**](https://www.meetup.com/charlottesville-rust-meetup/events/298251150/)
* 2024-02-27 | Virtual (Dallas, TX, US) | [Dallas Rust](https://www.meetup.com/dallasrust/)
    * [**Last Tuesday**](https://www.meetup.com/dallasrust/events/299068302/)
* 2024-02-29 | Virtual (Berlin, DE) | [OpenTechSchool Berlin](https://berline.rs/) + [Rust Berlin](https://www.meetup.com/rust-berlin/)
    * [**Rust Hack and Learn**](https://meet.jit.si/RustHackAndLearnBerlin) | [**Mirror: Rust Hack n Learn Meetup**](https://www.meetup.com/rust-berlin/events/298457901/) | [**Mirror: Berline.rs page**](https://berline.rs/2024/02/29/rust-hack-and-learn.html)
* 2024-02-29 | Virtual (Charlottesville, NC, US) | [Charlottesville Rust Meetup](https://www.meetup.com/charlottesville-rust-meetup/)
    * [**Surfing the Rusty Wireless Waves with the ESP32-C3 Board**](https://www.meetup.com/charlottesville-rust-meetup/events/298372724/)
* 2024-03-06 | Virtual (Indianapolis, IN, US) | [Indy Rust](https://www.meetup.com/indyrs/)
    * [**Indy.rs - with Social Distancing**](https://www.meetup.com/indyrs/events/299047891/)
* 2024-03-07 | Virtual (Charlottesville, NC, US) | [Charlottesville Rust Meetup](https://www.meetup.com/charlottesville-rust-meetup/)
    * [**Crafting Interpreters in Rust Collaboratively**](https://www.meetup.com/charlottesville-rust-meetup/events/298368787/)
* 2024-03-12 | Virtual (Dallas, TX, US) | [Dallas Rust](https://www.meetup.com/dallasrust/)
    * [**Second Tuesday**](https://www.meetup.com/dallasrust/events/298341582/)
* 2024-03-12 | Hybrid (Virtual + In-person) Munich, DE | [Rust Munich](https://www.meetup.com/rust-munich/)
    * [**Rust Munich 2024 / 1 - hybrid**](https://www.meetup.com/rust-munich/events/298507657/)

### Asia

* 2024-02-17 | New Delhi, IN | [Rust Delhi](https://www.meetup.com/rustdelhi/)
    * [**Meetup #5**](https://www.meetup.com/rustdelhi/events/298864671/)

### Europe

* 2024-02-15 | Copenhagen, DK | [Copenhagen Rust Community](https://www.meetup.com/copenhagen-rust-community/)
    * [**Rust Hacknight #2: Compilers**](https://www.meetup.com/copenhagen-rust-community/events/298999792/)
* 2024-02-15 | Praha, CZ - Virtual + In-person | [Rust Czech Republic](https://www.meetup.com/rust-czech-republic/)
    * [**Introduction and Rust in production**](https://www.meetup.com/rust-czech-republic/events/298605120/)
* 2024-02-21 | Lyon, FR | [Rust Lyon](https://www.meetup.com/fr-FR/rust-lyon/)
    * [**Rust Lyon Meetup #8**](https://www.meetup.com/fr-FR/rust-lyon/events/298775631/)
* 2024-02-22 | Aarhus, DK | [Rust Aarhus](https://www.meetup.com/rust-aarhus/)
    * [**Rust and Talk at Partisia**](https://www.meetup.com/rust-aarhus/events/298689622/)
* 2024-02-29 | Berlin, DE | [Rust Berlin](https://www.meetup.com/rust-berlin/)
    * [**Rust and Tell - Season start 2024**](https://www.meetup.com/rust-berlin/events/299190389/)
* 2024-03-12 | Munich, DE + Virtual | [Rust Munich](https://www.meetup.com/rust-munich/)
    * [**Rust Munich 2024 / 1 - hybrid**](https://www.meetup.com/rust-munich/events/298507657/)

### North America

* 2024-02-15 | Boston, MA, US | [Boston Rust Meetup](https://www.meetup.com/bostonrust/)
    * [**Back Bay Rust Lunch, Feb 15**](https://www.meetup.com/bostonrust/events/297635043/)
* 2024-02-15 | Seattle, WA, US | [Seattle Rust User Group](https://www.meetup.com/seattle-rust-user-group/)
    * [**Seattle Rust User Group Meetup**](https://www.meetup.com/seattle-rust-user-group/events/298631774/)
* 2024-02-20 | New York, NY, US | [Rust NYC](https://www.meetup.com/rust-nyc/)
    * [**Rust NYC Monthly Mixer (Moved to Feb 20th)**](https://www.meetup.com/rust-nyc/events/298593474/)
* 2024-02-20 | San Francisco, CA, US | [San Francisco Rust Study Group](https://www.meetup.com/san-francisco-rust-study-group/)
    * [**Rust Hacking in Person**](https://www.meetup.com/san-francisco-rust-study-group/events/298603354/)
* 2024-02-21 | Boston, MA, US | [Boston Rust Meetup](https://www.meetup.com/bostonrust/)
    * [**Evening Boston Rust Meetup at Microsoft, February 21**](https://www.meetup.com/bostonrust/events/299054786/)
* 2024-02-22 | Mountain View, CA, US | [Mountain View Rust Meetup](https://www.meetup.com/mv-rust-meetup/)
    * [**Rust Meetup at Hacker Dojo**](https://www.meetup.com/mv-rust-meetup/events/299043763/)
* 2024-02-28 | Austin, TX, US | [Rust ATX](https://www.meetup.com/rust-atx/)
    * [**Rust Lunch - Fareground**](https://www.meetup.com/rust-atx/events/297380841/)
* 2024-03-07 | Mountain View, CA, US | [Mountain View Rust Meetup](https://www.meetup.com/mv-rust-meetup/)
    * [**Rust Meetup at Hacker Dojo**](https://www.meetup.com/mv-rust-meetup/events/299043793/)

### Oceania

* 2024-02-19 | Melbourne, VIC, AU + Virtual | [Rust Melbourne](https://www.meetup.com/rust-melbourne/)
    * [**(Hybrid - in person & online) February 2024 Rust Melbourne Meetup - Day 1**](https://www.meetup.com/rust-melbourne/events/298877455/)
* 2024-02-20 | Melbourne, VIC, AU + Virtual | [Rust Melbourne](https://www.meetup.com/rust-melbourne/)
    * [**(Hybrid - in person & online) February 2024 Rust Melbourne Meetup - Day 2**](https://www.meetup.com/rust-melbourne/events/298877469/)
* 2024-02-27 | Canberra, ACT, AU | [Canberra Rust User Group](https://www.meetup.com/rust-canberra/)
    * [**February Meetup**](https://www.meetup.com/rust-canberra/events/297650401/)
* 2024-02-27 | Sydney, NSW, AU | [Rust Sydney](https://www.meetup.com/rust-sydney/)
    * [**🦀 spire ⚡ & Quick**](https://www.meetup.com/rust-sydney/events/298892952/)
* 2024-03-05 | Auckland, NZ | [Rust AKL](https://www.meetup.com/rust-akl/)
    * [**Rust AKL: Introduction to Embedded Rust + The State of Rust UI**](https://www.meetup.com/rust-akl/events/299158887/)

If you are running a Rust event please add it to the [calendar] to get
it mentioned here. Please remember to add a link to the event too.
Email the [Rust Community Team][community] for access.

[calendar]: https://www.google.com/calendar/embed?src=apd9vmbc22egenmtu5l6c5jbfc%40group.calendar.google.com
[community]: mailto:community-team@rust-lang.org

## Jobs
<!--

Rust Jobs:

TWiR has stopped featuring individual job postings. You can read more about this change here:

https://github.com/rust-lang/this-week-in-rust/issues/3412

-->

Please see the latest [Who's Hiring thread on r/rust](INSERT_LINK_HERE)

# Quote of the Week

> For some weird reason the Elixir Discord community has a distinct lack of programmer-socks-wearing queer furries, at least compared to Rust, or even most other tech-y Discord servers I’ve seen. It caused some weird cognitive dissonance. Why do I feel vaguely strange hanging out online with all these kind, knowledgeable, friendly and compassionate techbro’s? Then I see a name I recognized from elsewhere and my hindbrain goes “oh thank gods, I know for a fact she’s actually a snow leopard in her free time”. Okay, this nitpick is firmly tongue-in-cheek, but the Rust user-base continues to be a fascinating case study in how many weirdos you can get together in one place when you very explicitly say it’s ok to be a weirdo.

– [SimonHeath on the alopex Wiki's ElixirNitpicks page](https://wiki.alopex.li/ElixirNitpicks#Misc)

Thanks to [Brian Kung](https://users.rust-lang.org/t/twir-quote-of-the-week/328/1522) for the suggestion!

[Please submit quotes and vote for next week!](https://users.rust-lang.org/t/twir-quote-of-the-week/328)

*This Week in Rust is edited by: [nellshamrell](https://github.com/nellshamrell), [llogiq](https://github.com/llogiq), [cdmistman](https://github.com/cdmistman), [ericseppanen](https://github.com/ericseppanen), [extrawurst](https://github.com/extrawurst), [andrewpollack](https://github.com/andrewpollack), [U007D](https://github.com/U007D), [kolharsam](https://github.com/kolharsam), [joelmarcey](https://github.com/joelmarcey), [mariannegoldin](https://github.com/mariannegoldin), [bennyvasquez](https://github.com/bennyvasquez).*

*Email list hosting is sponsored by [The Rust Foundation](https://foundation.rust-lang.org/)*

<small>[Discuss on r/rust](REDDIT_LINK_HERE)</small><|MERGE_RESOLUTION|>--- conflicted
+++ resolved
@@ -62,9 +62,7 @@
 ### Rust Walkthroughs
 * [Rust/C++ Interop Part 1 - Just the Basics](https://tylerjw.dev/posts/rust-cpp-interop/)
 * [Rust/C++ Interop Part 2 - CMake](https://tylerjw.dev/posts/rust-cmake-interop-cmake/)
-
 * [Speeding up data analysis with Rayon and Rust](https://thedataquarry.com/posts/intro-to-rayon/)
-
 * [video] [Google Oauth with GraphQL API written in Rust](https://www.youtube.com/watch?v=34ybD8Bgr7Q) - part 1. Registration mutation.
 
 ### Research
@@ -111,11 +109,8 @@
 <!-- CFPs go here, use this format: * [**event name**](link to CFP)| Date CFP closes in YYYY-MM-DD | city,state,country | Date of event in YYYY-MM-DD -->
 <!-- or if none - *No Calls for papers or presentations were submitted this week.* -->
 
-<<<<<<< HEAD
-* [**Devoxx PL 2024**](https://devoxxpl24.cfp.dev/) | CFP closes 2024-03-01 | Krakow, Poland | Date of event 2024-06-19 - 2024-06-21
-=======
+* [Devoxx PL 2024](https://devoxxpl24.cfp.dev/) | CFP closes 2024-03-01 | Krakow, Poland | Event date:  2024-06-19 - 2024-06-21
 * [RustFest Zürich 2024](https://rustfest.ch/cfp/) CFP closes 2024-03-31 | Zürich, Switzerland | Event date: 2024-06-19 - 2024-06-24
->>>>>>> 4bee4275
 
 If you are an event organizer hoping to expand the reach of your event, please submit a link to the submission website through a [PR to TWiR](https://github.com/rust-lang/this-week-in-rust).
 
