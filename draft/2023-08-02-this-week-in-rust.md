--- conflicted
+++ resolved
@@ -35,11 +35,8 @@
 
 ### Project/Tooling Updates
 
-<<<<<<< HEAD
 - [This Week in Ars Militaris #4](https://arsmilitaris.com)
-=======
 - [tzf-rs: Get timezone via longitude&latitude in Rust in a fast way](https://github.com/ringsaturn/tzf-rs)
->>>>>>> becccc6c
 
 ### Observations/Thoughts
 - [A random assortment of Rust notes](https://briankung.dev/2023/07/16/rust-notes/)
