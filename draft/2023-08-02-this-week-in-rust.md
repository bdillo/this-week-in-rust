Title: This Week in Rust 506
Number: 506
Date: 2023-08-02
Category: This Week in Rust

Hello and welcome to another issue of *This Week in Rust*!
[Rust](https://www.rust-lang.org/) is a programming language empowering everyone to build reliable and efficient software.
This is a weekly summary of its progress and community.
Want something mentioned? Tag us at [@ThisWeekInRust](https://twitter.com/ThisWeekInRust) on Twitter or [@ThisWeekinRust](https://mastodon.social/@thisweekinrust) on mastodon.social, or [send us a pull request](https://github.com/rust-lang/this-week-in-rust).
Want to get involved? [We love contributions](https://github.com/rust-lang/rust/blob/master/CONTRIBUTING.md).

*This Week in Rust* is openly developed [on GitHub](https://github.com/rust-lang/this-week-in-rust) and archives can be viewed at [this-week-in-rust.org](https://this-week-in-rust.org/).
If you find any errors in this week's issue, [please submit a PR](https://github.com/rust-lang/this-week-in-rust/pulls).

## Updates from Rust Community

<!--

Dear community contributors:
Please read README.md for guidance on submissions.
Each submitted link should be of the form:

* [Title of the Linked Page](https://example.com/my_article)

If you don't know which category to use, feel free to submit a PR anyway
and just ask the editors to select the category.

-->

### Official

### Foundation
* [New Rust Foundation Report Details Security Initiative Progress](https://foundation.rust-lang.org/news/new-rust-foundation-report-details-security-initiative-progress/)

### Newsletters
* [This Month in Rust GameDev #47](https://gamedev.rs/news/047/)

### Project/Tooling Updates
* [rust-analyzer changelog #192](https://rust-analyzer.github.io/thisweek/2023/07/31/changelog-192.html)
* [iced Release 0.10.0](https://github.com/iced-rs/iced/releases/tag/0.10.0)
* [Progress report on rustc_codegen_cranelift (July 2023)](https://bjorn3.github.io/2023/07/29/progress-report-july-2023.html)
* [Garde 0.12 release](https://www.reddit.com/r/rust/comments/15bc1f7/garde_012_release/)
* [tzf-rs: Get timezone via longitude&latitude in Rust in a fast way](https://github.com/ringsaturn/tzf-rs)
* [Meilisearch 1.3 - new features, including vector search, ranking score details, search for facet values, and searchable fields at query time](https://blog.meilisearch.com/v1-3-release/)
* [This Week in Ars Militaris #4](https://arsmilitaris.com/)

### Observations/Thoughts
* [Moving Ownership and Functions! - Rust for the ABSOLUTE Beginner Tutorial](https://www.youtube.com/watch?v=bXy45jGCiQI)
* [High-throughput stream processing in Rust](https://noz.ai/hash-pipeline/)
* [A Lock-Free Vector](https://ibraheem.ca/posts/a-lock-free-vector/)
* [A JVM in Rust part 3 - Parsing class files](https://andreabergia.com/blog/2023/07/a-jvm-in-rust-part-3-parsing-class-files/)
* [Optimizing Rust programs with PGO and BOLT using cargo-pgo](https://kobzol.github.io/rust/cargo/2023/07/28/rust-cargo-pgo.html)
* [Distributing Lamport’s bakery with Automerge, and a touch of TLA+](https://medium.com/@polyglot_factotum/distributing-lamports-bakery-with-automerge-and-a-touch-of-tla-679b2705b7cc)
* [Building a Rust workspace with Bazel](https://www.tweag.io/blog/2023-07-27-building-rust-workspace-with-bazel/)
* [Building Multiple Binaries in Rust](https://crustc.com/building-multiple-binaries-in-rust/)
* [ESP32 Standard Library Embedded Rust: I2C Communication](https://apollolabsblog.hashnode.dev/esp32-standard-library-embedded-rust-i2c-communication?ref=twitter-share)
* [How to write Rust unit tests for your Compute@Edge application](https://www.fastly.com/blog/how-to-write-rust-unit-tests-for-your-compute-edge-application)
* [A random assortment of Rust notes](https://briankung.dev/2023/07/16/rust-notes/)
* [Rusk - The transition of our Node software from Golang to Rust](https://dusk.network/news/piecrust-and-our-transition-to-rust/)

### Rust Walkthroughs
* [How I finally understood async/await in Rust (part 3: why shouldn’t I hold a mutex guard across an await point?)](https://hegdenu.net/posts/understanding-async-await-3/)
* [Distributed Tracing in Rust, Episode 1: logging basics](https://heikoseeberger.de/2023-07-29-dist-tracing-1/)
* [Ockam Routing: Building End-to-End Channels](https://www.ockam.io/blog/routing)

### Research

### Miscellaneous
* [Sniffnet is one year old today: lessons learned and next steps](https://github.com/GyulyVGC/sniffnet/discussions/329)
* [video] [Physics in Bevy: What is Bevy Rapier](https://www.youtube.com/watch?v=Fk4tfdHc8AM)
* [video] [A Simpler Way to See Results](https://www.youtube.com/watch?v=s5S2Ed5T-dc)
* [video] [Decrusting the axum crate](https://www.youtube.com/watch?v=Wnb_n5YktO8)

## Crate of the Week

This week's crate is [allocator-api2](https://docs.rs/allocator-api2), a forward-compatibility shim to use the nightly allocator API on stable Rust.

Thanks to [Zicklag](https://users.rust-lang.org/t/crate-of-the-week/2704/1215) for the suggestion!

[Please submit your suggestions and votes for next week][submit_crate]!

[submit_crate]: https://users.rust-lang.org/t/crate-of-the-week/2704

## Call for Participation

Always wanted to contribute to open-source projects but did not know where to start?
Every week we highlight some tasks from the Rust community for you to pick and get started!

Some of these tasks may also have mentors available, visit the task page for more information.

<!-- CFPs go here, use this format: * [project name - title of issue](link to issue) -->
<!-- * [ - ]() -->
<<<<<<< HEAD
* [Hyperswitch - add `upsert` endpoint to `cards_info` table](https://github.com/juspay/hyperswitch/issues/994)
* [Hyperswitch - move redis key creation to a common module](https://github.com/juspay/hyperswitch/issues/917)
* [Hyperswitch - Add support for more incoming webhooks for stripe](https://github.com/juspay/hyperswitch/issues/1746)
=======
* *No Calls for Participation were received this week.*
>>>>>>> 78c64d3f

If you are a Rust project owner and are looking for contributors, please submit tasks [here][guidelines].

[guidelines]: https://users.rust-lang.org/t/twir-call-for-participation/4821

## Updates from the Rust Project

404 pull requests were [merged in the last week][merged]

[merged]: https://github.com/search?q=is%3Apr+org%3Arust-lang+is%3Amerged+merged%3A2023-07-24..2023-07-31

* [add `x86_64-unikraft-linux-musl` target](https://github.com/rust-lang/rust/pull/113411)
* [CFI: fix ICE: `encode_const`: unexpected type usize](https://github.com/rust-lang/rust/pull/113708)
* [data\_structures: Simplify `binary_search_slice`](https://github.com/rust-lang/rust/pull/114152)
* [`builtin_macros`: expect raw strings too](https://github.com/rust-lang/rust/pull/114014)
* [`codegen_ssa` cleanups](https://github.com/rust-lang/rust/pull/113879)
* [`desugar_doc_comments` cleanups](https://github.com/rust-lang/rust/pull/114081)
* [resolve: report unresolved imports firstly](https://github.com/rust-lang/rust/pull/113920)
* [resolve: skip panic when resolution is dummy](https://github.com/rust-lang/rust/pull/113980)
* [abi: unsized field in union - assert to delay bug](https://github.com/rust-lang/rust/pull/114060)
* [add Param and Bound ty to SMIR](https://github.com/rust-lang/rust/pull/113930)
* [add `simd_bswap, simd_bitreverse, simd_ctlz,` and `simd_cttz` intrinsics](https://github.com/rust-lang/rust/pull/114156)
* [adjust spans correctly for fn → method suggestion](https://github.com/rust-lang/rust/pull/114138)
* [change LLVM BOLT flags for nice space savings](https://github.com/rust-lang/rust/pull/114141)
* [check for `<&NotClone as Clone>::clone()` calls and suggest to add Clone trait appropriately](https://github.com/rust-lang/rust/pull/112995)
* [check lazy type aliases for well-formedness](https://github.com/rust-lang/rust/pull/114228)
* [define `CMAKE_SYSTEM_NAME` on a cross build targeting DragonFly](https://github.com/rust-lang/rust/pull/113996)
* [diagnostic namespace](https://github.com/rust-lang/rust/pull/111780)
* [discard default auto trait impls if explicit ones exist](https://github.com/rust-lang/rust/pull/113312)
* [don't attempt to compute layout of type referencing error](https://github.com/rust-lang/rust/pull/113773)
* [don't install default projection bound for return-position `impl Trait` in trait methods with no body](https://github.com/rust-lang/rust/pull/113741)
* [don't say that a type is uncallable if its fn signature has errors in it](https://github.com/rust-lang/rust/pull/113578)
* [don't treat negative trait predicates as always knowable](https://github.com/rust-lang/rust/pull/114080)
* [dont pass `-Zwrite-long-types-to-disk=no` for `ui-fulldeps --stage=1`](https://github.com/rust-lang/rust/pull/114102)
* [double check that hidden types match the expected hidden type](https://github.com/rust-lang/rust/pull/113661)
* [effects: don't print `host` param in diagnostics](https://github.com/rust-lang/rust/pull/114203)
* [fix `simd_bswap` for i8/u8](https://github.com/rust-lang/rust/pull/114266)
* [fix intra-doc links on nested `use` and `extern crate` items](https://github.com/rust-lang/rust/pull/113958)
* [fix invalid suggestion for mismatched types in closure arguments](https://github.com/rust-lang/rust/pull/114256)
* [fix missing attribute merge on glob foreign re-exports](https://github.com/rust-lang/rust/pull/114012)
* [gracefully handle ternary operator](https://github.com/rust-lang/rust/pull/114028)
* [hide `ToString` implementations that specialize the default one](https://github.com/rust-lang/rust/pull/114020)
* [implement diagnostic translation for rustc-errors](https://github.com/rust-lang/rust/pull/113281)
* [implement generic const items](https://github.com/rust-lang/rust/pull/113522)
* [improve test case for experimental API `remove_matches`](https://github.com/rust-lang/rust/pull/114111)
* [insert RPITITs that were shadowed by missing ADTs that resolve to type error](https://github.com/rust-lang/rust/pull/114147)
* [interpret: make read/write methods generic](https://github.com/rust-lang/rust/pull/114071)
* [interpret: unify projections for MPlaceTy, PlaceTy, OpTy](https://github.com/rust-lang/rust/pull/114011)
* [less `TokenTree` cloning](https://github.com/rust-lang/rust/pull/114115)
* [lint/ctypes: fix `()` return type checks](https://github.com/rust-lang/rust/pull/113457)
* [make RPITITs inherit the `assumed_wf_types` of their parent method](https://github.com/rust-lang/rust/pull/113704)
* [make `--error-format human-annotate-rs` handle multiple files](https://github.com/rust-lang/rust/pull/114018)
* [make `--print` with path unstable](https://github.com/rust-lang/rust/pull/114139)
* [make `noop_method_call` warn by default](https://github.com/rust-lang/rust/pull/111916)
* [make std tests pass on newer Android](https://github.com/rust-lang/rust/pull/102757)
* [map RPITIT's opaque type bounds back from projections to opaques](https://github.com/rust-lang/rust/pull/114267)
* [mark `lazy_type_alias` as incomplete](https://github.com/rust-lang/rust/pull/114222)
* [new unstable option: -Zwrite-long-types-to-disk](https://github.com/rust-lang/rust/pull/113893)
* [normalize the RHS of an `Unsize` goal in the new solver](https://github.com/rust-lang/rust/pull/113393)
* [only golden arches](https://github.com/rust-lang/rust/pull/114225)
* [optimize `TokenKind::clone`](https://github.com/rust-lang/rust/pull/114119)
* [print omitted frames count for short backtrace mode](https://github.com/rust-lang/rust/pull/112843)
* [privacy: no nominal visibility for assoc fns](https://github.com/rust-lang/rust/pull/114099)
* [reimplement C-str literals](https://github.com/rust-lang/rust/pull/113476)
* [remove `constness` from `ParamEnv`](https://github.com/rust-lang/rust/pull/114134)
* [replace atty crate with std's IsTerminal](https://github.com/rust-lang/rust/pull/114098)
* [restore region uniquification in the new solver 🎉](https://github.com/rust-lang/rust/pull/114117)
* [skip reporting item name when checking RPITIT GAT's associated type bounds hold](https://github.com/rust-lang/rust/pull/114146)
* [split some functions with many arguments into builder pattern functions](https://github.com/rust-lang/rust/pull/114054)
* [suggest {`Option`,`Result`}`::as_ref()` instead of `cloned()` in some cases](https://github.com/rust-lang/rust/pull/114052)
* [turns out opaque types can have hidden types registered during mir validation](https://github.com/rust-lang/rust/pull/114123)
* [weaken `unnameable_types` lint](https://github.com/rust-lang/rust/pull/114246)
* [when flushing delayed span bugs, write to the ICE dump file even if it doesn't exist](https://github.com/rust-lang/rust/pull/114128)
* [miri: TB: redefine trigger condition for protectors](https://github.com/rust-lang/miri/pull/2993)
* [miri: add some interesting tests for alignment corner cases](https://github.com/rust-lang/miri/pull/3001)
* [miri: fix oversight from new miri-script](https://github.com/rust-lang/miri/pull/3002)
* [miri: refactor tests/utils a bit, and move some FS functions there](https://github.com/rust-lang/miri/pull/2997)
* [miri: rewrite miri script in rust](https://github.com/rust-lang/miri/pull/2909)
* [stabilize `const-weak-new`](https://github.com/rust-lang/rust/pull/95965)
* [const-stablilize `NonNull::as_ref`](https://github.com/rust-lang/rust/pull/102198)
* [optimize `AtomicBool` for target that don't support byte-sized atomics](https://github.com/rust-lang/rust/pull/114034)
* [mark `map_or` as `#[must_use]`](https://github.com/rust-lang/rust/pull/112655)
* [merge functionality of `io::Sink` into `io::Empty`](https://github.com/rust-lang/rust/pull/98154)
* [futures: add `len` method for `UnboundedSender`](https://github.com/rust-lang/futures-rs/pull/2750)
* [cargo: normalize relative git submodule urls with `ssh://`](https://github.com/rust-lang/cargo/pull/12411)
* [cargo: use thiserror for credential provider errors](https://github.com/rust-lang/cargo/pull/12424)
* [rustdoc: fix cross-crate `impl Sized` & `impl ?Sized`](https://github.com/rust-lang/rust/pull/114059)
* [rustdoc: If re-export is private, get the next item until a public one is found or expose the private item directly](https://github.com/rust-lang/rust/pull/113374)
* [rustdoc: Remove unneeded `clone()` calls for `derive_id`](https://github.com/rust-lang/rust/pull/114204)
* [rustfmt: handle `dyn*` syntax when rewriting `ast::TyKind::TraitObject`](https://github.com/rust-lang/rustfmt/pull/5552)
* [clippy: `arc_with_non_send_sync`: no longer lints macro-generated code](https://github.com/rust-lang/rust-clippy/pull/11233)
* [clippy: `arithmetic_side_effects`: ignore paths referring to literals](https://github.com/rust-lang/rust-clippy/pull/11263)
* [clippy: `needless_pass_by_ref_mut`: do not lint if passed as a fn-like argument](https://github.com/rust-lang/rust-clippy/pull/11207)
* [clippy: various `redundant_closure` fixes](https://github.com/rust-lang/rust-clippy/pull/8685)
* [clippy: `slow_vector_initialization`: catch `Vec::new()` followed by `.resize(len, 0)`](https://github.com/rust-lang/rust-clippy/pull/11198)
* [clippy: `unnecessary_find_map`: look for `then_some`](https://github.com/rust-lang/rust-clippy/pull/11261)
* [clippy: `needless_pass_by_ref_mut`: emit note if function is behind a `#[cfg]`](https://github.com/rust-lang/rust-clippy/pull/11226)
* [clippy: new lint `filter_map_bool_then`](https://github.com/rust-lang/rust-clippy/pull/11115)
* [clippy: new lint `readonly_write_lock`](https://github.com/rust-lang/rust-clippy/pull/11210)
* [clippy: now `option_env_unwrap` warns even if a variable isn't set at compiletime](https://github.com/rust-lang/rust-clippy/pull/10759)
* [rust-analyzer: add manual implementation of clone for tuples in mir interpreter](https://github.com/rust-lang/rust-analyzer/pull/15353)
* [rust-analyzer: fix: do not create fn macro calls with non-fn expanders](https://github.com/rust-lang/rust-analyzer/pull/15357)
* [rust-analyzer: fix: expand eager macros to delimited comma separated expression list](https://github.com/rust-lang/rust-analyzer/pull/15361)
* [rust-analyzer: fix: fix bad unwrap in `eager_macro_recur`](https://github.com/rust-lang/rust-analyzer/pull/15356)
* [rust-analyzer: fix: remove another faulty unwrap (expect)](https://github.com/rust-lang/rust-analyzer/pull/15366)
* [rust-analyzer: fixup path fragments upon MBE transcription](https://github.com/rust-lang/rust-analyzer/pull/15360)
* [rust-analyzer: properly infer types with type casts](https://github.com/rust-lang/rust-analyzer/pull/15271)
* [rust-analyzer: runnable env per platform](https://github.com/rust-lang/rust-analyzer/pull/15308)
* [rust-analyzer: show anonymous fn def type as a fn pointer in source code](https://github.com/rust-lang/rust-analyzer/pull/15349)
* [rust-analyzer: support `Self` without field in mir lowering](https://github.com/rust-lang/rust-analyzer/pull/15363)
* [rust-analyzer: write proc-macro server spawn errors to the status text](https://github.com/rust-lang/rust-analyzer/pull/15359)

### Rust Compiler Performance Triage

<!-- Perf results go here -->

### [Approved RFCs](https://github.com/rust-lang/rfcs/commits/master)

Changes to Rust follow the Rust [RFC (request for comments) process](https://github.com/rust-lang/rfcs#rust-rfcs). These
are the RFCs that were approved for implementation this week:

* *No RFCs were approved this week.*

### Final Comment Period

Every week, [the team](https://www.rust-lang.org/team.html) announces the 'final comment period' for RFCs and key PRs
which are reaching a decision. Express your opinions now.

#### [RFCs](https://github.com/rust-lang/rfcs/labels/final-comment-period)

* *No RFCs entered Final Comment Period this week.*

#### [Tracking Issues & PRs](https://github.com/rust-lang/rust/issues?q=is%3Aopen+label%3Afinal-comment-period+sort%3Aupdated-desc)
* [disposition: merge] [Allow redirecting subprocess stdout to our stderr etc.](https://github.com/rust-lang/rust/pull/88561)
* [disposition: merge] [check for non-defining uses of RPIT](https://github.com/rust-lang/rust/pull/112842)
* [disposition: merge] [Make `unconditional_recursion` warning detect recursive drops](https://github.com/rust-lang/rust/pull/113902)
* [disposition: merge] [Tracking Issue for `int_roundings`](https://github.com/rust-lang/rust/issues/88581)
* [disposition: merge] [Mention style for new syntax in tracking issue template](https://github.com/rust-lang/rust/pull/113586)
* [disposition: merge] [add notes about non-compliant FP behavior on 32bit x86 targets](https://github.com/rust-lang/rust/pull/113053)

### [New and Updated RFCs](https://github.com/rust-lang/rfcs/pulls)
* [new] [UnsafeAliased: allow aliasing of mutable references](https://github.com/rust-lang/rfcs/pull/3467)
* [new] [Move out of deref for `ManuallyDrop`](https://github.com/rust-lang/rfcs/pull/3466)
* [new] [Crate quarantine](https://github.com/rust-lang/rfcs/pull/3464)

### [Call for Testing](https://github.com/rust-lang/rfcs/issues?q=label%3Acall-for-testing)
An important step for RFC implementation is for people to experiment with the
implementation and give feedback, especially before stabilization.  The following
RFCs would benefit from user testing before moving forward:

* *No RFCs issued a call for testing this week.*

If you are a feature implementer and would like your RFC to appear on the above list, add the new `call-for-testing`
label to your RFC along with a comment providing testing instructions and/or guidance on which aspect(s) of the feature
need testing.

## Upcoming Events

Rusty Events between 2023-08-02 - 2023-08-30 🦀

### Virtual

* 2023-07-26 | Virtual (Cardiff, UK)| [Rust and C++ Cardiff](https://www.meetup.com/rust-and-c-plus-plus-in-cardiff)
    * [**The unreasonable power of combinator APIs**](https://www.meetup.com/rust-and-c-plus-plus-in-cardiff/events/294748626)
* 2023-07-27 | Virtual (Charlottesville, NC, US) | [Charlottesville Rust Meetup](https://www.meetup.com/charlottesville-rust-meetup/)
    * [**Crafting Interpreters in Rust Collaboratively**](https://www.meetup.com/charlottesville-rust-meetup/events/ngnwftyfckbkc/)
* 2023-07-28 | Virtual (Tunis, TN) | [Rust Meetup Tunisia](https://www.meetup.com/rust-tunisia/)
    * [**Rust Meetup Tunisia - Volume I, Number IV**](https://www.meetup.com/rust-tunisia/events/294664236/)
* 2023-07-31 | Virtual (Linz, AT) | [Rust Linz](https://www.meetup.com/rust-linz/)
    * [**Rust Meetup Linz - 31st Edition**](https://www.meetup.com/rust-linz/events/294718541/)
* 2023-08-01 | Virtual (Berlin, DE) | [OpenTechSchool Berlin](https://www.meetup.com/opentechschool-berlin/)
    * [**Rust Hack and Learn**](https://www.meetup.com/opentechschool-berlin/events/zdrzpsyfclbcb/)
* 2023-08-01 | Virtual (Buffalo, NY, US) | [Buffalo Rust Meetup](https://www.meetup.com/buffalo-rust-meetup/)
    * [**Buffalo Rust User Group, First Tuesdays**](https://www.meetup.com/buffalo-rust-meetup/events/lsjbbtyfclbcb/)
* 2023-08-02 | Virtual (Indianapolis, IN, US) | [Indy Rust](https://www.meetup.com/indyrs/)
    * [**Indy.rs - with Social Distancing**](https://www.meetup.com/indyrs/events/294768155)
* 2023-08-02 | Virtual (Stuttgart, DE) | [Rust Community Stuttgart](https://www.meetup.com/rust-community-stuttgart/)
    * [**Rust-Meetup**](https://www.meetup.com/rust-community-stuttgart/events/294788420)
* 2023-08-08 | Virtual (Dallas, TX, US) | [Dallas Rust](https://www.meetup.com/dallas-rust/)
    * [**Second Tuesday**](https://www.meetup.com/dallas-rust/events/vndgwsyfclblb/)
* 2023-08-10 | Virtual (Nuremberg, DE) | [Rust Nuremberg](https://www.meetup.com/rust-noris/)
    * [**Rust Nürnberg online**](https://www.meetup.com/rust-noris/events/289732653)
* 2023-08-15 | Virtual (Berlin, DE) | [OpenTechSchool Berlin](https://www.meetup.com/opentechschool-berlin/)
    * [**Rust Hack and Learn**](https://www.meetup.com/opentechschool-berlin/events/zdrzpsyfclbtb/)
* 2023-08-15 | Virtual (Washington, DC, US) | [Rust DC](https://www.meetup.com/rustdc/)
    * [**Mid-month Rustful**](https://www.meetup.com/rustdc/events/293553331/)
* 2023-08-16 | Virtual (Vancouver, BC, CA) | [Vancouver Rust](https://www.meetup.com/vancouver-rust/)
    * [**Rust Study/Hack/Hang-out**](https://www.meetup.com/vancouver-rust/events/kmhpftyfclbvb/)
* 2023-08-22 | Virtual (Dublin, IE) | [Rust Dublin](https://www.meetup.com/Rust-Dublin/)
    * [**Rust, Serverless and AWS**](https://www.meetup.com/Rust-Dublin/events/294587280/)

### Asia

* 2023-07-27 | Seoul, KR | [Rust Programming Meetup Seoul](https://www.meetup.com/rust-seoul-meetup/)
    * [**Seoul Rust Meetup**](https://www.meetup.com/rust-seoul-meetup/events/294832771/)
* 2023-07-27 | Seoul, KR | [T-RUST meetup](https://www.meetup.com/t-rust-meetup/)
    * [**🦀 7/27(목) T-RUST Meetup 🦀 (+ 현직자 네트워킹 세션)**](https://www.meetup.com/t-rust-meetup/events/295001681/)
* 2023-08-09 | Kuala Lumpur, MY | [Rust Malaysia](https://rust-malaysia.github.io/meetup/)
    * [**Rust Malaysia Meetup August 2023**](https://forms.gle/tL68U1PZF5bAV1LY7)

### Europe

* 2023-07-27 | Copenhagen, DK | [Copenhagen Rust Community](https://www.meetup.com/copenhagen-rust-community/)
    * [**Rust metup #38 at Deloitte!**](https://www.meetup.com/copenhagen-rust-community/events/294780997)
* 2023-07-27 | Vienna, AT | [Rust Vienna](https://www.meetup.com/rust-vienna)
    * [**Rust Dojo**](https://www.meetup.com/rust-vienna/events/294974346/)
* 2023-08-17 | Reading, UK | [Reading Rust Workshop](https://www.meetup.com/reading-rust-workshop/)
    * [**Reading Rust Meetup at Browns**](https://www.meetup.com/reading-rust-workshop/events/294201562/)
* 2023-08-22 | Helsinki, FI | [Finland Rust Meetup](https://www.meetup.com/helsinki-rust-meetup-group)
    * [**Helsink Rustaceans First Gathering**](https://www.meetup.com/helsinki-rust-meetup-group/events/294616573/)
* 2023-08-24 | Aarhus, DK | [Rust Aarhus](https://www.meetup.com/rust-aarhus/)
    * [**Rust Aarhus Hack and Learn at Trifork**](https://www.meetup.com/rust-aarhus/events/293950871/)

### North America

* 2023-07-27 | Mountain View, CA, US | [Mountain View Rust Meetup](https://www.meetup.com/mv-rust-meetup/)
    * [**Rust Meetup at Hacker Dojo**](https://www.meetup.com/mv-rust-meetup/events/294911462/)
* 2023-08-01 | Chicago, IL, US | [Deep Dish Rust](https://www.meetup.com/deep-dish-rust/)
    * [**Rust Happy Hour**](https://www.meetup.com/deep-dish-rust/events/294951373/)
* 2023-08-07 | Minneapolis, MN, US | [Minneapolis Rust Meetup](https://www.meetup.com/minneapolis-rust-meetup/)
    * [**Minneapolis Rust Meetup Happy Hour**](https://www.meetup.com/minneapolis-rust-meetup/events/293561660/)
* 2023-08-10 | Mountain View, CA, US | [Mountain View Rust Meetup](https://www.meetup.com/mv-rust-meetup/)
    * [**Rust Meetup at Hacker Dojo**](https://www.meetup.com/mv-rust-meetup/events/294911475/)
* 2023-08-10 | Lehi, UT, US | [Utah Rust](https://www.meetup.com/utah-rust/)
    * [**Building a simplified JVM in Rust**](https://www.meetup.com/utah-rust/events/294972766/)
* 2023-08-15 | San Francisco, CA, US | [San Francisco Rust Study Group](https://www.meetup.com/san-francisco-rust-study-group/)
    * [**Rust Hacking in Person**](https://www.meetup.com/san-francisco-rust-study-group/events/vwljctyfclbtb)
* 2023-08-15 | Seattle, WA, US | [Seattle Rust User Group Meetup](https://www.meetup.com/seattle-rust-user-group/)
    * [**Seattle Rust User Group - August Meetup**](https://www.meetup.com/seattle-rust-user-group/events/294804636/)
* 2023-08-17 | Nashville, TN, US | [Seattle Rust User Group Meetup](https://www.meetup.com/music-city-rust-developers/)
    * [**Rust goes where it pleases. Rust on the web and embedded**](https://www.meetup.com/music-city-rust-developers/events/294805470/)
* 2023-08-23 | Austin, TX, US | [Rust ATX](https://www.meetup.com/rust-atx/)
    * [**Rust Lunch - Fareground**](https://www.meetup.com/rust-atx/events/295008514)

### Oceania

* 2023-07-27 | Brisbane, QLD, AU | [Rust Brisbane](https://www.meetup.com/rust-brisbane/)
    * [**July Meetup**](https://www.meetup.com/rust-brisbane/events/294857868/)
* 2023-08-08 | Aukland, NZ | [Rust AKL](https://www.meetup.com/rust-akl/)
    * [**A Peek into GPU Computing + Safer Code with Code Generation**](https://www.meetup.com/rust-akl/events/294858251/)
* 2023-08-09 | Perth, WA, AU | [Rust Perth](https://www.linkedin.com/groups/7439562/)
    * [**August Meetup**](https://www.tickettailor.com/events/perthrustusergroup/970279)

If you are running a Rust event please add it to the [calendar] to get
it mentioned here. Please remember to add a link to the event too.
Email the [Rust Community Team][community] for access.

[calendar]: https://www.google.com/calendar/embed?src=apd9vmbc22egenmtu5l6c5jbfc%40group.calendar.google.com
[community]: mailto:community-team@rust-lang.org

## Jobs
<!--

Rust Jobs:

TWiR has stopped featuring individual job postings. You can read more about this change here:

https://github.com/rust-lang/this-week-in-rust/issues/3412

-->

Please see the latest [Who's Hiring thread on r/rust](INSERT_LINK_HERE)

# Quote of the Week

> Writing return \<something\>; at the end of a function in Rust is a bit like answering the question "Do you like potatoes?" with "Yes, I like potatoes" instead of simple "Yes".

– [Artem Borisovskiy on rust-users](https://users.rust-lang.org/t/enable-linting-for-implicit-returns/97170/15)

Thanks to [Todd Fleming](https://users.rust-lang.org/t/twir-quote-of-the-week/328/1453) for the suggestion!

[Please submit quotes and vote for next week!](https://users.rust-lang.org/t/twir-quote-of-the-week/328)

*This Week in Rust is edited by: [nellshamrell](https://github.com/nellshamrell), [llogiq](https://github.com/llogiq), [cdmistman](https://github.com/cdmistman), [ericseppanen](https://github.com/ericseppanen), [extrawurst](https://github.com/extrawurst), [andrewpollack](https://github.com/andrewpollack), [U007D](https://github.com/U007D), [kolharsam](https://github.com/kolharsam), [joelmarcey](https://github.com/joelmarcey), [mariannegoldin](https://github.com/mariannegoldin), [bennyvasquez](https://github.com/bennyvasquez).*

*Email list hosting is sponsored by [The Rust Foundation](https://foundation.rust-lang.org/)*

<small>[Discuss on r/rust](REDDIT_LINK_HERE)</small><|MERGE_RESOLUTION|>--- conflicted
+++ resolved
@@ -90,13 +90,9 @@
 
 <!-- CFPs go here, use this format: * [project name - title of issue](link to issue) -->
 <!-- * [ - ]() -->
-<<<<<<< HEAD
 * [Hyperswitch - add `upsert` endpoint to `cards_info` table](https://github.com/juspay/hyperswitch/issues/994)
 * [Hyperswitch - move redis key creation to a common module](https://github.com/juspay/hyperswitch/issues/917)
 * [Hyperswitch - Add support for more incoming webhooks for stripe](https://github.com/juspay/hyperswitch/issues/1746)
-=======
-* *No Calls for Participation were received this week.*
->>>>>>> 78c64d3f
 
 If you are a Rust project owner and are looking for contributors, please submit tasks [here][guidelines].
 
