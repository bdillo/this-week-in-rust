--- conflicted
+++ resolved
@@ -59,11 +59,8 @@
 ### Research
 
 ### Miscellaneous
-<<<<<<< HEAD
 * [Default arguments for functions in Rust using macros](https://rust.code-maven.com/default-arguments-for-functions)
-=======
 * [Getting started with Tiny HTTP building a web application in Rust](https://rust.code-maven.com/tiny-http)
->>>>>>> 804846d2
 
 ## Crate of the Week
 
