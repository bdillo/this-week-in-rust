--- conflicted
+++ resolved
@@ -35,12 +35,9 @@
 
 ### Project/Tooling Updates
 
-<<<<<<< HEAD
+* [Bionic GPT - Chat GPT replacement built in Rust](https://github.com/bionic-gpt/bionic-gpt)
 * [cargo-run-bin: Why does everyone install crates globally?](https://dustinblackman.com/posts/why-does-everyone-install-crates-globally/)
-=======
-* [Bionic GPT - Chat GPT replacement built in Rust](https://github.com/bionic-gpt/bionic-gpt)
 * [CXX-Qt: On the Road to Stability, improved signals support and more in release 0.6](https://www.kdab.com/cxx-qt-0-6/)
->>>>>>> d2ac6004
 
 ### Observations/Thoughts
 
