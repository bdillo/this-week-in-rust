Title: This Week in Rust 523
Number: 523
Date: 2023-11-29
Category: This Week in Rust

Hello and welcome to another issue of *This Week in Rust*!
[Rust](https://www.rust-lang.org/) is a programming language empowering everyone to build reliable and efficient software.
This is a weekly summary of its progress and community.
Want something mentioned? Tag us at [@ThisWeekInRust](https://twitter.com/ThisWeekInRust) on Twitter or [@ThisWeekinRust](https://mastodon.social/@thisweekinrust) on mastodon.social, or [send us a pull request](https://github.com/rust-lang/this-week-in-rust).
Want to get involved? [We love contributions](https://github.com/rust-lang/rust/blob/master/CONTRIBUTING.md).

*This Week in Rust* is openly developed [on GitHub](https://github.com/rust-lang/this-week-in-rust) and archives can be viewed at [this-week-in-rust.org](https://this-week-in-rust.org/).
If you find any errors in this week's issue, [please submit a PR](https://github.com/rust-lang/this-week-in-rust/pulls).

## Updates from Rust Community

<!--

Dear community contributors:
Please read README.md for guidance on submissions.
Each submitted link should be of the form:

* [Title of the Linked Page](https://example.com/my_article)

If you don't know which category to use, feel free to submit a PR anyway
and just ask the editors to select the category.

-->

### Official

### Foundation

### Newsletters

### Project/Tooling Updates

<<<<<<< HEAD
* [Bionic GPT - Chat GPT replacement built in Rust](https://github.com/bionic-gpt/bionic-gpt)
=======
* [CXX-Qt: On the Road to Stability, improved signals support and more in release 0.6](https://www.kdab.com/cxx-qt-0-6/)
>>>>>>> e9ee29ae

### Observations/Thoughts

### Rust Walkthroughs

- [Rust Course (Part 2) - YouTube](https://www.youtube.com/watch?v=Yj2aANykEgM) (Bahasa Indonesia).

### Research

### Miscellaneous

## Crate of the Week

<!-- COTW goes here -->

[Please submit your suggestions and votes for next week][submit_crate]!

[submit_crate]: https://users.rust-lang.org/t/crate-of-the-week/2704

## Call for Participation

Always wanted to contribute to open-source projects but did not know where to start?
Every week we highlight some tasks from the Rust community for you to pick and get started!

Some of these tasks may also have mentors available, visit the task page for more information.

<!-- CFPs go here, use this format: * [project name - title of issue](link to issue) -->
<!-- * [ - ]() -->

If you are a Rust project owner and are looking for contributors, please submit tasks [here][guidelines].

[guidelines]: https://users.rust-lang.org/t/twir-call-for-participation/4821

## Updates from the Rust Project

<!-- Rust updates go here -->

### Rust Compiler Performance Triage

<!-- Perf results go here -->

### [Approved RFCs](https://github.com/rust-lang/rfcs/commits/master)

Changes to Rust follow the Rust [RFC (request for comments) process](https://github.com/rust-lang/rfcs#rust-rfcs). These
are the RFCs that were approved for implementation this week:

<!-- Approved RFCs go here, use this format: * [Topic](URL) -->
<!-- or if none were approved this week, use: * *No RFCs were approved this week.* -->
<!-- * []() -->

<!--
### [Approved Major Change Proposals (MCP)](https://forge.rust-lang.org/compiler/mcp.html)
<!~~ MCPs occur infrequently, so this section is commented out by default. ~~>
<!~~ MCPs which have been approved or rejected this week go here, use this format: * [major change accepted|rejected] [Topic](URL) ~~>
-->

### Final Comment Period

Every week, [the team](https://www.rust-lang.org/team.html) announces the 'final comment period' for RFCs and key PRs
which are reaching a decision. Express your opinions now.

#### [RFCs](https://github.com/rust-lang/rfcs/labels/final-comment-period)

<!-- RFCs which have entered FCP go here, use this format: * [disposition: merge|close] [Topic](URL) -->
<!-- or if none entered FCP this week, use: * *No RFCs entered Final Comment Period this week.* -->
<!-- * [disposition: ] []() -->

#### [Tracking Issues & PRs](https://github.com/rust-lang/rust/issues?q=is%3Aopen+label%3Afinal-comment-period+sort%3Aupdated-desc)

<!-- Tracking Issues which have entered FCP go here, use this format: * [disposition: merge|close] [Topic](URL) -->
<!-- or if none entered FCP this week, use: * *No Tracking Issues or PRs entered Final Comment Period this week.* -->
<!-- * [disposition: ] []() -->

### [Language Reference](https://github.com/rust-lang/reference/issues?q=is%3Aopen+label%3Afinal-comment-period+sort%3Aupdated-desc)
<!-- Remove this section if empty>

### [Unsafe Code Guidelines](https://github.com/rust-lang/unsafe-code-guidelines/issues?q=is%3Aopen+label%3Afinal-comment-period+sort%3Aupdated-desc)
<!-- Remove this section if empty>

### [New and Updated RFCs](https://github.com/rust-lang/rfcs/pulls)

<!-- New or updated RFCs go here, use this format: * [new|updated] [Topic](URL) -->
<!-- or if there are no new or updated RFCs this week, use: * *No New or Updated RFCs were created this week.* -->
<!-- * [new|updated] []() -->

### [Call for Testing](https://github.com/rust-lang/rfcs/issues?q=label%3Acall-for-testing)
An important step for RFC implementation is for people to experiment with the
implementation and give feedback, especially before stabilization.  The following
RFCs would benefit from user testing before moving forward:

<!-- Calls for Testing go here, use this format:
    * [<RFC Topic>](<RFC URL>)
        * [Tracking Issue](<Tracking Issue URL>)
        * [Testing steps](<Testing Steps URL>)
-->
<!-- or if there are no new or updated RFCs this week, use: * *No New or Updated RFCs were created this week.* -->
<!-- Remember to remove the `call-for-testing` label from the RFC so that the maintainer can signal for testers again, if desired. -->

If you are a feature implementer and would like your RFC to appear on the above list, add the new `call-for-testing`
label to your RFC along with a comment providing testing instructions and/or guidance on which aspect(s) of the feature
need testing.

## Upcoming Events

Rusty Events between 2023-11-29 - 2023-12-27 🦀

### Virtual

* 2023-11-23 | Virtual (Edmonton, AB, CA) | [Edmonton R User Group - Yegrug](https://www.meetup.com/edmonton-r-user-group-yegrug/)
    * [**Edmonton R User Group Meetup: R and Rust, like a match made in heaven**](https://www.meetup.com/edmonton-r-user-group-yegrug/events/296605221/)
* 2023-11-28 | Virtual (Dallas, TX, US) | [Dallas Rust](https://www.meetup.com/dallasrust/)
    * [**Last Tuesday**](https://www.meetup.com/dallasrust/events/mvdtgtyfcpblc/)
* 2023-11-28 | Virtual (Europe / Africa) | [Rust for Lunch](https://lunch.rs/)
    * [**Rust Meet-up**](https://lunch.rs/meetups/2023-11-28/)
* 2023-11-29 | Virtual (Cardiff, UK)| [Rust and C++ Cardiff](https://www.meetup.com/rust-and-c-plus-plus-in-cardiff)
    * [**Atomics & Locks Book Club Final Chapter! (Chapter 10)**](https://www.meetup.com/rust-and-c-plus-plus-in-cardiff/events/296583091/)
* 2023-11-30 | Virtual (Charlottesville, NC, US) | [Charlottesville Rust Meetup](https://www.meetup.com/charlottesville-rust-meetup/)
    * [**Crafting Interpreters in Rust Collaboratively**](https://www.meetup.com/charlottesville-rust-meetup/events/296833665/)
* 2023-11-30 | Virtual (Dublin, IE) | [Rust Dublin](https://www.meetup.com/rust-dublin/)
    * [**Automating expertise with cargo-semver-checks**](https://www.meetup.com/rust-dublin/events/296346693/)
* 2023-12-01 | Virtual (Cardiff, UK)| [Rust and C++ Cardiff](https://www.meetup.com/rust-and-c-plus-plus-in-cardiff)
    * [**Rust & C++ Christmas Game Jam Kick-Off!**](https://www.meetup.com/rust-and-c-plus-plus-in-cardiff/events/296583626/)
* 2023-12-02 | Virtual (Kampala, UG) | [Rust Circle Kampala](https://www.eventbrite.com/o/rust-circle-kampala-65249289033)
    * [**Rust Circle Meetup**](https://www.eventbrite.com/e/rust-circle-meetup-tickets-628763176587?aff=ebdssbdestsearch)
* 2023-12-05 | Virtual (Berlin, DE) | [OpenTechSchool Berlin](https://www.meetup.com/opentechschool-berlin/)
    * [**Rust Hack and Learn**](https://www.meetup.com/opentechschool-berlin/events/295679797/) | [**Mirror**](https://berline.rs/)
* 2023-12-05 | Virtual (Buffalo, NY, US) | [Buffalo Rust Meetup](https://www.meetup.com/buffalo-rust-meetup/)
    * [**Buffalo Rust User Group, First Tuesdays**](https://www.meetup.com/buffalo-rust-meetup/events/297021574/)
* 2023-12-06 | Virtual (Indianapolis, IN, US) | [Indy Rust](https://www.meetup.com/indyrs/)
    * [**Indy.rs - with Social Distancing**](https://www.meetup.com/indyrs/events/297172140)
* 2023-12-12 | Virtual | [Mainmatter](https://mainmatter.com)
    * [**Workshop: Telemetry for Rust applications**](https://rust-telemetry-workshop.mainmatter.com)
* 2023-12-12 | Virtual (Dallas, TX, US) | [Dallas Rust](https://www.meetup.com/dallasrust/)
    * [**Second Tuesday**](https://www.meetup.com/dallasrust/events/fvdtgtyfcqbqb/)
* 2023-12-14 | Virtual (Nuremberg, DE) | [Rust Nuremberg](https://www.meetup.com/rust-noris/)
    * [**Rust Nürnberg online**](https://www.meetup.com/rust-noris/events/295679660/)
* 2023-12-18 | Virtual (Munich, DE) | [Rust Munich](https://www.meetup.com/rust-munich/)
    * [**Rust Munich 2023 / 5 - hybrid**](https://www.meetup.com/rust-munich/events/296429053/)
* 2023-12-20 | Virtual (Vancouver, BC, CA) | [Vancouver Rust](https://www.meetup.com/vancouver-rust/)
    * [**Rust Study/Hack/Hang-out**](https://www.meetup.com/vancouver-rust/events/292763506/)

### Europe

* 2023-11-23 | Biel/Bienne, CH | [Rust Bern](https://www.meetup.com/rust-bern/)
    * [**Rust Talks Bern @ Biel: Embedded Edition**](https://www.meetup.com/rust-bern/events/296556498/)
* 2023-11-28 | London, UK | [Rust London User Group](https://www.meetup.com/rust-london-user-group/)
    * [**LDN Talks November 2023 with Helsing.ai**](https://www.meetup.com/rust-london-user-group/events/297257712/)
* 2023-11-30 | Brussels, BE | [Lambda Brussels](https://lambda-brussels.glitch.me/)
    * [**Lambda Brussels**](https://lambda-brussels.glitch.me/)
* 2023-11-30 | Copenhagen, DK | [Copenhagen Rust Community](https://www.meetup.com/copenhagen-rust-community/)
    * [**Rust metup #42 sponsored by Nine A/S**](https://www.meetup.com/copenhagen-rust-community/events/297405705/)
* 2023-11-30 | Vienna, AT | [Rust Vienna](https://www.meetup.com/rust-vienna/)
    * [**Rust Vienna Meetup - November**](https://www.meetup.com/rust-vienna/events/297382145/)
* 2023-11-30 | Zurich, CH| [Rust Zurich](https://www.meetup.com/de-DE/rust-zurich/)
    * [**November Meetup**](https://www.meetup.com/rust-zurich/events/297312190/)
* 2023-12-06 | Cologne, DE | [Rust Cologne](https://www.meetup.com/rustcologne/events)
    * [**December Meetup**](https://www.meetup.com/rustcologne/events/297100007/)
* 2023-12-07 | Aarhus, DK | [Rust Aarhus](https://www.meetup.com/rust-aarhus/)
    * [**Rust and Talk at Danske Commodities**](https://www.meetup.com/rust-aarhus/events/296223513/)
* 2023-12-07 | Lille, FR | [Rust Lille](https://www.meetup.com/meetup-group-zgphbyet/)
    * [**Rust Lille #5**](https://www.meetup.com/meetup-group-zgphbyet/events/297477578/)
* 2023-12-14 | Augsburg, DE | [Rust - Modern Systems Programming in Leipzig](https://www.meetup.com/rust-modern-systems-programming-in-leipzig/)
    * [**Augsburg Rust Meetup #4**](https://www.meetup.com/rust-modern-systems-programming-in-leipzig/events/297025700/)
* 2023-12-18 | Munich, DE + Virtual | [Rust Munich](https://www.meetup.com/rust-munich/)
    * [**Rust Munich 2023 / 5 - hybrid**](https://www.meetup.com/rust-munich/events/296429053/)
* 2023-12-19 | Leipzig, DE | [Rust - Modern Systems Programming in Leipzig](https://www.meetup.com/rust-modern-systems-programming-in-leipzig/)
    * [**Tauri, an Electron-alternative**](https://www.meetup.com/rust-modern-systems-programming-in-leipzig/events/295504276/)

### North America

* 2023-11-22 | Austin, TX, US | [Rust ATX](https://www.meetup.com/rust-atx/)
    * [**Rust Lunch - Fareground**](https://www.meetup.com/rust-atx/events/xvkdgtyfcpbdc/)
* 2023-11-28 | Pasadena, CA, US | [Pasadena Thursday Go / Rust](https://www.meetup.com/thursday-go/)
    * [**Monthly Rust group**](https://www.meetup.com/thursday-go/events/297062186/)
* 2023-11-29 | Chicago, IL, US | [Deep Dish Rust](https://www.meetup.com/deep-dish-rust/)
    * [**Rust Hack Night**](https://www.meetup.com/deep-dish-rust/events/296657831/)
* 2023-12-12 | Seattle, WA, US | [Cap Hill Rust Coding/Hacking/Learning](https://www.meetup.com/cap-hill-rust/)
    * [**Rusty Coding/Hacking/Learning Night**](https://www.meetup.com/cap-hill-rust/events/296564619/)
* 2023-12-19 | San Francisco, CA, US | [San Francisco Rust Study Group](https://www.meetup.com/san-francisco-rust-study-group)
    * [**Rust Hacking in Person**](https://www.meetup.com/san-francisco-rust-study-group/events/vwljctyfcqbzb/)

### Oceania

* 2023-11-28 | Canberra, ACT, AU | [Rust Canberra](https://www.meetup.com/rust-canberra/)
    * [**November Meetup**](https://www.meetup.com/rust-canberra/events/296391733/)
* 2023-12-05 | Aukland, NZ | [Rust AKL](https://www.meetup.com/rust-akl/)
    * [**Rust AKL: Advanced Async Tricks + Interruptible Software**](https://www.meetup.com/rust-akl/events/297271684/)
* 2023-12-11 | Perth, WA, AU | [Rust Perth Meetup Group](https://www.meetup.com/perth-rust-meetup-group/)
    * [**Rust End of Year Event**](https://www.meetup.com/perth-rust-meetup-group/events/297191089/)

If you are running a Rust event please add it to the [calendar] to get
it mentioned here. Please remember to add a link to the event too.
Email the [Rust Community Team][community] for access.

[calendar]: https://www.google.com/calendar/embed?src=apd9vmbc22egenmtu5l6c5jbfc%40group.calendar.google.com
[community]: mailto:community-team@rust-lang.org

## Jobs
<!--

Rust Jobs:

TWiR has stopped featuring individual job postings. You can read more about this change here:

https://github.com/rust-lang/this-week-in-rust/issues/3412

-->

Please see the latest [Who's Hiring thread on r/rust](INSERT_LINK_HERE)

# Quote of the Week

<!-- QOTW goes here -->

[Please submit quotes and vote for next week!](https://users.rust-lang.org/t/twir-quote-of-the-week/328)

*This Week in Rust is edited by: [nellshamrell](https://github.com/nellshamrell), [llogiq](https://github.com/llogiq), [cdmistman](https://github.com/cdmistman), [ericseppanen](https://github.com/ericseppanen), [extrawurst](https://github.com/extrawurst), [andrewpollack](https://github.com/andrewpollack), [U007D](https://github.com/U007D), [kolharsam](https://github.com/kolharsam), [joelmarcey](https://github.com/joelmarcey), [mariannegoldin](https://github.com/mariannegoldin), [bennyvasquez](https://github.com/bennyvasquez).*

*Email list hosting is sponsored by [The Rust Foundation](https://foundation.rust-lang.org/)*

<small>[Discuss on r/rust](REDDIT_LINK_HERE)</small><|MERGE_RESOLUTION|>--- conflicted
+++ resolved
@@ -35,11 +35,8 @@
 
 ### Project/Tooling Updates
 
-<<<<<<< HEAD
 * [Bionic GPT - Chat GPT replacement built in Rust](https://github.com/bionic-gpt/bionic-gpt)
-=======
 * [CXX-Qt: On the Road to Stability, improved signals support and more in release 0.6](https://www.kdab.com/cxx-qt-0-6/)
->>>>>>> e9ee29ae
 
 ### Observations/Thoughts
 
