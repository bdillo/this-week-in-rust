--- conflicted
+++ resolved
@@ -84,22 +84,18 @@
 
 Some of these tasks may also have mentors available, visit the task page for more information.
 
-<<<<<<< HEAD
 <!-- CFPs go here, use this format: * [project name - title of issue](link to issue) -->
 <!-- * [ - ]() -->
-* [ Hyperswitch - [REFACTOR]: [Nuvei] MCA metadata validation ](https://github.com/juspay/hyperswitch/issues/2910).
-* [ Hyperswitch - [Features]: [Noon] Sync with Hyperswitch Reference ](https://github.com/juspay/hyperswitch/issues/2904).
-* [ Hyperswitch - [Features]: [Payme] Sync with Hyperswitch Reference ](https://github.com/juspay/hyperswitch/issues/2906).
-* [ Hyperswitch - [BUG]: MCA metadata deserialization failures should be 4xx ](https://github.com/juspay/hyperswitch/issues/2899).
-* [ Hyperswitch - [REFACTOR]: [Stripe] Error Message For Connector Implementation ](https://github.com/juspay/hyperswitch/issues/2910).
-=======
+* [Hyperswitch - [REFACTOR]: [Nuvei] MCA metadata validation](https://github.com/juspay/hyperswitch/issues/2910)
+* [Hyperswitch - [Features]: [Noon] Sync with Hyperswitch Reference](https://github.com/juspay/hyperswitch/issues/2904)
+* [Hyperswitch - [Features]: [Payme] Sync with Hyperswitch Reference](https://github.com/juspay/hyperswitch/issues/2906)
+* [Hyperswitch - [BUG]: MCA metadata deserialization failures should be 4xx](https://github.com/juspay/hyperswitch/issues/2899)
+* [Hyperswitch - [REFACTOR]: [Stripe] Error Message For Connector Implementation](https://github.com/juspay/hyperswitch/issues/2910)
 * [Ockam - Library - Slim down the `NodeManagerWorker` for `node / node status`](https://github.com/build-trust/ockam/issues/6707)
 * [Ockam - Command - refactor to use typed interfaces to implement commands for `kafka services`](https://github.com/build-trust/ockam/issues/6706)
 * [Ockam - Library - Validate CBOR structs according to the cddl schema for `nodes/models/transport` and `nodes/models/workers`](https://github.com/build-trust/ockam/issues/6694)
 * [r3bl-open-core - [tuify] API change the return type of `select_from_list()` 3](https://github.com/r3bl-org/r3bl-open-core/issues/200)
 * [r3bl-open-core - Improve "Bug report" issue template](https://github.com/r3bl-org/r3bl-open-core/issues/248)
->>>>>>> 65794306
-
   
 If you are a Rust project owner and are looking for contributors, please submit tasks [here][guidelines].
 
