--- conflicted
+++ resolved
@@ -46,14 +46,11 @@
 * [Problems around modelling an asynchronous API for database transaction in Rust](https://blog.weiznich.de/blog/async-transaction-problem/)
 
 ### Rust Walkthroughs
-<<<<<<< HEAD
+
 * [How to Use Rust Procedural Macros to Replace Panic with syn’s Fold](https://www.infoq.com/articles/rust-procedural-macros-replace-panic/)
-=======
-- [video] [SemVer in Rust: Breakage, Tooling, and Edge Cases — FOSDEM 2024 Rust Dev Room](https://www.youtube.com/watch?v=VArNQtYBC6Y)
->>>>>>> 43d6a2b1
-
 * Rust Iterators Beyond the Basics ([part 1](https://jb.gg/rit-p1), [part 2](https://jb.gg/rit-p2), [part 3](https://jb.gg/rit-p3))
 * [Rust Multi-crate project in a monorepo](https://rust.code-maven.com/multi-crate-project)
+* [video] [SemVer in Rust: Breakage, Tooling, and Edge Cases — FOSDEM 2024 Rust Dev Room](https://www.youtube.com/watch?v=VArNQtYBC6Y)
  
 ### Research
 
