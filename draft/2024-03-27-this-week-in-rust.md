--- conflicted
+++ resolved
@@ -67,12 +67,9 @@
 ### Research
 
 ### Miscellaneous
-<<<<<<< HEAD
+* [Making Nix Usable With Rust](https://filtra.io/rust-flox-mar-24)
+* [Rust Development Classes: learn Rust by doing](https://rust-classes.com/)
 * [Restarting development of the Rust Digger: 20,000 new crates in 8 months](https://rust-digger.code-maven.com/news/restarting)
-=======
-* [Making Nix Usable With Rust](https://filtra.io/rust-flox-mar-24)
->>>>>>> facde346
-* [Rust Development Classes: learn Rust by doing](https://rust-classes.com/)
 
 ## Crate of the Week
 
