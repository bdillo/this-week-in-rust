--- conflicted
+++ resolved
@@ -47,11 +47,8 @@
 
 ### Rust Walkthroughs
 
-<<<<<<< HEAD
 * [video] [Build with Naz : Create an async shell in Rust](https://www.youtube.com/watch?v=jXzFCDIJQag)
-=======
 * [Index Trait, Pinned Elements and Immutable Push Vector](https://orxfun.github.io/orxfun-notes/#/imp-vec-motivation-2024-10-03)
->>>>>>> b4e7d3e7
 
 ### Research
 
