Title: This Week in Rust 413
Number: 413
Date: 2021-10-20
Category: This Week in Rust

Hello and welcome to another issue of *This Week in Rust*!
[Rust](http://rust-lang.org) is a programming language empowering everyone to build reliable and efficient software.
This is a weekly summary of its progress and community.
Want something mentioned? Tweet us at [@ThisWeekInRust](https://twitter.com/ThisWeekInRust) or [send us a pull request](https://github.com/rust-lang/this-week-in-rust).
Want to get involved? [We love contributions](https://github.com/rust-lang/rust/blob/master/CONTRIBUTING.md).

*This Week in Rust* is openly developed [on GitHub](https://github.com/rust-lang/this-week-in-rust).
If you find any errors in this week's issue, [please submit a PR](https://github.com/rust-lang/this-week-in-rust/pulls).

## Updates from Rust Community

### Official

### Project/Tooling Updates

* [SixtyFPS (GUI crate): Changelog for 17th of October 2021](https://sixtyfps.io/thisweek/2021-10-18.html)
* [What's new in SeaORM 0.3.0](https://www.sea-ql.org/SeaORM/blog/2021-10-15-whats-new-in-0.3.0/)
- [Annoucing the ogma project v0.1: a shell-like scripting language for tabular data](https://users.rust-lang.org/t/ogma-project-0-1-release/65848)

### Newsletters

### Observations/Thoughts

### Rust Walkthroughs

* [Custom Logging in Rust using tracing and tracing-subscriber](https://burgers.io/custom-logging-in-rust-using-tracing)
* [WSL2 and Embedded Rust](https://pfesenmeier.github.io/wsl2-and-embedded-development/)
* [Rust Guide: Generics Part 2](https://jeffa.io/rust_guide_generics_demystified_part_2)
* [Making slow Rust code fast - performance tuning using Criterion.rs and flamegraphs](https://patrickfreed.github.io/rust/2021/10/15/making-slow-rust-code-fast.html)

### Miscellaneous

* [Academy Software Foundation Announces Formation of Rust Working Group, Initial Release of OpenEXR Rust Binding](https://www.aswf.io/news/academy-software-foundation-announces-formation-of-rust-working-group-initial-release-of-openexr-rust-binding/)

## Crate of the Week

This week's crate is [flutter\_rust\_bridge](https://github.com/fzyzcjy/flutter_rust_bridge), a memory-safe binding generator for Flutter/Dart ↔ Rust.

Thanks to [fzyzcjy](https://users.rust-lang.org/t/crate-of-the-week/2704/972) for the suggestion!

[Please submit your suggestions and votes for next week][submit_crate]!

[submit_crate]: https://users.rust-lang.org/t/crate-of-the-week/2704

## Call for Participation

Always wanted to contribute to open-source projects but didn't know where to start?
Every week we highlight some tasks from the Rust community for you to pick and get started!

Some of these tasks may also have mentors available, visit the task page for more information.

If you are a Rust project owner and are looking for contributors, please submit tasks [here][guidelines].

* [This Week in Rust is looking for additional editors](https://github.com/rust-lang/this-week-in-rust/issues/2469)

[guidelines]: https://users.rust-lang.org/t/twir-call-for-participation/4821

## Updates from the Rust Project

353 pull requests were [merged in the last week][merged]

[merged]: https://github.com/search?q=is%3Apr+org%3Arust-lang+is%3Amerged+merged%3A2021-10-04..2021-10-11

* [add new tier-3 target: armv7-unknown-linux-uclibceabihf](https://github.com/rust-lang/rust/pull/88952)
* [perform type inference in range pattern](https://github.com/rust-lang/rust/pull/88090)
* [add abs_diff for integer types](https://github.com/rust-lang/rust/pull/88780)
* [implement #85440 (Random test ordering)](https://github.com/rust-lang/rust/pull/89082)
* [correctly handle supertraits for min_specialization](https://github.com/rust-lang/rust/pull/89413)
* [consider unfulfilled obligations in binop errors](https://github.com/rust-lang/rust/pull/89323)
* [add `deref_into_dyn_supertrait` lint](https://github.com/rust-lang/rust/pull/89461)
* [note specific regions involved in 'borrowed data escapes' error](https://github.com/rust-lang/rust/pull/89501)
* [fix suggestion to borrow when casting from pointer to reference](https://github.com/rust-lang/rust/pull/89528)
* [feature gate the non_exhaustive_omitted_patterns lint](https://github.com/rust-lang/rust/pull/89428)
* [fix ICE caused by non_exaustive_omitted_patterns struct lint](https://github.com/rust-lang/rust/pull/89423)
* [perf: only check for `rustc_trivial_field_reads` attribute on traits, not items, impls, etc.](https://github.com/rust-lang/rust/pull/89454)
* [perf: introduce `tcx.get_diagnostic_name`](https://github.com/rust-lang/rust/pull/89534)
* [improved help message for `suspicious_map`](https://github.com/rust-lang/rust-clippy/pull/7770)
* [emit item no type error even if type inference fails](https://github.com/rust-lang/rust/pull/89585)
* [optimize File::read_to_end and read_to_string](https://github.com/rust-lang/rust/pull/89582)
* [prevent error reporting from outputting a recursion error if it finds an ambiguous trait impl during suggestions](https://github.com/rust-lang/rust/pull/89576)
* [create more accurate debuginfo for vtables.](https://github.com/rust-lang/rust/pull/89597)
* [make cfg imply doc(cfg)](https://github.com/rust-lang/rust/pull/89596)
* [show detailed expected/found types in error message when trait paths are the same](https://github.com/rust-lang/rust/pull/89633)
* [fix docblock code display on mobile](https://github.com/rust-lang/rust/pull/89632)
* [use correct edition for panic in (`debug_`)`assert!()`](https://github.com/rust-lang/rust/pull/89622)
* [add `core::array::from_fn` and `core::array::try_from_fn`](https://github.com/rust-lang/rust/pull/75644)
* [add `Ipv6Addr::is_benchmarking`](https://github.com/rust-lang/rust/pull/86434)
* [add functions to add unsigned and signed integers](https://github.com/rust-lang/rust/pull/87601)
* [implement advance_(back_)_by on more iterators](https://github.com/rust-lang/rust/pull/87091)
* [array `.len()` MIR optimization pass](https://github.com/rust-lang/rust/pull/86525)
* [`path.push()` should work as expected on windows verbatim paths](https://github.com/rust-lang/rust/pull/89270)
* [use get_unchecked in `str::`(`r`)`split_once`](https://github.com/rust-lang/rust/pull/89219)
* [stabilize `try_reserve`](https://github.com/rust-lang/rust/pull/87993)
* [stabilize `proc_macro::is_available`](https://github.com/rust-lang/rust/pull/89735)
* [stabilize `const_panic`](https://github.com/rust-lang/rust/pull/89508)
* [stabilize `command_access`](https://github.com/rust-lang/rust/pull/88436)
* [futures: make `futures::task::noop_waker_ref` available without `std`.](https://github.com/rust-lang/futures-rs/pull/2505)
* [`rustc_codegen_gcc`: add missing cast and change some bitcasts to casts to avoid a gimple verification failure](https://github.com/rust-lang/rustc_codegen_gcc/pull/100)
* [rustfmt: stabilize `match_block_trailing_comma`](https://github.com/rust-lang/rustfmt/pull/5020)
* [rustfmt: wrap long array and slice patterns.](https://github.com/rust-lang/rustfmt/pull/4994)
* [rustdoc: migrate to table so the gui can handle >2k constants](https://github.com/rust-lang/rust/pull/88816)
* [clippy: add `undocumented_unsafe_blocks` lint](https://github.com/rust-lang/rust-clippy/pull/7748)
* [clippy: fix false positive in external macros for `mut_mut` lint](https://github.com/rust-lang/rust-clippy/pull/7795)
* [clippy: fix false positive when `Drop` and `Copy` involved in `field_reassign_with_default` lint](https://github.com/rust-lang/rust-clippy/pull/7794)
* [clippy: handle intra-doc links in `doc_markdown`](https://github.com/rust-lang/rust-clippy/pull/7772)
* [clippy: refactor `clippy::match_ref_pats` to check for multiple reference patterns](https://github.com/rust-lang/rust-clippy/pull/7800)
* [clippy: make `shadow_reuse` suggestion less verbose](https://github.com/rust-lang/rust-clippy/pull/7782)
* [clippy: add option to `new_lint` to generate MSRV enabled lint](https://github.com/rust-lang/rust-clippy/pull/7793)
* [clippy: drop exponent on suggestion when exponent value is zero](https://github.com/rust-lang/rust-clippy/pull/7774)

### Rust Compiler Performance Triage

A relatively quiet week: two smallish regressions, and one largish regression that is isolated to doc builds. A couple of nice small wins as well.

Triage done by **@pnkfelix**.
Revision range: [25ec82..9475e6](https://perf.rust-lang.org/?start=25ec8273855fde2d72ae877b397e054de5300e10&end=9475e609b8458fff9e444934a6017d2e590642cf&absolute=false&stat=instructions%3Au)

2 Regressions, 2 Improvements, 2 Mixed; 1 of them in rollups
42 comparisons made in total

[Full report here](https://github.com/rust-lang/rustc-perf/blob/master/triage/2021-10-12.md)

### Approved RFCs

Changes to Rust follow the Rust [RFC (request for comments) process](https://github.com/rust-lang/rfcs#rust-rfcs). These
are the RFCs that were approved for implementation this week:

*No RFCs were approved this week.*

### Final Comment Period

Every week [the team](https://www.rust-lang.org/team.html) announces the
'final comment period' for RFCs and key PRs which are reaching a
decision. Express your opinions now.

### [RFCs](https://github.com/rust-lang/rfcs/labels/final-comment-period)

*No RFCs are currently in the final comment period.*

### [Tracking Issues & PRs](https://github.com/rust-lang/rust/labels/final-comment-period)

* [disposition: merge] [Stabilize is_symlink() for Metadata and Path](https://github.com/rust-lang/rust/pull/89677)
* [disposition: merge] [Partially stabilize duration_consts_2](https://github.com/rust-lang/rust/pull/89542)
* [disposition: merge] [Stabilize unreachable_unchecked as const fn](https://github.com/rust-lang/rust/pull/89509)
* [disposition: merge] [Add `#[repr(i8)]` to Ordering](https://github.com/rust-lang/rust/pull/89507)
* [disposition: merge] [Fix ctrl-c causing reads of stdin to return empty on Windows.](https://github.com/rust-lang/rust/pull/89433)
* [disposition: merge] [linux/aarch64 Now() should be actually_monotonic()](https://github.com/rust-lang/rust/pull/88652)
* [disposition: merge] [Stabilise unix_process_wait_more, extra ExitStatusExt methods](https://github.com/rust-lang/rust/pull/88300)
* [disposition: merge] [Make all proc-macro back-compat lints deny-by-default](https://github.com/rust-lang/rust/pull/88041)
* [disposition: merge] [Windows: Resolve process::Command program without using the current directory](https://github.com/rust-lang/rust/pull/87704)
* [disposition: merge] [Implement RefUnwindSafe for `Rc<T>`](https://github.com/rust-lang/rust/pull/87467)
* [disposition: merge] [Make two Paths unequal if they differ in trailing slash](https://github.com/rust-lang/rust/pull/87339)
* [disposition: merge] [Reject octal zeros in IPv4 addresses](https://github.com/rust-lang/rust/pull/86984)
* [disposition: merge] [Automatic exponential formatting in Debug](https://github.com/rust-lang/rust/pull/86479)
* [disposition: merge] [Tracking Issue for methods to go from nul-terminated `Vec<u8>` to CString ](https://github.com/rust-lang/rust/issues/73179)

### New RFCs

*No new RFCs were proposed this week.*

## Upcoming Events

### Online

* [October 13, 2021 - betterCode Rust](https://rust.bettercode.eu/)
* [October 13, 2021 - C++/Rust: Learning from Each Other - MUC++](https://www.meetup.com/MUCplusplus/events/281231257)
* [October 13, 2021, Los Angeles, CA, US - Processing shaders in Rust with Dzmitry Malyshau - Rust Los Angeles](https://www.meetup.com/Rust-Los-Angeles/events/280981968/)
* [October 20, 2021, Buffalo, NY, US - Buffalo Rust User Group, Alternate Day - Buffalo Rust](https://www.meetup.com/Buffalo-Rust-Meetup/events/281236385/)
* [October 20, 2021, Vancouver, BC, CA - WASM plugin for Istio - Vancouver Rust](https://www.meetup.com/Vancouver-Rust/events/zkqvjsyccnbbc/)
* [October 22, 2021, Iran - The First Rust Iran online meetup - Rust Iran Meetup](https://rust-meetup.ir/)

### North America

* [October 13, 2021, Atlanta, GA, US - Grab a beer with fellow Rustaceans - Rust Atlanta](https://www.meetup.com/Rust-ATL/events/lhpkmsyccnbrb/)

If you are running a Rust event please add it to the [calendar] to get
it mentioned here. Please remember to add a link to the event too.
Email the [Rust Community Team][community] for access.

[calendar]: https://www.google.com/calendar/embed?src=apd9vmbc22egenmtu5l6c5jbfc%40group.calendar.google.com
[community]: mailto:community-team@rust-lang.org

# Rust Jobs

**Connected Cars**

* [Software Engineering Lead (Denmark)](https://connectedcars.io/jobs/embedded-software-engineer)

**Bytewax**

* [Senior Software Engineer (Remote)](https://bytewax.notion.site/Senior-Software-Engineer-9d83531eb0704afd8f323e4080e0d620)

<<<<<<< HEAD
**Timescale**

* [Senior Rust Engineer (Remote: UTC-8 to UTC-5)](https://boards.greenhouse.io/timescale/jobs/5542785002)
=======
*Tweet us at [@ThisWeekInRust](https://twitter.com/ThisWeekInRust) to get your job offers listed here!*

**Immunant**

* [Systems Programmer/Rustacean (Optionally Remote)](https://immunant.com/jobs/)
>>>>>>> 7d4ace2c

# Quote of the Week

> Rust is the language where you get the hangover first.

– [unattributed via Niko Matsakis' RustConf keynote](https://www.youtube.com/watch?v=ylOpCXI2EMM&t=565s)

Thanks to [Alice Ryhl](https://users.rust-lang.org/t/twir-quote-of-the-week/328/1122) for the suggestion!

[Please submit quotes and vote for next week!](https://users.rust-lang.org/t/twir-quote-of-the-week/328)

*This Week in Rust is edited by: [nellshamrell](https://github.com/nellshamrell), [llogiq](https://github.com/llogiq), and [cdmistman](https://github.com/cdmistman).*

<small>[Discuss on r/rust](https://www.reddit.com/r/rust/comments/k5nsab/this_week_in_rust_367/)</small><|MERGE_RESOLUTION|>--- conflicted
+++ resolved
@@ -195,18 +195,16 @@
 
 * [Senior Software Engineer (Remote)](https://bytewax.notion.site/Senior-Software-Engineer-9d83531eb0704afd8f323e4080e0d620)
 
-<<<<<<< HEAD
 **Timescale**
 
 * [Senior Rust Engineer (Remote: UTC-8 to UTC-5)](https://boards.greenhouse.io/timescale/jobs/5542785002)
-=======
+
+**Immunant**
+
+* [Systems Programmer/Rustacean (Optionally Remote)](https://immunant.com/jobs/)
+
 *Tweet us at [@ThisWeekInRust](https://twitter.com/ThisWeekInRust) to get your job offers listed here!*
 
-**Immunant**
-
-* [Systems Programmer/Rustacean (Optionally Remote)](https://immunant.com/jobs/)
->>>>>>> 7d4ace2c
-
 # Quote of the Week
 
 > Rust is the language where you get the hangover first.
