Title: This Week in Rust 413
Number: 413
Date: 2021-10-20
Category: This Week in Rust

Hello and welcome to another issue of *This Week in Rust*!
[Rust](http://rust-lang.org) is a programming language empowering everyone to build reliable and efficient software.
This is a weekly summary of its progress and community.
Want something mentioned? Tweet us at [@ThisWeekInRust](https://twitter.com/ThisWeekInRust) or [send us a pull request](https://github.com/rust-lang/this-week-in-rust).
Want to get involved? [We love contributions](https://github.com/rust-lang/rust/blob/master/CONTRIBUTING.md).

*This Week in Rust* is openly developed [on GitHub](https://github.com/rust-lang/this-week-in-rust).
If you find any errors in this week's issue, [please submit a PR](https://github.com/rust-lang/this-week-in-rust/pulls).

## Updates from Rust Community

### Official

### Project/Tooling Updates

* [SixtyFPS (GUI crate): Changelog for 17th of October 2021](https://sixtyfps.io/thisweek/2021-10-18.html)
* [What's new in SeaORM 0.3.0](https://www.sea-ql.org/SeaORM/blog/2021-10-15-whats-new-in-0.3.0/)
- [Annoucing the ogma project v0.1: a shell-like scripting language for tabular data](https://users.rust-lang.org/t/ogma-project-0-1-release/65848)

### Newsletters

### Observations/Thoughts

### Rust Walkthroughs

* [Custom Logging in Rust using tracing and tracing-subscriber](https://burgers.io/custom-logging-in-rust-using-tracing)
* [WSL2 and Embedded Rust](https://pfesenmeier.github.io/wsl2-and-embedded-development/)
* [Rust Guide: Generics Part 2](https://jeffa.io/rust_guide_generics_demystified_part_2)
* [Making slow Rust code fast - performance tuning using Criterion.rs and flamegraphs](https://patrickfreed.github.io/rust/2021/10/15/making-slow-rust-code-fast.html)

### Miscellaneous

* [Academy Software Foundation Announces Formation of Rust Working Group, Initial Release of OpenEXR Rust Binding](https://www.aswf.io/news/academy-software-foundation-announces-formation-of-rust-working-group-initial-release-of-openexr-rust-binding/)

## Crate of the Week

This week's crate is [serde\_with](https://docs.rs/serde_with), a crate of helper macros to ease implementing serde traits for your types.

Thanks to [piegames](https://users.rust-lang.org/t/crate-of-the-week/2704/971) for the suggestion!

[Please submit your suggestions and votes for next week][submit_crate]!

[submit_crate]: https://users.rust-lang.org/t/crate-of-the-week/2704

## Call for Participation

Always wanted to contribute to open-source projects but didn't know where to start?
Every week we highlight some tasks from the Rust community for you to pick and get started!

Some of these tasks may also have mentors available, visit the task page for more information.

If you are a Rust project owner and are looking for contributors, please submit tasks [here][guidelines].

* [This Week in Rust is looking for additional editors](https://github.com/rust-lang/this-week-in-rust/issues/2469)

[guidelines]: https://users.rust-lang.org/t/twir-call-for-participation/4821

## Updates from the Rust Project

353 pull requests were [merged in the last week][merged]

[merged]: https://github.com/search?q=is%3Apr+org%3Arust-lang+is%3Amerged+merged%3A2021-10-04..2021-10-11

* [fix ICE with `let...else` and `ref mut`](https://github.com/rust-lang/rust/pull/89965)
* [fix an ICE with TAITs and Future](https://github.com/rust-lang/rust/pull/89946)
* [suggest  Box::pin` when `Pin::new` is used instead](https://github.com/rust-lang/rust/pull/89870)
* [fix incorrect `Box::pin` suggestion](https://github.com/rust-lang/rust/pull/89390)
* [nicer error message if the user attempts to do `let`...`else if`](https://github.com/rust-lang/rust/pull/89974)
* [index and hash HIR as part of lowering](https://github.com/rust-lang/rust/pull/89124)
* [polymorphization: shims and predicates](https://github.com/rust-lang/rust/pull/89514)
* [optimize `VecDeque::append`](https://github.com/rust-lang/rust/pull/88717)
* [speedup int `log10` branchless](https://github.com/rust-lang/rust/pull/88788)
* [stabilize `unreachable_unchecked` as `const fn`](https://github.com/rust-lang/rust/pull/89509)
* [use `BCryptGenRandom` instead of `RtlGenRandom` on Windows.](https://github.com/rust-lang/rust/pull/84096)
* [make `Option::as_mut` const](https://github.com/rust-lang/rust/pull/89953)
* [make `Result::as_mut` const](https://github.com/rust-lang/rust/pull/89977)
* [add `slice::swap_unchecked`](https://github.com/rust-lang/rust/pull/88540)
* [add `#[repr(i8)]` to `Ordering`](https://github.com/rust-lang/rust/pull/89507)
* [add `Poll::ready` and revert stabilization of `task::ready!`](https://github.com/rust-lang/rust/pull/89651)
* [avoid allocations and copying in `Vec::leak`](https://github.com/rust-lang/rust/pull/89337)
* [rustdoc: associated consts sidebar](https://github.com/rust-lang/rust/pull/89815)
* [rustfmt: stabilize `disable_all_formatting`](https://github.com/rust-lang/rustfmt/pull/5026)
* [clippy: fix false positive of `implicit_saturating_sub` with `else` clause](https://github.com/rust-lang/rust-clippy/pull/7832)
* [clippy: do not expand macros in `equatable_if_let` suggestion](https://github.com/rust-lang/rust-clippy/pull/7788)
* [clippy: `unnecessary_sort_by` checks if argument implements `Ord` trait](https://github.com/rust-lang/rust-clippy/pull/7824)
* [clippy: allow giving reasons for `disallowed_types`](https://github.com/rust-lang/rust-clippy/pull/7791)
* [clippy: implement `uninit_vec` lint](https://github.com/rust-lang/rust-clippy/pull/7682)
* [clippy: add `format_in_format_args` and `to_string_in_format_args` lints](https://github.com/rust-lang/rust-clippy/pull/7743)
* [clippy: add lint `transmute_num_to_bytes`](https://github.com/rust-lang/rust-clippy/pull/7805)
* [clippy: add `match_str_case_mismatch` lint](https://github.com/rust-lang/rust-clippy/pull/7806)

### Rust Compiler Performance Triage

A relatively quiet week: two smallish regressions, and one largish regression that is isolated to doc builds. A couple of nice small wins as well.

Triage done by **@pnkfelix**.
Revision range: [25ec82..9475e6](https://perf.rust-lang.org/?start=25ec8273855fde2d72ae877b397e054de5300e10&end=9475e609b8458fff9e444934a6017d2e590642cf&absolute=false&stat=instructions%3Au)

2 Regressions, 2 Improvements, 2 Mixed; 1 of them in rollups
42 comparisons made in total

[Full report here](https://github.com/rust-lang/rustc-perf/blob/master/triage/2021-10-12.md)

### Approved RFCs

Changes to Rust follow the Rust [RFC (request for comments) process](https://github.com/rust-lang/rfcs#rust-rfcs). These
are the RFCs that were approved for implementation this week:

*No RFCs were approved this week.*

### Final Comment Period

Every week [the team](https://www.rust-lang.org/team.html) announces the
'final comment period' for RFCs and key PRs which are reaching a
decision. Express your opinions now.

### [RFCs](https://github.com/rust-lang/rfcs/labels/final-comment-period)

*No RFCs are currently in the final comment period.*

### [Tracking Issues & PRs](https://github.com/rust-lang/rust/labels/final-comment-period)

* [disposition: merge] [Stabilize is_symlink() for Metadata and Path](https://github.com/rust-lang/rust/pull/89677)
* [disposition: merge] [Partially stabilize duration_consts_2](https://github.com/rust-lang/rust/pull/89542)
* [disposition: merge] [Stabilize unreachable_unchecked as const fn](https://github.com/rust-lang/rust/pull/89509)
* [disposition: merge] [Add `#[repr(i8)]` to Ordering](https://github.com/rust-lang/rust/pull/89507)
* [disposition: merge] [Fix ctrl-c causing reads of stdin to return empty on Windows.](https://github.com/rust-lang/rust/pull/89433)
* [disposition: merge] [linux/aarch64 Now() should be actually_monotonic()](https://github.com/rust-lang/rust/pull/88652)
* [disposition: merge] [Stabilise unix_process_wait_more, extra ExitStatusExt methods](https://github.com/rust-lang/rust/pull/88300)
* [disposition: merge] [Make all proc-macro back-compat lints deny-by-default](https://github.com/rust-lang/rust/pull/88041)
* [disposition: merge] [Windows: Resolve process::Command program without using the current directory](https://github.com/rust-lang/rust/pull/87704)
* [disposition: merge] [Implement RefUnwindSafe for `Rc<T>`](https://github.com/rust-lang/rust/pull/87467)
* [disposition: merge] [Make two Paths unequal if they differ in trailing slash](https://github.com/rust-lang/rust/pull/87339)
* [disposition: merge] [Reject octal zeros in IPv4 addresses](https://github.com/rust-lang/rust/pull/86984)
* [disposition: merge] [Automatic exponential formatting in Debug](https://github.com/rust-lang/rust/pull/86479)
* [disposition: merge] [Tracking Issue for methods to go from nul-terminated `Vec<u8>` to CString](https://github.com/rust-lang/rust/issues/73179)

### New RFCs

*No new RFCs were proposed this week.*

## Upcoming Events

### Online

* [October 13, 2021 - betterCode Rust](https://rust.bettercode.eu/)
* [October 13, 2021 - C++/Rust: Learning from Each Other - MUC++](https://www.meetup.com/MUCplusplus/events/281231257)
* [October 13, 2021, Los Angeles, CA, US - Processing shaders in Rust with Dzmitry Malyshau - Rust Los Angeles](https://www.meetup.com/Rust-Los-Angeles/events/280981968/)
* [October 20, 2021, Buffalo, NY, US - Buffalo Rust User Group, Alternate Day - Buffalo Rust](https://www.meetup.com/Buffalo-Rust-Meetup/events/281236385/)
* [October 20, 2021, Vancouver, BC, CA - WASM plugin for Istio - Vancouver Rust](https://www.meetup.com/Vancouver-Rust/events/zkqvjsyccnbbc/)
* [October 22, 2021, Iran - The First Rust Iran online meetup - Rust Iran Meetup](https://rust-meetup.ir/)

### North America

* [October 13, 2021, Atlanta, GA, US - Grab a beer with fellow Rustaceans - Rust Atlanta](https://www.meetup.com/Rust-ATL/events/lhpkmsyccnbrb/)

If you are running a Rust event please add it to the [calendar] to get
it mentioned here. Please remember to add a link to the event too.
Email the [Rust Community Team][community] for access.

[calendar]: https://www.google.com/calendar/embed?src=apd9vmbc22egenmtu5l6c5jbfc%40group.calendar.google.com
[community]: mailto:community-team@rust-lang.org

# Rust Jobs

**Connected Cars**

* [Software Engineering Lead (Denmark)](https://connectedcars.io/jobs/embedded-software-engineer)

**Bytewax**

* [Senior Software Engineer (Remote)](https://bytewax.notion.site/Senior-Software-Engineer-9d83531eb0704afd8f323e4080e0d620)

<<<<<<< HEAD
=======
**Timescale**

* [Senior Rust Engineer (Remote: UTC-8 to UTC-5)](https://boards.greenhouse.io/timescale/jobs/5542785002)

**Immunant**

* [Systems Programmer/Rustacean (Optionally Remote)](https://immunant.com/jobs/)

*Tweet us at [@ThisWeekInRust](https://twitter.com/ThisWeekInRust) to get your job offers listed here!*

>>>>>>> e843bff0
# Quote of the Week

> The biggest failure in Rust‘s communication strategy has been the inability to explain to non-experts that unsafe abstractions are the point, not a sign of failure.

– [withoutboats on twitter](https://mobile.twitter.com/withoutboats/status/1447512045558149122)

Thanks to [Alice Ryhl](https://users.rust-lang.org/t/twir-quote-of-the-week/328/1124) for the suggestion!

[Please submit quotes and vote for next week!](https://users.rust-lang.org/t/twir-quote-of-the-week/328)

*This Week in Rust is edited by: [nellshamrell](https://github.com/nellshamrell), [llogiq](https://github.com/llogiq), and [cdmistman](https://github.com/cdmistman).*

<small>[Discuss on r/rust](https://www.reddit.com/r/rust/comments/k5nsab/this_week_in_rust_367/)</small><|MERGE_RESOLUTION|>--- conflicted
+++ resolved
@@ -176,8 +176,6 @@
 
 * [Senior Software Engineer (Remote)](https://bytewax.notion.site/Senior-Software-Engineer-9d83531eb0704afd8f323e4080e0d620)
 
-<<<<<<< HEAD
-=======
 **Timescale**
 
 * [Senior Rust Engineer (Remote: UTC-8 to UTC-5)](https://boards.greenhouse.io/timescale/jobs/5542785002)
@@ -188,7 +186,6 @@
 
 *Tweet us at [@ThisWeekInRust](https://twitter.com/ThisWeekInRust) to get your job offers listed here!*
 
->>>>>>> e843bff0
 # Quote of the Week
 
 > The biggest failure in Rust‘s communication strategy has been the inability to explain to non-experts that unsafe abstractions are the point, not a sign of failure.
