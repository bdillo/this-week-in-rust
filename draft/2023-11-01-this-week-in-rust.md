Title: This Week in Rust 519
Number: 519
Date: 2023-11-01
Category: This Week in Rust

Hello and welcome to another issue of *This Week in Rust*!
[Rust](https://www.rust-lang.org/) is a programming language empowering everyone to build reliable and efficient software.
This is a weekly summary of its progress and community.
Want something mentioned? Tag us at [@ThisWeekInRust](https://twitter.com/ThisWeekInRust) on Twitter or [@ThisWeekinRust](https://mastodon.social/@thisweekinrust) on mastodon.social, or [send us a pull request](https://github.com/rust-lang/this-week-in-rust).
Want to get involved? [We love contributions](https://github.com/rust-lang/rust/blob/master/CONTRIBUTING.md).

*This Week in Rust* is openly developed [on GitHub](https://github.com/rust-lang/this-week-in-rust) and archives can be viewed at [this-week-in-rust.org](https://this-week-in-rust.org/).
If you find any errors in this week's issue, [please submit a PR](https://github.com/rust-lang/this-week-in-rust/pulls).

## Updates from Rust Community

<!--

Dear community contributors:
Please read README.md for guidance on submissions.
Each submitted link should be of the form:

* [Title of the Linked Page](https://example.com/my_article)

If you don't know which category to use, feel free to submit a PR anyway
and just ask the editors to select the category.

-->

### Official

### Foundation

### Newsletters

### Project/Tooling Updates

* [git-cliff 1.4.0 is released! (highly customizable changelog generator)](https://git-cliff.org/blog/1.4.0)

### Observations/Thoughts

- [Faster Rust Serialization](https://mo8it.com/blog/faster-rust-serialization/)

### Rust Walkthroughs
- [The beauty of a Rust message processor](https://worldwithouteng.com/articles/the-beauty-of-a-rust-message-processor/)

### Research
- [Grading on a Curve: How Rust can Facilitate New Contributors while Decreasing Vulnerabilities](https://cypherpunks.ca/~iang/pubs/gradingcurve-secdev23.pdf)

### Miscellaneous

## Crate of the Week

<!-- COTW goes here -->

[Please submit your suggestions and votes for next week][submit_crate]!

[submit_crate]: https://users.rust-lang.org/t/crate-of-the-week/2704

## Call for Participation

Always wanted to contribute to open-source projects but did not know where to start?
Every week we highlight some tasks from the Rust community for you to pick and get started!

Some of these tasks may also have mentors available, visit the task page for more information.

* [pubgrub - Move to edition 2021](https://github.com/pubgrub-rs/pubgrub/issues/140)
* [pubgrub - Fix CI for conventional commits](https://github.com/pubgrub-rs/pubgrub/issues/139)
* [pubgrub - Rename v0.3 Range into BoundedRange](https://github.com/pubgrub-rs/pubgrub/issues/123)
* [pubgrub - `OfflineDependencyProvider` should get its own module](https://github.com/pubgrub-rs/pubgrub/issues/114)
* [Ockam - Library - Slim down the `NodeManagerWorker` for `node / tcp`](https://github.com/build-trust/ockam/issues/6708)
* [Ockam - Make `ockam vault delete` (no args) interactive by asking the user to choose from a list of vaults to delete (tuify)](https://github.com/build-trust/ockam/issues/6462)
* [Ockam - Command - refactor to use typed interfaces to implement commands for `services`](https://github.com/build-trust/ockam/issues/6700)

If you are a Rust project owner and are looking for contributors, please submit tasks [here][guidelines].

[guidelines]: https://users.rust-lang.org/t/twir-call-for-participation/4821

## Updates from the Rust Project

<!-- Rust updates go here -->

### Rust Compiler Performance Triage

This week we have two sets of results as last week's arrived later than the publish date:

Triage done by **@rylev** and **@simulacrum**.

Revision range: [b9832e72..650991d](https://perf.rust-lang.org/?start=b9832e72c9223f4e96049aa5911effd258b92591&end=650991d62c3a2c80ba27009d06839adbb038bf5e&absolute=false&stat=instructions%3Au)

Across both reports:

9 Regressions, 7 Improvements, 5 Mixed
127 artifact comparisons made in total

* [Full report #1](https://github.com/rust-lang/rustc-perf/blob/master/triage/2023-10-26.md)
* [Full report #2](https://github.com/rust-lang/rustc-perf/blob/master/triage/2023-10-31.md)

### [Approved RFCs](https://github.com/rust-lang/rfcs/commits/master)

Changes to Rust follow the Rust [RFC (request for comments) process](http®s://github.com/rust-lang/rfcs#rust-rfcs). These
are the RFCs that were approved for implementation this week:
<<<<<<< HEAD

* [2024 Edition](https://github.com/rust-lang/rfcs/pull/3501)
=======
- [Rust 2024 Edition](https://rust-lang.github.io/rfcs/3501-edition-2024.html)
<!-- Approved RFCs go here, use this format: * [Topic](URL) -->
<!-- or if none were approved this week, use: * *No RFCs were approved this week.* -->
<!-- * []() -->

<!--
### [Approved Major Change Proposals (MCP)](https://forge.rust-lang.org/compiler/mcp.html)
<!~~ MCPs occur infrequently, so this section is commented out by default. ~~>
<!~~ MCPs which have been approved or rejected this week go here, use this format: * [major change accepted|rejected] [Topic](URL) ~~>
-->
>>>>>>> 7c0caae4

### Final Comment Period

Every week, [the team](https://www.rust-lang.org/team.html) announces the 'final comment period' for RFCs and key PRs
which are reaching a decision. Express your opinions now.

#### [RFCs](https://github.com/rust-lang/rfcs/labels/final-comment-period)

* [disposition: merge] [Lifetime Capture Rules 2024](https://github.com/rust-lang/rfcs/pull/3498)
* [disposition: merge] [Add "crates.io Policy Update" RFC](https://github.com/rust-lang/rfcs/pull/3463)

#### [Tracking Issues & PRs](https://github.com/rust-lang/rust/issues?q=is%3Aopen+label%3Afinal-comment-period+sort%3Aupdated-desc)
* [disposition: merge] [Override `Waker::clone`_from to avoid cloning Wakers unnecessarily](https://github.com/rust-lang/rust/pull/96979)
* [disposition: merge] [dropck_outlives check whether generator witness needs_drop](https://github.com/rust-lang/rust/pull/117134)
* [disposition: merge] [stricter hidden type wf-check](https://github.com/rust-lang/rust/pull/115008)
* [disposition: merge] [Tracking Issue for the GroupBy and GroupByMut iterators](https://github.com/rust-lang/rust/issues/80552)
* [disposition: merge] [Don't panic in `<BorrowedCursor as io::Write>::write`](https://github.com/rust-lang/rust/pull/115460)
* [disposition: merge] [Guarantee that `char` has the same size and alignment as `u32`](https://github.com/rust-lang/rust/pull/116894)
* [disposition: merge] [Stabilize `const_maybe_uninit_zeroed` and `const_mem_zeroed`](https://github.com/rust-lang/rust/pull/116218)
* [disposition: merge] [Clarify UB in `get_unchecked(_mut)`](https://github.com/rust-lang/rust/pull/117039)
* [disposition: merge] [document that the null pointer has the 0 address](https://github.com/rust-lang/rust/pull/116988)
* [disposition: close] [regression: parameter type may not live long enough](https://github.com/rust-lang/rust/issues/117055)

### [Language Reference](https://github.com/rust-lang/reference/issues?q=is%3Aopen+label%3Afinal-comment-period+sort%3Aupdated-desc)
* [disposition: merge] [Guarantee that raw pointer conversions preserve slice element count](https://github.com/rust-lang/reference/pull/1417)

### [Unsafe Code Guidelines](https://github.com/rust-lang/unsafe-code-guidelines/issues?q=is%3Aopen+label%3Afinal-comment-period+sort%3Aupdated-desc)
* * No Unsafe Code Guideline RFCs entered Final Comment Period this week.*

### [New and Updated RFCs](https://github.com/rust-lang/rfcs/pulls)
* *No New or Updated RFCs were created this week.*

### [Call for Testing](https://github.com/rust-lang/rfcs/issues?q=label%3Acall-for-testing)
An important step for RFC implementation is for people to experiment with the
implementation and give feedback, especially before stabilization.  The following
RFCs would benefit from user testing before moving forward:

* *No RFCs issued a call for testing this week.*

If you are a feature implementer and would like your RFC to appear on the above list, add the new `call-for-testing`
label to your RFC along with a comment providing testing instructions and/or guidance on which aspect(s) of the feature
need testing.

## Upcoming Events

Rusty Events between 2023-11-01 - 2023-11-29 🦀

### Virtual

* 2023-10-30 | Virtual (Melbourne, VIC, AU) | [Rust Melbourne](https://www.meetup.com/rust-melbourne/)
    * [**(Hybrid - online & in person) October 2023 Rust Melbourne Meetup**](https://www.meetup.com/rust-melbourne/events/296902361/)
* 2023-10-31 | Virtual (Europe / Africa) | [Rust for Lunch](https://lunch.rs/)
    * [**Rust Meet-up**](https://lunch.rs/meetups/2023-10-31/)
* 2023-11-01 | Virtual (Cardiff, UK)| [Rust and C++ Cardiff](https://www.meetup.com/rust-and-c-plus-plus-in-cardiff)
    * [**ECS with Bevy Game Engine**](https://www.meetup.com/rust-and-c-plus-plus-in-cardiff/events/296583207/)
* 2023-11-01 | Virtual (Indianapolis, IN, US) | [Indy Rust](https://www.meetup.com/indyrs/)
    * [**Indy.rs - with Social Distancing**](https://www.meetup.com/indyrs/events/wqzhftyfcpbcb)
* 2023-11-02 | Virtual (Charlottesville, NC, US) | [Charlottesville Rust Meetup](https://www.meetup.com/charlottesville-rust-meetup/)
    * [**Crafting Interpreters in Rust Collaboratively**](https://www.meetup.com/charlottesville-rust-meetup/events/296661148/)
* 2023-11-07 | Virtual (Berlin, DE) | [OpenTechSchool Berlin](https://www.meetup.com/opentechschool-berlin/)
    * [**Rust Hack and Learn**](https://www.meetup.com/opentechschool-berlin/events/295679790/) | [**Mirror**](https://berline.rs/)
* 2023-11-07 | Virtual (Buffalo, NY, US) | [Buffalo Rust Meetup](https://www.meetup.com/buffalo-rust-meetup/)
    * [**Buffalo Rust User Group, First Tuesdays**](https://www.meetup.com/buffalo-rust-meetup/events/296827010/)
* 2023-11-09 | Virtual (Nuremberg, DE) | [Rust Nuremberg](https://www.meetup.com/rust-noris/)
    * [**Rust Nürnberg online**](https://www.meetup.com/rust-noris/events/289732666/)
* 2023-11-14 | Virtual (Dallas, TX, US) | [Dallas Rust](https://www.meetup.com/dallasrust/)
    * [**Second Tuesday**](https://www.meetup.com/dallasrust/events/fvdtgtyfcpbsb/)
* 2023-11-15 | Virtual (Cardiff, UK)| [Rust and C++ Cardiff](https://www.meetup.com/rust-and-c-plus-plus-in-cardiff)
    * [**Building Our Own Locks (Atomics & Locks Chapter 9)**](https://www.meetup.com/rust-and-c-plus-plus-in-cardiff/events/296582223/)
* 2023-11-15 | Virtual (Richmond, VA, US) | [Linux Plumbers Conference](https://lpc.events)
    * [**Rust Microconference in LPC 2023 (Nov 13-16)**](https://lpc.events/event/17/sessions/170/)
* 2023-11-15 | Virtual (Vancouver, BC, CA) | [Vancouver Rust](https://www.meetup.com/vancouver-rust/)
    * [**Rust Study/Hack/Hang-out**](https://www.meetup.com/vancouver-rust/events/296600976/)
* 2023-11-16 | Virtual (Charlottesville, NC, US) | [Charlottesville Rust Meetup](https://www.meetup.com/charlottesville-rust-meetup/)
    * [**Crafting Interpreters in Rust Collaboratively**](https://www.meetup.com/charlottesville-rust-meetup/events/296833657/)
* 2023-11-07 | Virtual (Berlin, DE) | [OpenTechSchool Berlin](https://www.meetup.com/opentechschool-berlin/)
    * [**Rust Hack and Learn**](https://www.meetup.com/opentechschool-berlin/events/295679794/) | [**Mirror**](https://berline.rs/)
* 2023-11-21 | Virtual (Washington, DC, US) | [Rust DC](https://www.meetup.com/rustdc/)
    * [**Mid-month Rustful**](https://www.meetup.com/rustdc/events/296807537/)

### Europe

* 2023-10-25 | Dublin, IE | [Rust Dublin](https://www.meetup.com/rust-dublin/)
    * [**Biome, web development tooling with Rust**](https://www.meetup.com/rust-dublin/events/295179534/)
* 2023-10-25 | Paris, FR | [Rust Paris](https://mobilizon.fr/@rust_paris)
    * [Rust for the web - Paris meetup #61](https://mobilizon.fr/events/149c0367-66cb-42c6-aa0c-8495bf6d2a52)
* 2023-10-25 | Zagreb, HR | [impl Zagreb for Rust](https://www.meetup.com/zagreb-rust-meetup)
    * [Rust Meetup 2023/10: Lunatic](https://www.meetup.com/zagreb-rust-meetup/events/296765355/)
* 2023-10-26 | Augsburg, DE | [Rust - Modern Systems Programming in Leipzig](https://www.meetup.com/rust-modern-systems-programming-in-leipzig/)
    * [**Augsburg Rust Meetup #3**](https://www.meetup.com/rust-modern-systems-programming-in-leipzig/events/296183126/)
* 2023-10-26 | Copenhagen, DK | [Copenhagen Rust Community](https://www.meetup.com/copenhagen-rust-community/)
    * [**Rust metup #41 sponsored by Factbird**](https://www.meetup.com/copenhagen-rust-community/events/296819462/)
* 2023-10-26 | Delft, NL | [Rust Nederland](https://www.meetup.com/rust-nederland/)
    * [**Rust at TU Delft**](https://www.meetup.com/rust-nederland/events/296488286/)
* 2023-10-26 | Lille, FR | [Rust Lille](https://www.meetup.com/meetup-group-zgphbyet/)
    * [**Rust Lille #4 at SFEIR**](https://www.meetup.com/meetup-group-zgphbyet/events/296766699/)
* 2022-10-30 | Stockholm, SE | [Stockholm Rust](https://www.meetup.com/Stockholm-Rust/)
    * [**Rust Meetup @Aira + Netlight**](https://www.meetup.com/Stockholm-Rust/events/296578336/)
* 2023-11-01 | Cologne, DE | [Rust Cologne](https://www.meetup.com/rustcologne/events)
    * [**Web-applications with axum: Hello CRUD!**](https://www.meetup.com/rustcologne/events/296540949/)
* 2023-11-07 | Bratislava, SK | [Bratislava Rust Meetup Group](https://www.meetup.com/bratislava-rust-meetup-group/)
    * [**Rust Meetup by Sonalake**](https://www.meetup.com/bratislava-rust-meetup-group/events/296809100/)
* 2023-11-07 | Brussels, BE | [Rust Aarhus](https://www.meetup.com/rust-aarhus)
    * [**Rust Aarhus - Rust and Talk beginners edition**](https://www.meetup.com/rust-aarhus/events/296223647/)
* 2023-11-07 | Lyon, FR | [Rust Lyon](https://www.meetup.com/fr-FR/rust-lyon/)
    * [**Rust Lyon Meetup #7**](https://www.meetup.com/rust-lyon/events/296853019/)
* 2023-11-09 | Barcelona, ES | [BcnRust](https://www.meetup.com/bcnrust/)
    * [**11th BcnRust Meetup**](https://www.meetup.com/bcnrust/events/296567395)
* 2023-11-09 | Reading, UK | [Reading Rust Workshop](https://www.meetup.com/reading-rust-workshop/)
    * [**Reading Rust Meetup at Browns**](https://www.meetup.com/reading-rust-workshop/events/296083417/)
* 2023-11-21 | Augsburg, DE | [Rust - Modern Systems Programming in Leipzig](https://www.meetup.com/rust-modern-systems-programming-in-leipzig/)
    * [**GPU processing in Rust**](https://www.meetup.com/rust-modern-systems-programming-in-leipzig/events/295504264/)
* 2023-11-23 | Biel/Bienne, CH | [Rust Bern](https://www.meetup.com/rust-bern/)
    * [**Rust Talks Bern @ Biel: Embedded Edition**](https://www.meetup.com/rust-bern/events/296556498/)

### North America

* 2023-10-25 | Austin, TX, US | [Rust ATX](https://www.meetup.com/rust-atx/)
    * [**Rust Lunch - Fareground**](https://www.meetup.com/rust-atx/events/296495790)
* 2023-10-25 | Chicago, IL, US | [Deep Dish Rust](https://www.meetup.com/deep-dish-rust/)
    * [**Rust Happy Hour**](https://www.meetup.com/deep-dish-rust/events/296657993/)
* 2023-11-01 | Brookline, MA, US | [Boston Rust Meetup](https://www.meetup.com/bostonrust/)
    * [**Boston Common Rust Lunch**](https://www.meetup.com/bostonrust/events/296223910/)
* 2023-11-08 | Boulder, CO, US | [Boulder Rust Meetup](https://www.meetup.com/boulder-rust-meetup/)
    * [**Let's make a Discord bot!**](https://www.meetup.com/boulder-rust-meetup/events/296437292/)
* 2023-11-14 | New York, NY, US | [Rust NYC](https://www.meetup.com/rust-nyc/)
    * [**Rust NYC Monthly Mixer: Share, Show, & Tell! 🦀**](https://www.meetup.com/rust-nyc/events/296895126/)
* 2023-11-14 | Seattle, WA, US | [Cap Hill Rust Coding/Hacking/Learning](https://www.meetup.com/cap-hill-rust/)
    * [**Rusty Coding/Hacking/Learning Night**](https://www.meetup.com/seattle-rust-user-group/events/296540653)
* 2023-11-15 | Richmond, VA, US + Virtual | [Linux Plumbers Conference](https://lpc.events)
    * [**Rust Microconference in LPC 2023 (Nov 13-16)**](https://lpc.events/event/17/sessions/170/)
* 2023-11-16 | Nashville, TN, US | [Music City Rust Developers](https://www.meetup.com/music-city-rust-developers/)
    * [**Python loves Rust!**](https://www.meetup.com/music-city-rust-developers/events/296916567/)
* 2023-11-16 | Seattle, WA, US | [Seattle Rust User Group](https://www.meetup.com/seattle-rust-user-group/)
    * [**Seattle Rust User Group Meetup**](https://www.meetup.com/seattle-rust-user-group/events/295483924)
* 2023-11-21 | San Francisco, CA, US | [San Francisco Rust Study Group](https://www.meetup.com/san-francisco-rust-study-group)
    * [**Rust Hacking in Person**](https://www.meetup.com/san-francisco-rust-study-group/events/296917625/)
* 2023-11-22 | Austin, TX, US | [Rust ATX](https://www.meetup.com/rust-atx/)
    * [**Rust Lunch - Fareground**](https://www.meetup.com/rust-atx/events/xvkdgtyfcpbdc/)

### Oceania

* 2023-10-26 | Brisbane, QLD, AU | [Rust Brisbane](https://www.meetup.com/rust-brisbane/)
    * [**October Meetup**](https://www.meetup.com/rust-brisbane/events/296628243/)
* 2023-10-30 | Melbourne, VIC, AU + Virtual | [Rust Melbourne](https://www.meetup.com/rust-melbourne/)
    * [**(Hybrid - in person & online) October 2023 Rust Melbourne Meetup**](https://www.meetup.com/rust-melbourne/events/296902362/)
* 2023-11-21 | Christchurch, NZ | [Christchurch Rust Meetup Group](https://www.meetup.com/christchurch-rustlang-meetup-group/)
    * [**Christchurch Rust meetup meeting**](https://www.meetup.com/christchurch-rustlang-meetup-group/events/296819540/)

If you are running a Rust event please add it to the [calendar] to get
it mentioned here. Please remember to add a link to the event too.
Email the [Rust Community Team][community] for access.

[calendar]: https://www.google.com/calendar/embed?src=apd9vmbc22egenmtu5l6c5jbfc%40group.calendar.google.com
[community]: mailto:community-team@rust-lang.org

## Jobs
<!--

Rust Jobs:

TWiR has stopped featuring individual job postings. You can read more about this change here:

https://github.com/rust-lang/this-week-in-rust/issues/3412

-->

Please see the latest [Who's Hiring thread on r/rust](INSERT_LINK_HERE)

# Quote of the Week

<!-- QOTW goes here -->

[Please submit quotes and vote for next week!](https://users.rust-lang.org/t/twir-quote-of-the-week/328)

*This Week in Rust is edited by: [nellshamrell](https://github.com/nellshamrell), [llogiq](https://github.com/llogiq), [cdmistman](https://github.com/cdmistman), [ericseppanen](https://github.com/ericseppanen), [extrawurst](https://github.com/extrawurst), [andrewpollack](https://github.com/andrewpollack), [U007D](https://github.com/U007D), [kolharsam](https://github.com/kolharsam), [joelmarcey](https://github.com/joelmarcey), [mariannegoldin](https://github.com/mariannegoldin), [bennyvasquez](https://github.com/bennyvasquez).*

*Email list hosting is sponsored by [The Rust Foundation](https://foundation.rust-lang.org/)*

<small>[Discuss on r/rust](REDDIT_LINK_HERE)</small><|MERGE_RESOLUTION|>--- conflicted
+++ resolved
@@ -100,21 +100,12 @@
 
 Changes to Rust follow the Rust [RFC (request for comments) process](http®s://github.com/rust-lang/rfcs#rust-rfcs). These
 are the RFCs that were approved for implementation this week:
-<<<<<<< HEAD
 
 * [2024 Edition](https://github.com/rust-lang/rfcs/pull/3501)
-=======
-- [Rust 2024 Edition](https://rust-lang.github.io/rfcs/3501-edition-2024.html)
+
 <!-- Approved RFCs go here, use this format: * [Topic](URL) -->
 <!-- or if none were approved this week, use: * *No RFCs were approved this week.* -->
 <!-- * []() -->
-
-<!--
-### [Approved Major Change Proposals (MCP)](https://forge.rust-lang.org/compiler/mcp.html)
-<!~~ MCPs occur infrequently, so this section is commented out by default. ~~>
-<!~~ MCPs which have been approved or rejected this week go here, use this format: * [major change accepted|rejected] [Topic](URL) ~~>
--->
->>>>>>> 7c0caae4
 
 ### Final Comment Period
 
