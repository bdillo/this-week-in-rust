Title: This Week in Rust 623
Number: 623
Date: 2025-10-29
Category: This Week in Rust

Hello and welcome to another issue of *This Week in Rust*!
[Rust](https://www.rust-lang.org/) is a programming language empowering everyone to build reliable and efficient software.
This is a weekly summary of its progress and community.
Want something mentioned? Tag us at
[@thisweekinrust.bsky.social](https://bsky.app/profile/thisweekinrust.bsky.social) on Bluesky or
[@ThisWeekinRust](https://mastodon.social/@thisweekinrust) on mastodon.social, or
[send us a pull request](https://github.com/rust-lang/this-week-in-rust).
Want to get involved? [We love contributions](https://github.com/rust-lang/rust/blob/master/CONTRIBUTING.md).

*This Week in Rust* is openly developed [on GitHub](https://github.com/rust-lang/this-week-in-rust) and archives can be viewed at [this-week-in-rust.org](https://this-week-in-rust.org/).
If you find any errors in this week's issue, [please submit a PR](https://github.com/rust-lang/this-week-in-rust/pulls).

Want TWIR in your inbox? [Subscribe here](https://this-week-in-rust.us11.list-manage.com/subscribe?u=fd84c1c757e02889a9b08d289&id=0ed8b72485).

## Updates from Rust Community

<!--

Dear community contributors:
Please read README.md for guidance on submissions.
Each submitted link should be of the form:

* [Title of the linked Page](https://example.com/my_article)

If you add a link to a non-text content please prefix it with `[video]` or `[audio]`:

* [video] [Title of the linked video](https://example.com/my_video_article)
* [audio] [Title of the linked audio file](https://example.com/my_podcast)

If you don't know which category to use, feel free to submit a PR anyway
and just ask the editors to select the category.

-->

### Official

### Foundation

### Newsletters
* [The Embedded Rustacean Issue #57](https://www.theembeddedrustacean.com/p/the-embedded-rustacean-issue-57)

### Project/Tooling Updates
* [SeaORM 2.0: Entity First Workflow](https://www.sea-ql.org/blog/2025-10-30-sea-orm-2.0/)
* [Rari v0.3.0: Rust-based React framework with SSR - 12x faster, 10x higher throughput than Next.js](https://ryanskinner.com/posts/the-rari-ssr-breakthrough-12x-faster-10x-higher-throughput-than-nextjs)

* [Burn 0.19.0 Release: Quantization, Distributed Training, and LLVM Backend](https://burn.dev/blog/release-0.19.0/)

### Observations/Thoughts

<<<<<<< HEAD
* [A hard rain's a-gonna fall: decoding JSON in Rust](https://bitfieldconsulting.com/posts/hard-rain-json-rust)
=======
* [audio] [Netstack.FM — Episode 11 – Modern networking in Firefox with Max Inden](https://netstack.fm/#episode-11)
>>>>>>> ca966b23

### Rust Walkthroughs
* [Rust Unit Testing: Mocks and flexible verification](https://jorgeortiz.dev/posts/rust_unit_testing_test_doubles_mock/)
* [Building a Coding Agent in Rust: Introduction](https://blog.0xshadow.dev/posts/coding-agent-in-rust/coding-agent-in-rust-introduction/)
* [video] [Rust Axum 0.8 Backend Engineering | Hello World](https://www.youtube.com/watch?v=Imb6vJkD0Vc)
* [video] [Building Coding Agent in Rust | Project Setup](https://www.youtube.com/watch?v=tQJTuYkZ4u8&t=1s)

### Research

- [Supporting `VIEW`s in Diesel](https://blog.weiznich.de/blog/diesel-infer-sql-nullablity/)

### Miscellaneous

## Crate of the Week

<!-- COTW goes here -->

[Please submit your suggestions and votes for next week][submit_crate]!

[submit_crate]: https://users.rust-lang.org/t/crate-of-the-week/2704

## Calls for Testing
An important step for RFC implementation is for people to experiment with the
implementation and give feedback, especially before stabilization.

If you are a feature implementer and would like your RFC to appear in this list, add a
`call-for-testing` label to your RFC along with a comment providing testing instructions and/or
guidance on which aspect(s) of the feature need testing.

<!-- If there are new CfT items this week, include:

  [Repo Name](Repo URL)
    * [<Feature name>](<Feature URL>)
        * [Testing steps](<Testing Steps URL>)

  - and make note in the item so the authors know to remove the `call-for-testing` label:
This RFC will appear in the **Call for Testing** section of the next issue (#) of This Week in Rust (TWiR).
You may remove the `call-for-testing` label.  Please feel free to leave the `call-for-testing` label in place if you would like this RFC to appear again in another issue of TWiR.

  - where `Repo Name` and `Repo URL` are one of:
[Rust](https://github.com/rust-lang/rust/labels/call-for-testing),
[Rust language RFCs](https://github.com/rust-lang/rfcs/issues?q=label%3Acall-for-testing),
[Cargo](https://github.com/rust-lang/cargo/labels/call-for-testing) or
[Rustup](https://github.com/rust-lang/rustup/labels/call-for-testing)

  - and `Testing steps` points directly to the procedures the item wants users to exercise.

  - For all `Repo Names` with no new CfT items this week: use (removing the repos for which new
     CfT items did appear, of course)

* *No calls for testing were issued this week by
  [Rust](https://github.com/rust-lang/rust/labels/call-for-testing),
  [Rust language RFCs](https://github.com/rust-lang/rfcs/issues?q=label%3Acall-for-testing),
  [Cargo](https://github.com/rust-lang/cargo/labels/call-for-testing) or
  [Rustup](https://github.com/rust-lang/rustup/labels/call-for-testing).*
-->

[Let us know](https://github.com/rust-lang/this-week-in-rust/issues) if you would like your feature to be tracked as a part of this list.

### [RFCs](https://github.com/rust-lang/rfcs/issues?q=label%3Acall-for-testing)

### [Rust](https://github.com/rust-lang/rust/labels/call-for-testing)

### [Rustup](https://github.com/rust-lang/rustup/labels/call-for-testing)

If you are a feature implementer and would like your RFC to appear on the above list, add the new `call-for-testing`
label to your RFC along with a comment providing testing instructions and/or guidance on which aspect(s) of the feature
need testing.

## Call for Participation; projects and speakers

### CFP - Projects

Always wanted to contribute to open-source projects but did not know where to start?
Every week we highlight some tasks from the Rust community for you to pick and get started!

Some of these tasks may also have mentors available, visit the task page for more information.

<!-- CFPs go here, use this format: * [project name - title of issue](URL to issue) -->
<!-- * [ - ]() -->
<!-- or if none - *No Calls for participation were submitted this week.* -->

- [Diesel - https://github.com/diesel-rs/diesel/issues/4840](https://github.com/diesel-rs/diesel/issues/4840)

If you are a Rust project owner and are looking for contributors, please submit tasks [here][guidelines] or through a [PR to TWiR](https://github.com/rust-lang/this-week-in-rust) or by reaching out on [Bluesky](https://bsky.app/profile/thisweekinrust.bsky.social) or [Mastodon](https://mastodon.social/@thisweekinrust)!

[guidelines]:https://github.com/rust-lang/this-week-in-rust?tab=readme-ov-file#call-for-participation-guidelines

### CFP - Events

Are you a new or experienced speaker looking for a place to share something cool? This section highlights events that are being planned and are accepting submissions to join their event as a speaker.

<!-- CFPs go here, use this format: * [**event name**](URL to CFP)| Date CFP closes in YYYY-MM-DD | city,state,country | Date of event in YYYY-MM-DD -->
<!-- or if none - *No Calls for papers or presentations were submitted this week.* -->

If you are an event organizer hoping to expand the reach of your event, please submit a link to the website through a [PR to TWiR](https://github.com/rust-lang/this-week-in-rust) or by reaching out on [Bluesky](https://bsky.app/profile/thisweekinrust.bsky.social) or [Mastodon](https://mastodon.social/@thisweekinrust)!

## Updates from the Rust Project

<!-- Rust updates go here -->

### Rust Compiler Performance Triage

<!-- Perf results go here -->

### [Approved RFCs](https://github.com/rust-lang/rfcs/commits/master)

Changes to Rust follow the Rust [RFC (request for comments) process](https://github.com/rust-lang/rfcs#rust-rfcs). These
are the RFCs that were approved for implementation this week:

<!-- Use either
* [Item title](Item URL)
  - or
* *No RFCs were approved this week.*
-->

### Final Comment Period

Every week, [the team](https://www.rust-lang.org/team.html) announces the 'final comment period' for RFCs and key PRs
which are reaching a decision. Express your opinions now.

#### Tracking Issues & PRs
<!-- Either remove the group from the "No Items Entered Final Comment Period this week for" section
     and add the item(s) which entered Final comment period:
##### [Group](Group URL)
* [Item title](Item URL)
  - for `disposition-merge` `final-comment-period` items, or
* [disposition: postpone]
  - for `disposition-postpone` `final-comment-period` items, or
* [disposition: close]
  - for `disposition-close` `final-comment-period` items,
* [disposition: unspecified]
  - when `disposition` is unspecified or ensure the group is a part of the
     "No Items Entered Final Comment Period this week for" section
*No Items entered Final Comment Period this week for
  [Rust RFCs](https://github.com/rust-lang/rfcs/labels/final-comment-period),
  [Cargo](https://github.com/rust-lang/cargo/issues?q=is%3Aopen+label%3Afinal-comment-period+sort%3Aupdated-desc),
  [Compiler Team](https://github.com/rust-lang/compiler-team/issues?q=label%3Amajor-change%20%20label%3Afinal-comment-period) [(MCPs only)](https://forge.rust-lang.org/compiler/mcp.html),
  [Language Team](https://github.com/rust-lang/lang-team/issues?q=is%3Aopen+label%3Afinal-comment-period+sort%3Aupdated-desc+),
  [Language Reference](https://github.com/rust-lang/reference/issues?q=is%3Aopen+label%3Afinal-comment-period+sort%3Aupdated-desc),
  [Leadership Council](https://github.com/rust-lang/leadership-council/issues?q=state%3Aopen%20label%3Afinal-comment-period) or
  [Unsafe Code Guidelines](https://github.com/rust-lang/unsafe-code-guidelines/issues?q=is%3Aopen+label%3Afinal-comment-period+sort%3Aupdated-desc).*

Let us know if you would like your PRs, Tracking Issues or RFCs to be tracked as a part of this list.
-->

#### [New and Updated RFCs](https://github.com/rust-lang/rfcs/pulls)
<!-- Use either
* [Item title](Item URL)
  - for new items, or
* [updated] [Item title](Item URL)
  - for updated items, or
* *No New or Updated RFCs were created this week.*
-->

<!-- Sample commit message
Update CFT, FCP, MCP and RFC sections for TWiR-xxx
-->

## Upcoming Events

Rusty Events between 2025-10-29 - 2025-11-26 🦀

### Virtual
* 2025-10-22 | Virtual (Boulder, CO, US) | [Boulder Elixir](https://www.meetup.com/boulder-elixir/events/)
    * [**Integrating Elixir and Apache DataFusion with Rustler**](https://www.meetup.com/boulder-elixir/events/310996627/)
* 2025-10-22 | Virtual (Buenos Aires, AR) | [[Net-Baires] Comunidad de .NET en Buenos Aires](https://www.meetup.com/es-ES/net-baires/)
    * [**Rust para devs .NET | Community Standup #10**](https://www.meetup.com/es-ES/net-baires/events/311365783/)
* 2025-10-23 | Hybrid (Seattle/Bellevue, WA, US) | [Seattle Rust User Group](https://www.meetup.com/join-srug)
    * [**October, 2025 SRUG (Seattle Rust User Group) Meetup**](https://www.meetup.com/seattle-rust-user-group/events/311351020/)
* 2025-10-23 | Virtual (Berlin, DE) | [Rust Berlin](https://www.meetup.com/rust-berlin)
    * [**Rust Hack and Learn**](https://www.meetup.com/rust-berlin/events/306046641/)
* 2025-10-23 | Virtual (Girona, ES) | [Rust Girona](https://lu.ma/rust-girona) | [Silicon Girona](https://silicongirona.club)
    * [**Sessió setmanal de codificació / Weekly coding session**](https://luma.com/zyc3touy)
* 2025-10-26 | Virtual (Dallas, TX, US) | [Dallas Rust User Meetup](https://www.meetup.com/dallasrust)
    * [**Rust Readers Discord Discussion: Macros**](https://www.meetup.com/dallasrust/events/311109171/)
* 2025-10-28 | Virtual (Dallas, TX, US) | [Dallas Rust User Meetup](https://www.meetup.com/dallasrust)
    * [**Fourth Tuesday**](https://www.meetup.com/dallasrust/events/305361444/)
* 2025-10-30 | Virtual (Girona, ES) | [Rust Girona](https://lu.ma/rust-girona) | [Silicon Girona](https://silicongirona.club)
    * [**Sessió setmanal de codificació / Weekly coding session**](https://luma.com/t8yovmmm)
* 2025-11-01 | Virtual (Kampala, UG) | [Rust Circle Meetup](https://www.eventbrite.com/o/rust-circle-kampala-65249289033)
    * [**Rust Circle Meetup**](https://www.eventbrite.com/e/rust-circle-meetup-tickets-628763868657)
* 2025-11-02 | Virtual (Dallas, TX, US) | [Dallas Rust User Meetup](https://www.meetup.com/dallasrust)
    * [**Rust Readers Discord Discussion: Macros**](https://www.meetup.com/dallasrust/events/311109173/)
* 2025-11-05 | Virtual (Buffalo, NY, US) | [Buffalo Rust Meetup](https://www.meetup.com/buffalo-rust-meetup)
    * [**Buffalo Rust User Group**](https://www.meetup.com/buffalo-rust-meetup/events/305304242/)
* 2025-11-05 | Virtual (Indianapolis, IN, US) | [Indy Rust](https://www.meetup.com/indyrs)
    * [**Indy.rs - with Social Distancing**](https://www.meetup.com/indyrs/events/311574520/)
* 2025-11-05 | Virtual | [Ardan Labs](https://www.eventbrite.com/o/ardan-labs-7092394651)
    * [**Mastering Error Handling in Rust: From Panics to thiserror & anyhow**](https://www.eventbrite.com/e/mastering-error-handling-in-rust-from-panics-to-thiserror-anyhow-tickets-1849030121869)
* 2025-11-06 | Virtual (Berlin, DE) | [Rust Berlin](https://www.meetup.com/rust-berlin/events/)
    * [**Rust Hack and Learn**](https://www.meetup.com/rust-berlin/events/305646021/)
* 2025-11-06 | Virtual (Girona, ES) | [Rust Girona](https://lu.ma/rust-girona) | [Silicon Girona](https://silicongirona.club)
    * [**Sessió setmanal de codificació / Weekly coding session**](https://luma.com/xkd84gfz)
* 2025-11-09 | Virtual (Dallas, TX, US) | [Dallas Rust User Meetup](https://www.meetup.com/dallasrust/events/)
    * [**Rust Readers Discord Discussion: Macros**](https://www.meetup.com/dallasrust/events/311109175/)
* 2025-11-10 || [BetterCode](https://www.bettercode.eu/)
    * $[**betterCode() Industrielle Anwendungen mit Rust**](https://dev.events/conferences/better-code-rust-i6inve6t)
* 2025-11-11 | Virtual (Dallas, TX, US) | [Dallas Rust User Meetup](https://www.meetup.com/dallasrust/events/)
    * [**Second Tuesday**](https://www.meetup.com/dallasrust/events/305361536/)
* 2025-11-11 | Virtual (London, GB) | [Women in Rust](https://www.meetup.com/women-in-rust/events/)
    * [**👋 Community Catch Up**](https://www.meetup.com/women-in-rust/events/311068632/)
* 2025-11-13 | Virtual (Girona, ES) | [Rust Girona](https://lu.ma/rust-girona) | [Silicon Girona](https://silicongirona.club)
    * [**Sessió setmanal de codificació / Weekly coding session**](https://luma.com/yhe1xrhe)
* 2025-11-13 | Virtual (Nürnberg, DE) | [Rust Nuremberg](https://www.meetup.com/rust-noris/events/)
    * [**Rust Nürnberg online**](https://www.meetup.com/rust-noris/events/310849154/)
* 2025-11-16 | Virtual (Dallas, TX, US) | [Dallas Rust User Meetup](https://www.meetup.com/dallasrust/events/)
    * [**Rust Readers Discord Discussion: Macros**](https://www.meetup.com/dallasrust/events/311109181/)
* 2025-11-18 | Virtual (Washington, DC, US) | [Rust DC](https://www.meetup.com/rustdc/events/)
    * [**Mid-month Rustful**](https://www.meetup.com/rustdc/events/310002262/)
* 2025-11-19 | Virtual (Vancouver, BC, CA) | [Vancouver Rust](https://www.meetup.com/vancouver-rust/events/)
    * [**Rust Study/Hack/Hang-out**](https://www.meetup.com/vancouver-rust/events/309926564/)

### Asia
* 2025-11-15 | Bangalore, IN | [Rust Bangalore](https://hasgeek.com/rustbangalore)
    * [**November 2025 Rustacean meetup**](https://hasgeek.com/rustbangalore/november-2025-rustacean-meetup//)

### Europe
* 2025-10-23 | Edinburgh, UK | [Rust and Friends](https://www.meetup.com/rust-edi/events/)
    * [**Rust and Friends (evening pub)**](https://www.meetup.com/rust-and-friends/events/311501254/)
* 2025-10-24 | Edinburgh, UK | [Rust and Friends](https://www.meetup.com/rust-edi/events/)
    * [**Rust and Friends (daytime coffee)**](https://www.meetup.com/rust-and-friends/events/311501249/)
* 2025-10-28 | Manchester, UK | [Rust Manchester](https://www.meetup.com/rust-manchester)
    * [**Rust Manchester October Code Night**](https://www.meetup.com/rust-manchester/events/307919171/)
* 2025-10-29 | Dortmund, DE | [Rust Dortmund](https://www.meetup.com/rust-dortmund/events/)
    * [**Rust Dortmund Meetup October 2025**](https://www.meetup.com/rust-dortmund/events/311251545/)
* 2025-10-30 | Copenhagen, DK | [Copenhagen Rust Community](https://www.meetup.com/copenhagen-rust-community)
    * [**Rust meetup #62 sponsored by Google!**](https://www.meetup.com/copenhagen-rust-community/events/311405044/)
* 2025-10-30 | Prague, CZ | [Rust Prague](https://www.meetup.com/rust-prague)
    * [**Rust Meetup Prague (October 2025)**](https://www.meetup.com/rust-prague/events/310967094/)
* 2025-11-01 | Stockholm, SE | [Stockholm Rust](https://www.meetup.com/stockholm-rust/events/)
    * [**Ferris' Fika Forum #19**](https://www.meetup.com/stockholm-rust/events/311582259/)
* 2025-11-02 - 2025-11-04 | Florence, IT | [Rustlab 2025](https://rustlab.it/)
    * $[**Rustlab 2025**](https://rustlab.it/)
* 2025-11-03 | Bern, CH | [Guild42](https://www.meetup.com/it-IT/guild42ch/)
    * [**Moving out of systems programming into Kubernetes: is it time to adopt Rust ?**](https://www.meetup.com/it-IT/guild42ch/events/307260207/)
* 2025-11-04 | Manchester, UK | [Rust Manchester](https://www.meetup.com/rust-manchester)
    * [**Rust Manchester November Talk**](https://www.meetup.com/rust-manchester/events/310921632/)
* 2025-11-04 | Trondheim, NO | [Rust Trondheim](https://www.meetup.com/rust-trondheim/events/)
    * [**Optimizing matrix multiplication and building Python packages with Rust**](https://www.meetup.com/rust-trondheim/events/311595023/)
* 2025-11-05 | Girona, ES | [Rust Girona](https://lu.ma/rust-girona) | [Silicon Girona](https://silicongirona.club)
    * [**Rust Girona Hack & Learn 11 2025**](https://luma.com/xl8ob0tn)
* 2025-11-05 | Oslo, NO | [Rust Oslo](https://www.meetup.com/rust-oslo)
    * [**Rust Hack'n'Learn at Kampen Bistro**](https://www.meetup.com/rust-oslo/events/310601872/)
* 2025-11-05 | Oxford, UK | [Oxford ACCU/Rust Meetup.](https://www.meetup.com/oxford-rust-meetup-group)
    * [**Rust/ACCU meetup.**](https://www.meetup.com/oxford-rust-meetup-group/events/nnrkttyhcpbhb/)
* 2025-11-06 | Gdansk, PL | [Rust Gdansk](https://www.meetup.com/rust-gdansk/events/)
    * [**Rust Gdansk Meetup #11**](https://www.meetup.com/rust-gdansk/events/310924266/)
* 2025-11-12 | Reading, UK | [Reading Rust Workshop](https://www.meetup.com/reading-rust-workshop/events/)
    * [**Reading Rust Meetup**](https://www.meetup.com/reading-rust-workshop/events/308944050/)
* 2025-11-13 | Geneva, CH | [Rust Geneva](https://www.posttenebraslab.ch/wiki/events/monthly_meeting/rust_meetup)
    * [**Rust Meetup Geneva**](https://www.posttenebraslab.ch/wiki/events/monthly_meeting/rust_meetup)
* 2025-11-13 | Paris, FR | [Rust Paris](https://www.meetup.com/rust-paris/events/)
    * [**Rust meetup #80**](https://www.meetup.com/rust-paris/events/311461594/)
* 2025-11-18 | Leipzig, SN, DE | [Rust - Modern Systems Programming in Leipzig](https://www.meetup.com/rust-modern-systems-programming-in-leipzig/events/)
    * [**Topic TBD**](https://www.meetup.com/rust-modern-systems-programming-in-leipzig/events/308592257/)

### North America
* 2025-10-22 | Austin, TX, US | [Rust ATX](https://www.meetup.com/rust-atx)
    * [**Rust Lunch - Fareground**](https://www.meetup.com/rust-atx/events/310457307/)
* 2025-10-23 | Nashville, TN, US | [Music City Rust Developers](https://www.meetup.com/music-city-rust-developers)
    * [**Year In Review**](https://www.meetup.com/music-city-rust-developers/events/304333267/)
* 2025-10-23 | Hybrid (Seattle/Bellevue, WA, US) | [Seattle Rust User Group](https://www.meetup.com/join-srug)
    * [**October, 2025 SRUG (Seattle Rust User Group) Meetup**](https://www.meetup.com/seattle-rust-user-group/events/311351020/)
* 2025-10-23 | Spokane, WA, US | [Spokane Rust](https://www.meetup.com/spokane-rust)
    * [**October Rust Meetup: A Special Presentation and Monthly Meetups are Back!**](https://www.meetup.com/spokane-rust/events/311346444/)
* 2025-10-25 | Boston, MA, US | [Boston Rust Meetup](https://www.meetup.com/bostonrust)
    * [**Porter Square Rust Lunch, Oct 25**](https://www.meetup.com/bostonrust/events/310983712/)
* 2025-10-25 | Dallas, TX, US | [Dallas Rust User Meetup](https://www.meetup.com/dallasrust/events/)
    * [**In-person Meetup with Collin College Software Engineering Club!**](https://www.meetup.com/dallasrust/events/311562607/)
* 2025-10-28 | Chicago, IL, US | [Chicago Rust Meetup](https://www.meetup.com/chicago-rust-meetup/events/)
    * [**Rust Happy Hour**](https://www.meetup.com/chicago-rust-meetup/events/311603282/)
* 2025-10-29 | New York, NY, US | [Rust NYC](https://www.meetup.com/rust-nyc/events/)
    * [**Rust NYC: Scalable static analysis: confronting the halting problem**](https://www.meetup.com/rust-nyc/events/311541108/)
* 2025-10-30 | Atlanta, GA, US | [Rust Atlanta](https://www.meetup.com/rust-atl)
    * [**Rust-Atl**](https://www.meetup.com/rust-atl/events/308675988/)
* 2025-10-30 | Mountain View, CA, US | [Hacker Dojo](https://www.meetup.com/hackerdojo/events/)
    * [**RUST MEETUP at HACKER DOJO**](https://www.meetup.com/hackerdojo/events/311273832/)
* 2025-11-01 | Boston, MA, US | [Boston Rust Meetup](https://www.meetup.com/bostonrust)
    * [**Chinatown Rust Lunch, Nov 1**](https://www.meetup.com/bostonrust/events/311039492/)
* 2025-11-06 | Saint Louis, MO, US | [STL Rust](https://www.meetup.com/stl-rust/events/)
    * [**SIUE students on wasm 3D animations**](https://www.meetup.com/stl-rust/events/307251982/)
* 2025-11-08 | Boston, MA, US | [Boston Rust Meetup](https://www.meetup.com/bostonrust/events/)
    * [**Winter Hill Rust Lunch, Nov 8**](https://www.meetup.com/bostonrust/events/311039501/)
* 2025-11-13 | Lehi, UT, US | [Utah Rust](https://www.meetup.com/utah-rust/events/)
    * [**Ipmap: Building Desktop Apps with Tauri**](https://www.meetup.com/utah-rust/events/311613658/)
* 2025-11-18 | San Francisco, CA, US | [San Francisco Rust Study Group](https://www.meetup.com/san-francisco-rust-study-group/events/)
    * [**Rust Hacking in Person**](https://www.meetup.com/san-francisco-rust-study-group/events/308865806/)

### Oceania
* 2025-10-22 | Perth, AU | [Rust Perth Meetup Group](https://www.meetup.com/perth-rust-meetup-group)
    * [**October Meetup**](https://www.meetup.com/perth-rust-meetup-group/events/310847099/)
* 2025-10-28 | Barton, AU | [Canberra Rust User Group](https://www.meetup.com/rust-canberra)
    * [**October Meetup**](https://www.meetup.com/rust-canberra/events/311234237/)

### South America
* 2025-10-22 | Montevideo, UY | [Rust Meetup Uruguay](https://www.meetup.com/rust-uruguay/events/)
    * [**Rust Uruguay meetup de Octubre**](https://www.meetup.com/rust-uruguay/events/311475675/)
* 2025-10-25 | São Paulo, BR | [Rust São Paulo Meetup](https://www.meetup.com/rust-sao-paulo-meetup)
    * [**Encontro do Rust-SP na Amazon Web Services**](https://www.meetup.com/rust-sao-paulo-meetup/events/311084440/)
* 2025-10-30 | Florianopolis, BR | [Rust Brasil](https://luma.com/calendar/cal-iOloL5ZqswCO5Mm)
    * [**Rust Floripa**](https://luma.com/lky7an18)

If you are running a Rust event please add it to the [calendar] to get
it mentioned here. Please remember to add a link to the event too.
Email the [Rust Community Team][community] for access.

[calendar]: https://www.google.com/calendar/embed?src=apd9vmbc22egenmtu5l6c5jbfc%40group.calendar.google.com
[community]: mailto:community-team@rust-lang.org

## Jobs

Please see the latest [Who's Hiring thread on r/rust](INSERT_LINK_HERE)

# Quote of the Week

<!-- QOTW goes here -->

[Please submit quotes and vote for next week!](https://users.rust-lang.org/t/twir-quote-of-the-week/328)

*This Week in Rust is edited by: [nellshamrell](https://github.com/nellshamrell), [llogiq](https://github.com/llogiq), [cdmistman](https://github.com/cdmistman), [ericseppanen](https://github.com/ericseppanen), [extrawurst](https://github.com/extrawurst), [U007D](https://github.com/U007D), [joelmarcey](https://github.com/joelmarcey), [mariannegoldin](https://github.com/mariannegoldin), [bennyvasquez](https://github.com/bennyvasquez), [bdillo](https://github.com/bdillo)*

*Email list hosting is sponsored by [The Rust Foundation](https://foundation.rust-lang.org/)*

<small>[Discuss on r/rust](REDDIT_LINK_HERE)</small><|MERGE_RESOLUTION|>--- conflicted
+++ resolved
@@ -52,11 +52,8 @@
 
 ### Observations/Thoughts
 
-<<<<<<< HEAD
 * [A hard rain's a-gonna fall: decoding JSON in Rust](https://bitfieldconsulting.com/posts/hard-rain-json-rust)
-=======
 * [audio] [Netstack.FM — Episode 11 – Modern networking in Firefox with Max Inden](https://netstack.fm/#episode-11)
->>>>>>> ca966b23
 
 ### Rust Walkthroughs
 * [Rust Unit Testing: Mocks and flexible verification](https://jorgeortiz.dev/posts/rust_unit_testing_test_doubles_mock/)
