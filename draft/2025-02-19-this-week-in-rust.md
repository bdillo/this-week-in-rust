Title: This Week in Rust 587
Number: 587
Date: 2025-02-19
Category: This Week in Rust

Hello and welcome to another issue of *This Week in Rust*!
[Rust](https://www.rust-lang.org/) is a programming language empowering everyone to build reliable and efficient software.
This is a weekly summary of its progress and community.
Want something mentioned? Tag us at [@ThisWeekInRust](https://x.com/ThisWeekInRust) on X (formerly Twitter) or [@ThisWeekinRust](https://mastodon.social/@thisweekinrust) on mastodon.social, or [send us a pull request](https://github.com/rust-lang/this-week-in-rust).
Want to get involved? [We love contributions](https://github.com/rust-lang/rust/blob/master/CONTRIBUTING.md).

*This Week in Rust* is openly developed [on GitHub](https://github.com/rust-lang/this-week-in-rust) and archives can be viewed at [this-week-in-rust.org](https://this-week-in-rust.org/).
If you find any errors in this week's issue, [please submit a PR](https://github.com/rust-lang/this-week-in-rust/pulls).

Want TWIR in your inbox? [Subscribe here](https://this-week-in-rust.us11.list-manage.com/subscribe?u=fd84c1c757e02889a9b08d289&id=0ed8b72485).

## Updates from Rust Community

<!--

Dear community contributors:
Please read README.md for guidance on submissions.
Each submitted link should be of the form:

* [Title of the Linked Page](https://example.com/my_article)

If you don't know which category to use, feel free to submit a PR anyway
and just ask the editors to select the category.

-->

### Official
* [2024 State of Rust Survey Results](https://blog.rust-lang.org/2025/02/13/2024-State-Of-Rust-Survey-results.html)

### Foundation

### Newsletters
* [Rust Trends Issue #59](https://rust-trends.com/newsletter/rust-for-scientists-async-closures-if-let-chains/)

### Project/Tooling Updates
* [Towards Practical Formal Verification for a General-Purpose OS in Rust](https://asterinas.github.io/2025/02/13/towards-practical-formal-verification-for-a-general-purpose-os-in-rust.html)
* [Meilisearch 1.3 - AI-powered search stabilization, remote federated search, and dumpless version upgrades](https://www.meilisearch.com/blog/meilisearch-1-13)
* [Slack Your REST Client with a couple of Serde Tricks](https://ideas.reify.ing/en/blog/rest-client-slack/)
* [Welcome, Cot: the Rust web framework for lazy developers](https://mackow.ski/blog/cot-the-rust-web-framework-for-lazy-developers/)

### Observations/Thoughts
* Scaling PayPay with Rust ([english](https://blog.paypay.ne.jp/en/scaling-paypay-with-rust) / [japanese](https://blog.paypay.ne.jp/scaling-paypay-with-rust))
* [Macro-Less, Highly Integrated OpenAPI Document Generation in Rust with Ohkami](https://medium.com/@kanarus786/macro-less-highly-integrated-openapi-document-generation-in-rust-with-ohkami-912de388adc1)
* [Part 6b: The Types of Lowered Rows](https://thunderseethe.dev/posts/lowering-rows-ty/)
* [eserde: Don't stop at the first deserialization error](https://mainmatter.com/blog/2025/02/13/eserde/)
* [Smuggling arbitrary data through an emoji](https://paulbutler.org/2025/smuggling-arbitrary-data-through-an-emoji/)
* [Why I'm Writing a Scheme Implementation in 2025](https://maplant.com/2025-02-17-Why-I'm-Writing-a-Scheme-Implementation-in-2025-(The-Answer-is-Async-Rust).html)
* [What's in a ring buffer? And using them in Rust](https://ntietz.com/blog/whats-in-a-ring-buffer)

* [How Rust & Embassy Shine on Embedded Devices (Part 1): Insights for Everyone and Nine Rules for Embedded Programmers](https://medium.com/@carlmkadie/how-rust-embassy-shine-on-embedded-devices-part-1-9f4911c92007)

- [Should I pin my Rust toolchain version?](https://swatinem.de/blog/rust-toolchain/)

### Rust Walkthroughs
* [Emjay – a simple JIT that does math](https://andreabergia.com/blog/2025/02/emjay-a-simple-jit-that-does-math/)
* [ioctls from Rust](https://blogsystem5.substack.com/p/ioctls-rust)
* [A length-indexed Vector in Rust](https://rvarago.github.io/a-length-indexed-vector-in-rust/)
* [video] [Rust in Audio: Collections](https://www.youtube.com/watch?v=wFiMtYtHss8&t=11s)

### Research

### Miscellaneous
<<<<<<< HEAD
* [Rust’s Async Closures: A New Way to Handle Asynchronous Logic.](https://rust-trends.com/posts/rust-s-async-closures/)
* [Rust’s if/let While Chains: Cleaner Control Flow is Coming!.](https://rust-trends.com/posts/rust-s-if-let-while-chains/)
=======
* [video] [Meet Elusion: New DataFrame Library for Python 🐍 users powered by Rust 🦀  with Borivoj Grujicic](https://www.youtube.com/watch?v=H-GhJIFreHY)
>>>>>>> 96ec53a9

## Crate of the Week

This week's crate is [httpmock](https://crates.io/crates/httpmock), which is quite unsurprisingly a HTTP mocking library for Rust.

Thanks to [Jacob Pratt](https://users.rust-lang.org/t/crate-of-the-week/2704/1409) for the suggestion!

[Please submit your suggestions and votes for next week][submit_crate]!

[submit_crate]: https://users.rust-lang.org/t/crate-of-the-week/2704

## Calls for Testing
An important step for RFC implementation is for people to experiment with the
implementation and give feedback, especially before stabilization.  The following
RFCs would benefit from user testing before moving forward:

### [RFCs](https://github.com/rust-lang/rfcs/issues?q=label%3Acall-for-testing)
* *No calls for testing were issued this week.*

### [Rust](https://github.com/rust-lang/rust/labels/call-for-testing)
* *No calls for testing were issued this week.*

### [Rustup](https://github.com/rust-lang/rustup/labels/call-for-testing)
* *No calls for testing were issued this week.*

If you are a feature implementer and would like your RFC to appear on the above list, add the new `call-for-testing`
label to your RFC along with a comment providing testing instructions and/or guidance on which aspect(s) of the feature
need testing.

## Call for Participation; projects and speakers

### CFP - Projects

Always wanted to contribute to open-source projects but did not know where to start?
Every week we highlight some tasks from the Rust community for you to pick and get started!

Some of these tasks may also have mentors available, visit the task page for more information.

<!-- CFPs go here, use this format: * [project name - title of issue](URL to issue) -->
<!-- * [ - ]() -->
<!-- or if none - *No Calls for participation were submitted this week.* -->

If you are a Rust project owner and are looking for contributors, please submit tasks [here][guidelines] or through a [PR to TWiR](https://github.com/rust-lang/this-week-in-rust) or by reaching out on [X (formerly Twitter)](https://x.com/ThisWeekInRust) or [Mastodon](https://mastodon.social/@thisweekinrust)!

[guidelines]:https://github.com/rust-lang/this-week-in-rust?tab=readme-ov-file#call-for-participation-guidelines

### CFP - Events

Are you a new or experienced speaker looking for a place to share something cool? This section highlights events that are being planned and are accepting submissions to join their event as a speaker.

<!-- CFPs go here, use this format: * [**event name**](URL to CFP)| Date CFP closes in YYYY-MM-DD | city,state,country | Date of event in YYYY-MM-DD -->
<!-- or if none - *No Calls for papers or presentations were submitted this week.* -->
* [**NDC Techtown**](https://ndctechtown.com/call-for-papers) | 2025-04-27 | Kongsberg, Norway | 2025-09-22 to 2025-09-25

* [**Scientific Computing in Rust 2025**](https://scientificcomputing.rs/2025/submit-talk)| Closes 2025-05-02 | virtual | Event date: 2025-06-04 to 2025-06-06

If you are an event organizer hoping to expand the reach of your event, please submit a link to the website through a [PR to TWiR](https://github.com/rust-lang/this-week-in-rust) or by reaching out on [X (formerly Twitter)](https://x.com/ThisWeekInRust) or [Mastodon](https://mastodon.social/@thisweekinrust)!

## Updates from the Rust Project

498 pull requests were [merged in the last week][merged]

[merged]: https://github.com/search?q=is%3Apr+org%3Arust-lang+is%3Amerged+merged%3A2025-02-11..2025-02-18

* [make `-O` mean `OptLevel::Aggressive`](https://github.com/rust-lang/rust/pull/135439)
* [`rustc_target`: Add the fp16 target feature for AArch32](https://github.com/rust-lang/rust/pull/136813)
* [add x86-sse2 (32bit) ABI that requires SSE2 target feature](https://github.com/rust-lang/rust/pull/137037)
* [add cygwin target](https://github.com/rust-lang/rust/pull/134999)
* [HIR analysis: Remove unnecessary abstraction over list of clauses](https://github.com/rust-lang/rust/pull/137100)
* [AIX: expect `EINVAL` for `pthread_mutex_destroy`](https://github.com/rust-lang/rust/pull/136908)
* [`abi_unsupported_vector_types`: say which type is the problem](https://github.com/rust-lang/rust/pull/137092)
* [`invalid_from_utf8[_unchecked]`: also lint inherent methods](https://github.com/rust-lang/rust/pull/137101)
* [`transmute` should also assume non-null pointers](https://github.com/rust-lang/rust/pull/136735)
* [allow configuring jemalloc per target](https://github.com/rust-lang/rust/pull/137170)
* [cast allocas to default address space](https://github.com/rust-lang/rust/pull/135025)
* [change `swap_nonoverlapping` from lang to library UB](https://github.com/rust-lang/rust/pull/136890)
* [check sig for errors before checking for unconstrained anonymous lifetime](https://github.com/rust-lang/rust/pull/136891)
* [check whole `Unsize` predicate for escaping bound vars](https://github.com/rust-lang/rust/pull/136838)
* [compiler: die immediately instead of handling unknown target codegen](https://github.com/rust-lang/rust/pull/136833)
* [compiler: give `ExternAbi` truly stable `Hash` and `Ord`](https://github.com/rust-lang/rust/pull/136901)
* [compiler: replace `ExternAbi::name` calls with formatters](https://github.com/rust-lang/rust/pull/136900)
* [correctly escape hashtags when running `invalid_rust_codeblocks` lint](https://github.com/rust-lang/rust/pull/136927)
* [debuginfo: set bitwidth appropriately in `enum` variant tags](https://github.com/rust-lang/rust/pull/136895)
* [do not allow attributes on `struct` field rest patterns](https://github.com/rust-lang/rust/pull/136490)
* [eagerly prove WF when resolving fully qualified paths](https://github.com/rust-lang/rust/pull/136928)
* [emit MIR for each bit with on `dont_reset_cast_kind_without_updating_operand`](https://github.com/rust-lang/rust/pull/137007)
* [explain that in paths generics can't be set on both the `enum` and the variant](https://github.com/rust-lang/rust/pull/134981)
* [fix `ensure_monomorphic_enough`](https://github.com/rust-lang/rust/pull/136839)
* [fix const items not being allowed to be called `r#move` or `r#static`](https://github.com/rust-lang/rust/pull/137140)
* [fix diagnostic when using = instead of : in let binding](https://github.com/rust-lang/rust/pull/136869)
* [fix presentation of purely "additive" replacement suggestion parts](https://github.com/rust-lang/rust/pull/136958)
* [i686-linux-android: increase CPU baseline to Pentium 4 (without an actual change](https://github.com/rust-lang/rust/pull/136885)
* [ignore Self in bounds check for associated types with Self:Sized](https://github.com/rust-lang/rust/pull/137097)
* [implement `supertrait_item_shadowing` (v2)](https://github.com/rust-lang/rust/pull/125782) (RFC [#3624](https://rust-lang.github.io/rfcs/3624-supertrait-item-shadowing-v2.html))
* [implement pattern type ffi checks](https://github.com/rust-lang/rust/pull/136193)
* [improve host/cross target checking](https://github.com/rust-lang/rust/pull/136767)
* [in "specify type" suggestion, skip type params that are already known](https://github.com/rust-lang/rust/pull/135965)
* [load all builtin targets at once instead of one by one in check-cfg](https://github.com/rust-lang/rust/pull/137072)
* [made `check_argument_compat` public for use in miri](https://github.com/rust-lang/rust/pull/137056)
* [mark condition/carry bit as clobbered in C-SKY inline assembly](https://github.com/rust-lang/rust/pull/136217)
* [normalize closure instance before eagerly monomorphizing it](https://github.com/rust-lang/rust/pull/137035)
* [overhaul `rustc_middle::limits`](https://github.com/rust-lang/rust/pull/136671)
* [overhaul how contracts are lowered on fn-like bodies](https://github.com/rust-lang/rust/pull/136837)
* [parallel-compiler-related cleanup](https://github.com/rust-lang/rust/pull/136858)
* [properly deeply normalize in the next solver](https://github.com/rust-lang/rust/pull/136074)
* [reject `?Trait` bounds in various places where we unconditionally warned since 1.0](https://github.com/rust-lang/rust/pull/135841)
* [remove SSE ABI from i586-pc-windows-msvc](https://github.com/rust-lang/rust/pull/137149)
* [remove the common prelude module](https://github.com/rust-lang/rust/pull/136886)
* [replace some u64 hashes with Hash64](https://github.com/rust-lang/rust/pull/137095)
* [resolve named regions when reporting type test failures in NLL](https://github.com/rust-lang/rust/pull/136559)
* [rework `name_regions` to not rely on reverse scc graph for non-member-constrain usages](https://github.com/rust-lang/rust/pull/137102)
* [rework rigid alias handling](https://github.com/rust-lang/rust/pull/136863)
* [set both `nuw` and `nsw` in slice size calculation](https://github.com/rust-lang/rust/pull/136575)
* [show supported register classes in error message](https://github.com/rust-lang/rust/pull/136239)
* [try to recover from path sep error in type parsing](https://github.com/rust-lang/rust/pull/136808)
* [unify LLVM version finding logic](https://github.com/rust-lang/rust/pull/136962)
* [use `const_error!` when possible](https://github.com/rust-lang/rust/pull/136844)
* [use a trait to enforce field validity for union fields + `unsafe` fields + `unsafe<>` binder types](https://github.com/rust-lang/rust/pull/136660)
* [use the right binder for rebinding `PolyTraitRef`](https://github.com/rust-lang/rust/pull/136951)
* [valtree performance tuning](https://github.com/rust-lang/rust/pull/136593)
* [miri: apply random float error](https://github.com/rust-lang/miri/pull/4156)
* [miri: remove the build script for miri](https://github.com/rust-lang/miri/pull/4192)
* [stabilize `NonZero::count_ones`](https://github.com/rust-lang/rust/pull/136663)
* [stabilize `const_is_char_boundary` and `const_str_split_at`](https://github.com/rust-lang/rust/pull/134016)
* [stabilize `get_many_mut` as `get_disjoint_mut`](https://github.com/rust-lang/rust/pull/134633)
* [stabilize `target_feature_11`](https://github.com/rust-lang/rust/pull/134090)
* [std: replace the `FromInner` implementation for addresses with private conversion functions](https://github.com/rust-lang/rust/pull/136699)
* [implement `Extend<AsciiChar>` for String](https://github.com/rust-lang/rust/pull/136749)
* [implement `f`{`16`, `32`, `64`, `128`}`::`{`erf`, `erfc`} under `#![feature(float_erf)]`](https://github.com/rust-lang/rust/pull/136324)
* [implement `read*_exact` for `std:io::repeat`](https://github.com/rust-lang/rust/pull/136818)
* [use `slice::fill` in `io::Repeat` implementation](https://github.com/rust-lang/rust/pull/136967)
* [use `tell` for `<File as Seek>::stream_position`](https://github.com/rust-lang/rust/pull/137165)
* [restrict `DerefPure` for `Cow<T>` impl to `T = impl Clone, [impl Clone], str`](https://github.com/rust-lang/rust/pull/137105)
* [forward all default methods for I/O impls](https://github.com/rust-lang/rust/pull/137062)
* [cargo: embedded: Handle more parsing corner cases](https://github.com/rust-lang/cargo/pull/15187)
* [cargo: embedded: Integrate cargo-script logic into main parser](https://github.com/rust-lang/cargo/pull/15168)
* [cargo: implement workspace feature unification](https://github.com/rust-lang/cargo/pull/15157)
* [cargo: util: provide a better error message for invalid SSH URLs](https://github.com/rust-lang/cargo/pull/15185)
* [rustdoc: only apply LTO to rustdoc at stage 2](https://github.com/rust-lang/rust/pull/136586)
* [rustdoc: Move line numbers into the `<code>` directly](https://github.com/rust-lang/rust/pull/136829)
* [rustdoc: improve refdef handling in the unresolved link lint](https://github.com/rust-lang/rust/pull/136363)
* [rustdoc: properly restore search input placeholder](https://github.com/rust-lang/rust/pull/137055)
* [rustdoc: Fixed `Copy Item Path` in rust doc](https://github.com/rust-lang/rust/pull/137068)
* [rustdoc: do more lazy formatting in librustdoc 🦥](https://github.com/rust-lang/rust/pull/136828)
* [rustdoc: nuke `Buffer` abstraction from `librustdoc`, take 2 💣](https://github.com/rust-lang/rust/pull/136784)
* [rustfmt: add option to control trailing zero in floating-point literals](https://github.com/rust-lang/rustfmt/pull/5834)
* [rustfmt: labels on the closure body block can be disappearing](https://github.com/rust-lang/rustfmt/pull/6468)
* [bindgen: distinguish `char16_t`](https://github.com/rust-lang/rust-bindgen/pull/3135)
* [bindgen: report enums in ParseCallbacks](https://github.com/rust-lang/rust-bindgen/pull/3133)
* [clippy: new lint: `manual_contains`](https://github.com/rust-lang/rust-clippy/pull/13817)
* [clippy: new lint: `mem_replace_option_with_some`](https://github.com/rust-lang/rust-clippy/pull/14197)
* [clippy: new lint: `unbuffered_bytes`](https://github.com/rust-lang/rust-clippy/pull/14089)
* [clippy: `declare_interior_mutable_const`, `borrow_interior_mutable_const`: resolve `<T as Trait>::AssocT` projections](https://github.com/rust-lang/rust-clippy/pull/14125)
* [clippy: `doc_link_code`: add check for links with code spans that render weird](https://github.com/rust-lang/rust-clippy/pull/14121)
* [clippy: `just_underscores_and_digits`: fix false positive in error recovery scenario](https://github.com/rust-lang/rust-clippy/pull/14168)
* [clippy: `manual_ok_err`: blockify the replacement of an `else if …`](https://github.com/rust-lang/rust-clippy/pull/14240)
* [clippy: `unnecessary_map_or`: do not consume the comparison value if it does not implement `Copy`](https://github.com/rust-lang/rust-clippy/pull/14207)
* [clippy: `{expect,unwrap}_used`: add options to lint at compilation time](https://github.com/rust-lang/rust-clippy/pull/14200)
* [clippy: add `--allow-no-vcs` to `cargo dev dogfood --fix`](https://github.com/rust-lang/rust-clippy/pull/14227)
* [clippy: add index checks for the slice in `manual_slice_fill`](https://github.com/rust-lang/rust-clippy/pull/14193)
* [clippy: fix `literal_string_with_formatting_args` lint emitted when it should not](https://github.com/rust-lang/rust-clippy/pull/13953)
* [clippy: fix `used_underscore_items` lint uses of foreign functions](https://github.com/rust-lang/rust-clippy/pull/14205)
* [clippy: fix `needless_option_as_deref` FP in trait](https://github.com/rust-lang/rust-clippy/pull/14210)
* [rust-analyzer: add cargo's git checkouts to the list of paths to mark as read-only in vscode](https://github.com/rust-lang/rust-analyzer/pull/19156)
* [rust-analyzer: apply cfg.setTest to json projects](https://github.com/rust-lang/rust-analyzer/pull/19150)
* [rust-analyzer: feat: refactor path lowering and serve a new path diagnostic](https://github.com/rust-lang/rust-analyzer/pull/19127)
* [rust-analyzer: apply adjustments to proper expr when invoking `CoerceMany`](https://github.com/rust-lang/rust-analyzer/pull/19111)
* [rust-analyzer: censor `cfg_attr` for attribute macros](https://github.com/rust-lang/rust-analyzer/pull/19125)
* [rust-analyzer: do not show safety hints for extern items lacking semantics](https://github.com/rust-lang/rust-analyzer/pull/19109)
* [rust-analyzer: don't emit implicit drop inlay hints for macro](https://github.com/rust-lang/rust-analyzer/pull/19117)
* [rust-analyzer: don't show drop hints for other pattern](https://github.com/rust-lang/rust-analyzer/pull/19144)
* [rust-analyzer: fix detection of ref patterns for path patterns](https://github.com/rust-lang/rust-analyzer/pull/19167)
* [rust-analyzer: fix postfix completions inside macros](https://github.com/rust-lang/rust-analyzer/pull/19129)
* [rust-analyzer: fix sorting of runnables](https://github.com/rust-lang/rust-analyzer/pull/19166)
* [rust-analyzer: handle character boundary in search mode](https://github.com/rust-lang/rust-analyzer/pull/18928)
* [rust-analyzer: highlight `extern crate` in doc comments](https://github.com/rust-lang/rust-analyzer/pull/19137)
* [rust-analyzer: improve sort order of runnables](https://github.com/rust-lang/rust-analyzer/pull/19161)
* [rust-analyzer: lower range pattern bounds to expressions](https://github.com/rust-lang/rust-analyzer/pull/18995)
* [rust-analyzer: make `rust-analyzer.files.excludeDirs` work, actually](https://github.com/rust-lang/rust-analyzer/pull/18998)
* [rust-analyzer: propogate error types in mir type projections](https://github.com/rust-lang/rust-analyzer/pull/19143)
* [rust-analyzer: stabilize sort order of `related_tests`](https://github.com/rust-lang/rust-analyzer/pull/19163)
* [rust-analyzer: implement `expand_glob_reexport` assist](https://github.com/rust-lang/rust-analyzer/pull/19158)
* [rust-analyzer: improve error recovery when method-calling a field](https://github.com/rust-lang/rust-analyzer/pull/19148)
* [rust-analyzer: improve error recovery when method-calling an assoc function](https://github.com/rust-lang/rust-analyzer/pull/19160)
* [rust-analyzer: pass `struct` fields to chalk](https://github.com/rust-lang/rust-analyzer/pull/19122)
* [rust-analyzer: simplify `panic_context`](https://github.com/rust-lang/rust-analyzer/pull/19110)

### Rust Compiler Performance Triage

This week's results were dominated by the update to LLVM 20 ([#135763](https://github.com/rust-lang/rust/pull/135763)),
which brought a large number of performance improvements, as usually. There were also two other
significant improvements, caused by improving the representation of `const` values ([#136593](https://github.com/rust-lang/rust/pull/136593)) and doing less work when formatting in `rustdoc` ([#136828](https://github.com/rust-lang/rust/pull/136828)).

Triage done by **@kobzol**.

Revision range: [c03c38d5..ce36a966](https://perf.rust-lang.org/?start=c03c38d5c2368cd2aa0e056dba060b94fc747f4e&end=ce36a966c79e109dabeef7a47fe68e5294c6d71e&absolute=false&stat=instructions%3Au)

**Summary**:

| (instructions:u)                   | mean  | range           | count |
|:----------------------------------:|:-----:|:---------------:|:-----:|
| Regressions ❌ <br /> (primary)    | 4.4%  | [0.2%, 35.8%]   | 10    |
| Regressions ❌ <br /> (secondary)  | 1.2%  | [0.2%, 5.0%]    | 13    |
| Improvements ✅ <br /> (primary)   | -1.6% | [-10.5%, -0.2%] | 256   |
| Improvements ✅ <br /> (secondary) | -1.0% | [-4.7%, -0.2%]  | 163   |
| All ❌✅ (primary)                 | -1.3% | [-10.5%, 35.8%] | 266   |

3 Regressions, 2 Improvements, 4 Mixed; 4 of them in rollups
50 artifact comparisons made in total

[Full report here](https://github.com/rust-lang/rustc-perf/blob/305a70edd98c32a4ea7388561841e5473b4bb153/triage/2025-02-18.md).

### [Approved RFCs](https://github.com/rust-lang/rfcs/commits/master)

Changes to Rust follow the Rust [RFC (request for comments) process](https://github.com/rust-lang/rfcs#rust-rfcs). These
are the RFCs that were approved for implementation this week:

* [[RFC] Target Modifiers](https://github.com/rust-lang/rfcs/pull/3716)

### Final Comment Period

Every week, [the team](https://www.rust-lang.org/team.html) announces the 'final comment period' for RFCs and key PRs
which are reaching a decision. Express your opinions now.

#### [RFCs](https://github.com/rust-lang/rfcs/labels/final-comment-period)
* *No RFCs entered Final Comment Period this week.*

#### Tracking Issues & PRs
##### [Rust](https://github.com/rust-lang/rust/issues?q=is%3Aopen+label%3Afinal-comment-period+sort%3Aupdated-desc)
* [Make `ptr_cast_add_auto_to_object lint` into hard error](https://github.com/rust-lang/rust/pull/136764)
* [Allow `*const W<dyn A> -> *const dyn A` ptr cast](https://github.com/rust-lang/rust/pull/136127)
* [Stabilize `core::str::from_utf8_mut` as `const`](https://github.com/rust-lang/rust/pull/136668)
* [core: Make `Debug` impl of raw pointers print metadata if present](https://github.com/rust-lang/rust/pull/135080)
* [Explain how Vec::with_capacity is faithful](https://github.com/rust-lang/rust/pull/135933)
* [Reduce formatting `width` and `precision` to 16 bits](https://github.com/rust-lang/rust/pull/136932)
* [Run TLS destructors at process exit on all platforms](https://github.com/rust-lang/rust/pull/134085)
* [Tracking Issue for `string_extend_from_within`](https://github.com/rust-lang/rust/issues/103806)
* [Tracking Issue for unbounded_shifts](https://github.com/rust-lang/rust/issues/129375)
* [[discussion] `ErrorKind::InvalidFilename` from io_`error_more`](https://github.com/rust-lang/rust/issues/130192)
* [Tracking Issue for `unsigned_is_multiple_of`](https://github.com/rust-lang/rust/issues/128101)
* [Tracking issue for HashMap::extract_if and HashSet::extract_if](https://github.com/rust-lang/rust/issues/59618)

##### [Cargo](https://github.com/rust-lang/cargo/issues?q=is%3Aopen+label%3Afinal-comment-period+sort%3Aupdated-desc)
* *No Cargo Tracking Issues or PRs entered Final Comment Period this week.*

##### [Language Team](https://github.com/rust-lang/lang-team/issues?q=is%3Aopen+label%3Afinal-comment-period+sort%3Aupdated-desc+)
* *No Language Team Proposals entered Final Comment Period this week.*

##### [Language Reference](https://github.com/rust-lang/reference/issues?q=is%3Aopen+label%3Afinal-comment-period+sort%3Aupdated-desc)
* *No Language Reference RFCs entered Final Comment Period this week.*

##### [Unsafe Code Guidelines](https://github.com/rust-lang/unsafe-code-guidelines/issues?q=is%3Aopen+label%3Afinal-comment-period+sort%3Aupdated-desc)
* *No Unsafe Code Guideline Tracking Issues or PRs entered Final Comment Period this week.*

#### [New and Updated RFCs](https://github.com/rust-lang/rfcs/pulls)
* [Add `must-use-output` attribute](https://github.com/rust-lang/rfcs/pull/3773)
* [RFC: Deprecate the per-build-target `edition` field in `Cargo.toml`](https://github.com/rust-lang/rfcs/pull/3772)
* [RFC: Demote i686-pc-windows-gnu to Tier 2](https://github.com/rust-lang/rfcs/pull/3771)

## Upcoming Events

Rusty Events between 2025-02-19 - 2025-03-19 🦀

### Virtual
* 2025-02-19 | Virtual (Vancouver, BC, CA) | [Vancouver Rust](https://www.meetup.com/vancouver-rust/events/)
    * [**Pointer Provenance**](https://www.meetup.com/vancouver-rust/events/304051783)
* 2025-02-20 | Hybrid (Redmond, WA, US) | [Seattle Rust User Group](https://www.meetup.com/join-srug/events/)
    * [**February, 2025 SRUG (Seattle Rust User Group) Meetup**](https://www.meetup.com/join-srug/events/305658424)
* 2025-02-21 | Virtual (Jersey City, NJ, US) | [Jersey City Classy and Curious Coders Club Cooperative](https://www.meetup.com/jersey-city-classy-curious-coders-club-cooperative/events/)
    * [**Rust Coding / Game Dev Fridays Open Mob Session!**](https://www.meetup.com/jersey-city-classy-curious-coders-club-cooperative/events/gvxrntyhcdbcc)
* 2025-02-25 | Virtual (Dallas, TX, US) | [Dallas Rust User Meetup](https://www.meetup.com/dallasrust/events/)
    * [**Fourth Tuesday**](https://www.meetup.com/dallasrust/events/305361428)
* 2025-02-25 | Virtual (London, UK) | [Women in Rust](https://www.meetup.com/women-in-rust/events/)
    * [**Lunch & Learn: The complicated world of Strings in Rust**](https://www.meetup.com/women-in-rust/events/305716182)
* 2025-02-25 | Virtual (Washington, DC, US) | [Rust DC](https://www.meetup.com/rustdc/events/)
    * [**Mid-month Rustful—Everett Pompeii presents Bencher 🐰**](https://www.meetup.com/rustdc/events/305170682)
* 2025-02-27 | Virtual (US) | [Ardan Labs](https://www.eventbrite.com/o/ardan-labs-7092394651)
    * [**Intro to Rust**](https://www.eventbrite.com/e/intro-to-rust-tickets-1237517059839)
* 2025-02-27 | Virtual (Berlin, DE) | [Rust Berlin](https://www.meetup.com/rust-berlin/events/)
    * [**Rust Hack and Learn**](https://www.meetup.com/rust-berlin/events/300820295)
* 2025-02-27 | Virtual (Charlottesville, VA, US) | [Charlottesville Rust Meetup](https://www.meetup.com/charlottesville-rust-meetup/events/)
    * [**Parsing command line options with category theory and async**](https://www.meetup.com/charlottesville-rust-meetup/events/305948365)
* 2025-03-01 | Virtual (Kampala, UG) | [Rust Circle Kampala](https://www.eventbrite.com/o/rust-circle-kampala-65249289033/)
    * [**Rust Circle Meetup**](https://www.eventbrite.com/e/rust-circle-meetup-tickets-62876317658/)
* 2025-03-05 | Virtual (Indianapolis, IN, US) | [Indy Rust](https://www.meetup.com/indyrs/events/)
    * [**Indy.rs - with Social Distancing**](https://www.meetup.com/indyrs/events/302031659)
* 2025-03-06 | Virtual (Nürnberg, DE) | [Rust Nurnberg DE](https://www.meetup.com/rust-noris/)
    * [**Rust Nürnberg online**](https://www.meetup.com/rust-noris/events/300820281/)
* 2025-03-06 | Virtual (Rotterdam, NL) | [Bevy Game Development](https://www.meetup.com/bevy-game-development/events/)
    * [**Bevy Meetup #9**](https://www.meetup.com/bevy-game-development/events/306131557)
* 2025-03-06 | Virtual (Tel Aviv-Yafo, IL) | [Code Mavens 🦀 - 🐍 - 🐪](https://www.meetup.com/code-mavens/events/)
    * [**Ratatui - Terminal User Interfaces in Rust with Orhun Parmaksız**](https://www.meetup.com/code-mavens/events/305750365/)
* 2025-03-09 | Virtual (Tel Aviv-Yafo, IL) | [Code Mavens 🦀 - 🐍 - 🐪](https://www.meetup.com/code-mavens/events/)
    * [**Creating A Mock Blockchain in Rust with Sourav Mishra**](https://www.meetup.com/code-mavens/events/305587087/)
* 2025-03-11 | Virtual (Dallas, TX, US) | [Dallas Rust User Meetup](https://www.meetup.com/dallasrust/events/)
    * [**Second Tuesday**](https://www.meetup.com/dallasrust/events/303522529)
* 2025-03-11 | Virtual (London, UK) | [Women in Rust](https://www.meetup.com/women-in-rust/events/)
    * [**👋 Community Catch Up**](https://www.meetup.com/women-in-rust/events/305716839)
* 2025-03-13 | Virtual (Berlin, DE) | [Rust Berlin](https://www.meetup.com/rust-berlin/events/)
    * [**Rust Hack and Learn**](https://www.meetup.com/rust-berlin/events/300820296)
* 2025-03-18 | Virtual (Washington, DC, US) | [Rust DC](https://www.meetup.com/rustdc/events/)
    * [**Mid-month Rustful**](https://www.meetup.com/rustdc/events/305170694)
* 2025-03-19 | Virtual (Vancouver, BC, CA) | [Vancouver Rust](https://www.meetup.com/vancouver-rust/events/)
    * [**Rust Study/Hack/Hang-out**](https://www.meetup.com/vancouver-rust/events/305470139)

### Asia
* 2025-02-24 | Tel Aviv-Yafo, IL | [Rust 🦀 TLV](https://www.meetup.com/rust-tlv/events/)
    * [**In person Rust February 2025 at AWS in Tel Aviv**](https://www.meetup.com/rust-tlv/events/305570131)
* 2025-03-01 | Bangalore/Bengaluru, IN | [Rust Bangalore](https://hasgeek.com/rustbangalore)
    * [**Zig & Rust Meetup**](https://lu.ma/460w8v58)
* 2025-03-19 | Tel Aviv-Yafo, IL | [Rust 🦀 TLV](https://www.meetup.com/rust-tlv/events/)
    * [**In person Rust March 2025 at Jit in Tel Aviv**](https://www.meetup.com/rust-tlv/events/305697580)

### Europe
* 2025-02-19 - 2025-02-20 | London, UK | [Rust Nation UK](https://www.rustnationuk.com/)
    * [**Rust Nation UK 2025**](https://www.rustnationuk.com/)
* 2025-02-20 | Bern, CH | [Rust Bern](https://www.meetup.com/rust-bern/events/)
    * [**2025 Rust Talks Bern #1 @Puzzle ITC**](https://www.meetup.com/rust-bern/events/305597994)
* 2025-02-21 | London, UK | [Rust Global: London 2025](https://rustfoundation.org/event/rust-global-london-2025/)
    * [**Rust Global: London 2025**](https://rustfoundation.org/event/rust-global-london-2025/)
* 2025-02-22 | Stockholm, SE | [Stockholm Rust](https://www.meetup.com/stockholm-rust/events/)
    * [**Ferris' Fika Forum #9**](https://www.meetup.com/stockholm-rust/events/305848723)
* 2025-02-25 | Madrid, ES | [MadRust](https://www.meetup.com/madrust/events/)
    * [**Rust desde cero: Cargo y tipos**](https://www.meetup.com/madrust/events/305896258)
* 2025-02-26 | Darmstadt, DE | [Rust Rhein Main](https://www.meetup.com/rust-rhein-main/events/)
    * [**Rust Compiler Tuning**](https://www.meetup.com/rust-rhein-main/events/305990886/)
2025-02-26 | Girona, ES | [Rust Girona](https://lu.ma/rust-girona)
    * [**Rust Girona Hack & Learn 03 2025**](https://lu.ma/iwu6mlcj)
* 2025-02-27 | Oslo, NO | [Rust Oslo](https://www.meetup.com/rust-oslo/events/)
    * [**Rust Hack'n'Learn at Kampen Bistro**](https://www.meetup.com/rust-oslo/events/305809675)
* 2025-02-27 | Paris, FR | [Rust Paris](https://www.meetup.com/rust-paris/events/)
    * [**Rust meetup #75**](https://www.meetup.com/rust-paris/events/305791655)
* 2025-03-01 | Nürnberg, DE | [Rust Nuremberg](https://www.meetup.com/rust-noris/events/)
    * [**Technikmuseum Speyer**](https://www.meetup.com/rust-noris/events/305361732/)
* 2025-03-05 | Barcelona, ES | [BcnRust](https://www.meetup.com/bcnrust/events/)
    * [**17th BcnRust Meetup**](https://www.meetup.com/bcnrust/events/305887675)
* 2025-03-07 | Prague, CZ | [Rust Czech Republic](https://www.meetup.com/rust-czech-republic/events/)
    * [**Rust meetup in Braiins offices**](https://www.meetup.com/rust-czech-republic/events/306237623)
* 2025-03-12 | Reading, UK | [Reading Rust Workshop](https://www.meetup.com/reading-rust-workshop/events/)
    * [**Reading Rust Meetup**](https://www.meetup.com/reading-rust-workshop/events/305045445)
* 2025-03-12 | Reading, UK | [Reading Rust Workshop](https://www.meetup.com/reading-rust-workshop/events/)
    * [**Reading Rust Meetup**](https://www.meetup.com/reading-rust-workshop/events/305045445)
* 2025-03-13 | Biel, CH | [Rust Bern](https://www.meetup.com/rust-bern/events/)
    * [**2025 Rust Talks Bern #2 @ BFH Biel**](https://www.meetup.com/rust-bern/events/306169573) 
* 2025-03-14 | Paris, FR | [Rust in Paris](https://www.rustinparis.com/)
    * [**Rust in Paris 2025**](https://www.rustinparis.com/schedule)
* 2025-03-18 | Basel, CH | [Rust Basel](https://www.meetup.com/rust-basel/events/)
    * [**Rust Meetup #10 @ MDPI Basel**](https://www.meetup.com/rust-basel/events/306121044)
* 2025-03-18 | Leipzig, DE | [Rust - Modern Systems Programming in Leipzig](https://www.meetup.com/rust-modern-systems-programming-in-leipzig/events/)
    * [**Topic TBD**](https://www.meetup.com/rust-modern-systems-programming-in-leipzig/events/303729673)

### North America
* 2025-02-20 | Chicago, IL, US | [Chicago Rust Meetup](https://www.meetup.com/chicago-rust-meetup/events/)
    * [**Rust Happy Hour**](https://www.meetup.com/chicago-rust-meetup/events/306087854)
* 2025-02-20 | Nashville, TN, US | [Music City Rust Developers](https://www.meetup.com/music-city-rust-developers/events/)
    * [**Rust Game Development Series 2: Basics of Game Development**](https://www.meetup.com/music-city-rust-developers/events/304333047)
* 2025-02-20 | Redmond, WA, US | [Seattle Rust User Group](https://www.meetup.com/join-srug/events/)
    * [**February, 2025 SRUG (Seattle Rust User Group) Meetup**](https://www.meetup.com/join-srug/events/305658424)
* 2025-02-20 | Spokane, WA, US | [Spokane Rust](https://www.meetup.com/spokane-rust/events/)
    * [**Monthly Meetup: Celebrating A Year of Spokane Rust**](https://www.meetup.com/spokane-rust/events/306179775)
* 2025-02-21 | México City, MX | [Rust MX](https://www.meetup.com/rust-mx/events/)
    * [**Rust y ciencia de datos**](https://www.meetup.com/rust-mx/events/305793010)
* 2025-02-22 | Boston, MA, US | [Boston Rust Meetup](https://www.meetup.com/bostonrust/events/)
    * [**Somerville Union Square Rust Lunch, Feb 22**](https://www.meetup.com/bostonrust/events/305805059)
* 2025-02-26 | Austin, TX, US | [Rust ATX](https://www.meetup.com/rust-atx/events/)
    * [**Rust Lunch - Fareground**](https://www.meetup.com/rust-atx/events/xvkdgtyhcdbjc)
* 2025-02-27 | Atlanta, GA, US | [Rust Atlanta](https://www.meetup.com/rust-atl/events/)
    * [**Starting the meetup again**](https://www.meetup.com/rust-atl/events/305776081)
* 2025-03-02 | Boston, MA, US | [Boston Rust Meetup](https://www.meetup.com/bostonrust/events/)
    * [**Beacon Hill Rust Lunch, Mar 2**](https://www.meetup.com/bostonrust/events/305805164)
* 2025-03-06 | Saint Louis, MO, US | [STL Rust](https://www.meetup.com/stl-rust/events/)
    * [**CRDTs in Rust**](https://www.meetup.com/stl-rust/events/305187783)
* 2025-03-10 | Boston, MA, US | [Boston Rust Meetup](https://www.meetup.com/bostonrust/events/)
    * [**Davis Square Rust Lunch, Mar 10**](https://www.meetup.com/bostonrust/events/305805192)
* 2025-03-18 | San Francisco, CA, US | [San Francisco Rust Study Group](https://www.meetup.com/san-francisco-rust-study-group/events/)
    * [**Rust Hacking in Person **](https://www.meetup.com/san-francisco-rust-study-group/events/302638264)

### Oceania
* 2025-02-24 | Collingwood, VI, AU | [Rust Melbourne](https://www.meetup.com/rust-melbourne/events/)
    * [**February 2025 Rust Melbourne Meetup**](https://www.meetup.com/rust-melbourne/events/306040785)
* 2025-02-25 | Barton, AC, AU | [Canberra Rust User Group](https://www.meetup.com/rust-canberra/events/)
    * [**February Meetup**](https://www.meetup.com/rust-canberra/events/306090406)
* 2025-02-27 | Auckland, NZ | [Rust AKL](https://www.meetup.com/rust-akl/events/)
    * [**Rust:7 Years Maintaining a Commercial Unicode Tool + Peace: Automation Framework**](https://www.meetup.com/rust-akl/events/306198434)
* 2025-03-04 | Perth, WA, AU | [Rust Perth Meetup Group](https://www.meetup.com/perth-rust-meetup-group/events/)
    * [**How Orica is using Rust in their workplace**](https://www.meetup.com/perth-rust-meetup-group/events/306131753)
* 2025-03-11 | Christchurch, NZ | [Christchurch Rust Meetup Group](https://www.meetup.com/christchurch-rustlang-meetup-group/events/)
    * [**Christchurch Rust Meetup**](https://www.meetup.com/christchurch-rustlang-meetup-group/events/306262384)

### South America:

* 2025-03-15 | São Paulo, BR | [Rust São Paulo Meetup](https://www.meetup.com/rust-sao-paulo-meetup/events/)
    * [**Encontro do Rust-SP na CloudWalk**](https://www.meetup.com/rust-sao-paulo-meetup/events/306034427)

If you are running a Rust event please add it to the [calendar] to get
it mentioned here. Please remember to add a link to the event too.
Email the [Rust Community Team][community] for access.

[calendar]: https://www.google.com/calendar/embed?src=apd9vmbc22egenmtu5l6c5jbfc%40group.calendar.google.com
[community]: mailto:community-team@rust-lang.org

## Jobs
<!--

Rust Jobs:

TWiR has stopped featuring individual job postings. You can read more about this change here:

https://github.com/rust-lang/this-week-in-rust/issues/3412

-->

Please see the latest [Who's Hiring thread on r/rust](INSERT_LINK_HERE)

# Quote of the Week

> I have found that many automated code review tools, including LLMs, catch 10 out of 3 bugs.

– [Josh Triplett on r/rust](https://old.reddit.com/r/rust/comments/1ink5qf/niko_matsakis_how_i_learned_to_stop_worrying_and/mcdkg36/)

Despite a lamentable lack of suggestions, llogiq is properly pleased with his choice.

[Please submit quotes and vote for next week!](https://users.rust-lang.org/t/twir-quote-of-the-week/328)

*This Week in Rust is edited by: [nellshamrell](https://github.com/nellshamrell), [llogiq](https://github.com/llogiq), [cdmistman](https://github.com/cdmistman), [ericseppanen](https://github.com/ericseppanen), [extrawurst](https://github.com/extrawurst), [U007D](https://github.com/U007D), [joelmarcey](https://github.com/joelmarcey), [mariannegoldin](https://github.com/mariannegoldin), [bennyvasquez](https://github.com/bennyvasquez), [bdillo](https://github.com/bdillo)*

*Email list hosting is sponsored by [The Rust Foundation](https://foundation.rust-lang.org/)*

<small>[Discuss on r/rust](REDDIT_LINK_HERE)</small><|MERGE_RESOLUTION|>--- conflicted
+++ resolved
@@ -65,12 +65,9 @@
 ### Research
 
 ### Miscellaneous
-<<<<<<< HEAD
 * [Rust’s Async Closures: A New Way to Handle Asynchronous Logic.](https://rust-trends.com/posts/rust-s-async-closures/)
 * [Rust’s if/let While Chains: Cleaner Control Flow is Coming!.](https://rust-trends.com/posts/rust-s-if-let-while-chains/)
-=======
 * [video] [Meet Elusion: New DataFrame Library for Python 🐍 users powered by Rust 🦀  with Borivoj Grujicic](https://www.youtube.com/watch?v=H-GhJIFreHY)
->>>>>>> 96ec53a9
 
 ## Crate of the Week
 
