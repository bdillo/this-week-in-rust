Title: This Week in Rust 442
Number: 442
Date: 2022-05-11
Category: This Week in Rust

Hello and welcome to another issue of *This Week in Rust*!
[Rust](https://www.rust-lang.org/) is a programming language empowering everyone to build reliable and efficient software.
This is a weekly summary of its progress and community.
Want something mentioned? Tweet us at [@ThisWeekInRust](https://twitter.com/ThisWeekInRust) or [send us a pull request](https://github.com/rust-lang/this-week-in-rust).
Want to get involved? [We love contributions](https://github.com/rust-lang/rust/blob/master/CONTRIBUTING.md).

*This Week in Rust* is openly developed [on GitHub](https://github.com/rust-lang/this-week-in-rust).
If you find any errors in this week's issue, [please submit a PR](https://github.com/rust-lang/this-week-in-rust/pulls).

## Updates from Rust Community

<!--

Dear community contributors:
Please read README.md for guidance on submissions.
Each submitted link should be of the form:

* [Title of the Linked Page](https://example.com/my_article)

If you don't know which category to use, feel free to submit a PR anyway
and just ask the editors to select the category.

-->

### Official

### Foundation

### Newsletters

### Project/Tooling Updates

* [Fornjot 0.6](https://www.fornjot.app/blog/fornjot-0.6/)
* [Announcing the Kani Rust Verifier Project](https://model-checking.github.io/kani-verifier-blog/2022/05/04/announcing-the-kani-rust-verifier-project.html)
* [Slint (UI crate) weekly update -- Version 0.2.2 Release](https://slint-ui.com/thisweek/2022-05-09.html)

### Observations/Thoughts

* [Introducing Rust in security research](https://tweedegolf.nl/en/blog/71/introducing-rust-in-security-research)

### Rust Walkthroughs

* [Rust-raspberrypi-OS-tutorials: Tutorial 17 - Kernel Symbols](https://github.com/rust-embedded/rust-raspberrypi-OS-tutorials/tree/master/17_kernel_symbols#readme)
* [Rust-raspberrypi-OS-tutorials: Tutorial 18 - Backtracing](https://github.com/rust-embedded/rust-raspberrypi-OS-tutorials/tree/master/18_backtrace#readme)

### Research

### Miscellaneous

## Crate of the Week

<!-- COTW goes here -->

[Please submit your suggestions and votes for next week][submit_crate]!

[submit_crate]: https://users.rust-lang.org/t/crate-of-the-week/2704

## Call for Participation

Always wanted to contribute to open-source projects but didn't know where to start?
Every week we highlight some tasks from the Rust community for you to pick and get started!

Some of these tasks may also have mentors available, visit the task page for more information.

If you are a Rust project owner and are looking for contributors, please submit tasks [here][guidelines].

[guidelines]: https://users.rust-lang.org/t/twir-call-for-participation/4821

## Updates from the Rust Project

<!-- Rust updates go here -->

### Rust Compiler Performance Triage

<!-- Perf results go here -->

### [Approved RFCs](https://github.com/rust-lang/rfcs/commits/master)

Changes to Rust follow the Rust [RFC (request for comments) process](https://github.com/rust-lang/rfcs#rust-rfcs). These
are the RFCs that were approved for implementation this week:

* *No RFCs were approved this week.*

### Final Comment Period

Every week [the team](https://www.rust-lang.org/team.html) announces the
'final comment period' for RFCs and key PRs which are reaching a
decision. Express your opinions now.

#### [RFCs](https://github.com/rust-lang/rfcs/labels/final-comment-period)

* *No RFCs entered Final Comment Period this week.*

#### [Tracking Issues & PRs](https://github.com/rust-lang/rust/issues?q=is%3Aopen+label%3Afinal-comment-period+sort%3Aupdated-desc)

* [disposition: merge] [Make RwLockReadGuard covariant](https://github.com/rust-lang/rust/pull/96820)
* [disposition: merge] [Extend ptr::null and null_mut to all thin (including extern) types](https://github.com/rust-lang/rust/pull/94954)
* [disposition: merge] [Modify MIR building to drop repeat expressions with length zero](https://github.com/rust-lang/rust/pull/95953)
* [disposition: merge] [Tracking issue for explicit_generic_args_with_impl_trait](https://github.com/rust-lang/rust/issues/83701)

### [New and Updated RFCs](https://github.com/rust-lang/rfcs/pulls)

* [new] [RFC: Precise Pre-release Deps](https://github.com/rust-lang/rfcs/pull/3263)
* [new] [Rolling co-lead roles for T-compiler](https://github.com/rust-lang/rfcs/pull/3262/files)
* [new] [RFC: extended_hrtbs](https://github.com/rust-lang/rfcs/pull/3261)
* [new] [Deprecating UnwindSafe](https://github.com/rust-lang/rfcs/pull/3260)

## Upcoming Events

Rusty Events between 2022-05-11 - 2022-06-08 🦀

### Virtual

* 2022-05-04 | Indianapolis, IN, US | [Indy Rust](https://www.meetup.com/indyrs/)
    * [**Indy.rs - with Social Distancing**](https://www.meetup.com/indyrs/events/285121667/)
* 2022-05-04 | Philadelphia, PA, US | [Rust Philly (Rust Philadelphia)](https://www.meetup.com/RustPhilly/)
    * [**Remote Book Club: Rust for Rustaceans Chapter Discussion**](https://www.meetup.com/RustPhilly/events/285282177/)
* 2022-05-05 | Charlottesville, VA, US | [Charlottesville Rust Meetup](https://www.meetup.com/Charlottesville-Rust-Meetup/)
    * [**Dealing with failure: producing and consuming Errors in Rust**](https://www.meetup.com/Charlottesville-Rust-Meetup/events/285078007/)
* 2022-05-09 | Philadelphia, PA, US | [Rust Philly (Rust Philadelphia)](https://www.meetup.com/RustPhilly/)
    * [**Mob Programming: Rome Tools**](https://www.meetup.com/RustPhilly/events/kkbktsydchbmb/)
* 2022-05-10 | Berlin, DE | [OpenTechSchool Berlin](https://www.meetup.com/opentechschool-berlin/)
    * [**Rust Hack and Learn**](https://www.meetup.com/opentechschool-berlin/events/284399988/)
* 2022-05-10 | Dallas, TX, US | [Dallas Rust](https://www.meetup.com/Dallas-Rust/)
    * [**Second Tuesday**](https://www.meetup.com/Dallas-Rust/events/vqtjcsydchbnb/)
* 2022-05-10 | Rostock, DE | [Altow Academy](https://www.meetup.com/altow-academy/)
    * [**7. Rust Meetup Rostock**](https://www.meetup.com/altow-academy/events/283819127/)
* 2022-05-10 | Saarbrücken, DE | [Rust-Saar](https://www.meetup.com/Rust-Saar/)
    * [**Meetup: 21u16**](https://www.meetup.com/Rust-Saar/events/285483060/)
* 2022-05-10 | Seattle, WA, US | [Seattle Rust Meetup](https://www.meetup.com/Seattle-Rust-Meetup/)
    * [**Monthly meetup**](https://www.meetup.com/Seattle-Rust-Meetup/events/gskksrydchbnb/)
* 2022-05-11 | Boulder, CO, US | [Boulder Elixir and Rust](https://www.meetup.com/boulder-elixir-rust/)
    * [**Monthly Meetup**](https://www.meetup.com/boulder-elixir-rust/events/zvxcsrydchbpb/)
* 2022-05-11 | Malaysia, MY | [Rust Malaysia Meetup](https://rust-malaysia.github.io/meetup/)
    * [**Rust Malaysia Meetup**](https://forms.gle/Xe61Zebj6tY53HR7A)
* 2022-05-12 | Nürnberg, DE | [Rust Nurnberg DE](https://www.meetup.com/rust-noris/)
    * [**Rust Nürnberg online**](https://www.meetup.com/rust-noris/events/tzjtssydchbqb/)
* 2022-05-12 | Stuttgart, DE | [Rust Community Stuttgart](https://www.meetup.com/Rust-Community-Stuttgart/)
    * [**Rust-Meetup**](https://www.meetup.com/Rust-Community-Stuttgart/events/swgrssydchbqb/)
* 2022-05-17 | Washington, DC, US | [Rust DC](https://www.meetup.com/RustDC/)
    * [**Mid-month Rustful**](https://www.meetup.com/RustDC/events/vdhxgsydchbwb/)
* 2022-05-18 | Philadelphia, PA, US | [Rust Philly (Rust Philadelphia)](https://www.meetup.com/RustPhilly/)
    * [**Remote Book Club: Rust for Rustaceans Chapter Discussion**](https://www.meetup.com/RustPhilly/events/qkbktsydchbxb/)
* 2022-05-18 | Vancouver, BC, CA | [Vancouver Rust](https://www.meetup.com/Vancouver-Rust/)
    * [**Rust Study/Hack/Hang-out night**](https://www.meetup.com/Vancouver-Rust/events/nwcmpsydchbxb/)
* 2022-05-24 | Berlin, DE | [OpenTechSchool Berlin](https://www.meetup.com/opentechschool-berlin/)
    * [**Rust Hack and Learn**](https://www.meetup.com/opentechschool-berlin/events/284399980/)
* 2022-05-24 | San Francisco, CA, US | [Rust Bay Area](https://www.meetup.com/Rust-Bay-Area/)
    * [**(@ Google) What is soundness anyways?**](https://www.meetup.com/Rust-Bay-Area/events/285563981/)
* 2022-05-25 | Stuttgart, DE | [Rust Community Stuttgart](https://www.meetup.com/Rust-Community-Stuttgart/)
    * [**Rust-Meetup**](https://www.meetup.com/Rust-Community-Stuttgart/events/qwgrssydchbhc/)
* 2022-06-01 | Indianapolis, IN, US | [Indy Rust](https://www.meetup.com/indyrs/)
    * [**Indy.rs - with Social Distancing**](https://www.meetup.com/indyrs/events/qwtdjsydcjbcb/)
* 2022-06-01 | Philadelphia, PA, US | [Rust Philly (Rust Philadelphia)](https://www.meetup.com/RustPhilly/)
    * [**Remote Book Club: Rust for Rustaceans Chapter Discussion**](https://www.meetup.com/RustPhilly/events/qkbktsydcjbcb/)

### North America

* 2022-05-11 | Atlanta, GA, US | [Rust ATL](https://www.meetup.com/Rust-ATL/)
    * [**Grab a beer with fellow Rustaceans**](https://www.meetup.com/Rust-ATL/events/pczdssydchbpb/)
* 2022-05-12 | Columbus, OH, US | [Columbus Rust Society](https://www.meetup.com/columbus-rs/)
    * [**Monthly Meeting**](https://www.meetup.com/columbus-rs/events/dpkhgrydchbqb/)
* 2022-05-17 | San Francisco, CA, US | [San Francisco Rust Study Group](https://www.meetup.com/san-francisco-rust-study-group/)
    * [**Rust Hacking in Person**](https://www.meetup.com/san-francisco-rust-study-group/events/wjkjssydchbwb/)
* 2022-05-24 | San Francisco, CA, US | [Rust Bay Area](https://www.meetup.com/Rust-Bay-Area/)
    * [**(@ Google) What is soundness anyways?**](https://www.meetup.com/Rust-Bay-Area/events/285563981/)

### Europe

* 2022-05-06 | Zurich, CH | [Rust Zurich](https://www.meetup.com/Rust-Zurich/)
    * [**Rust programming language in the high-performance computing environment**](https://www.meetup.com/Rust-Zurich/events/285457518/)
* 2022-05-09 | Helsinki, FI | [Finland Rust Meetup](https://www.meetup.com/Finland-Rust-Meetup/)
    * [**May meetup**](https://www.meetup.com/Finland-Rust-Meetup/events/285433622/)
* 2022-05-19 & 05-20 | Berlin, DE | [Entwickler.de](https://entwickler.de/)
    * [**Rust Summit (paid)**](https://entwickler.de/rust-summit)
* 2022-05-24 | Amsterdam, NL | [Rust Developers Amsterdam Group](https://www.meetup.com/rust-amsterdam-group/)]
    * [**Rust Developer Meetup: Lightning Talks @ Fiberplane**](https://www.meetup.com/rust-amsterdam-group/events/285291653/)

If you are running a Rust event please add it to the [calendar] to get
it mentioned here. Please remember to add a link to the event too.
Email the [Rust Community Team][community] for access.

[calendar]: https://www.google.com/calendar/embed?src=apd9vmbc22egenmtu5l6c5jbfc%40group.calendar.google.com
[community]: mailto:community-team@rust-lang.org

# Rust Jobs

<!--

New jobs can be posted here.

They should be of the form:

**Company Name**

* [Job Title (Location)](https://example.com/my-job-link)

-->

**Quickwit**

* [Senior Software Engineer, Rust & distributed systems (Remote, European/Asian time zones)](https://quickwit.io/jobs/distributed-software-engineer)

**Timescale**

* [Senior Rust Engineer - TimescaleDB Toolkit (Remote: UTC-5 to UTC-8)](https://www.timescale.com/careers/5920911002?gh_jid=5920911002)

<<<<<<< HEAD
=======
**Tempus Ex**

* [Several full-time Rust positions available (San Francisco, CA, US, Atlanta, GA, US, Austin, TX, US, and Remote)](https://tempus-ex.com/careers)

>>>>>>> 9a4aacec
*Tweet us at [@ThisWeekInRust](https://twitter.com/ThisWeekInRust) to get your job offers listed here!*

# Quote of the Week

<!-- QOTW goes here -->

[Please submit quotes and vote for next week!](https://users.rust-lang.org/t/twir-quote-of-the-week/328)

*This Week in Rust is edited by: [nellshamrell](https://github.com/nellshamrell), [llogiq](https://github.com/llogiq), [cdmistman](https://github.com/cdmistman), [ericseppanen](https://github.com/ericseppanen), [extrawurst](https://github.com/extrawurst), [andrewpollack](https://github.com/andrewpollack), [U007D](https://github.com/U007D), [kolharsam](https://github.com/kolharsam), [joelmarcey](https://github.com/joelmarcey), [mariannegoldin](https://github.com/mariannegoldin).*

*Email list hosting is sponsored by [The Rust Foundation](https://foundation.rust-lang.org/)*

<small>[Discuss on r/rust](REDDIT_LINK_HERE)</small><|MERGE_RESOLUTION|>--- conflicted
+++ resolved
@@ -210,13 +210,10 @@
 
 * [Senior Rust Engineer - TimescaleDB Toolkit (Remote: UTC-5 to UTC-8)](https://www.timescale.com/careers/5920911002?gh_jid=5920911002)
 
-<<<<<<< HEAD
-=======
 **Tempus Ex**
 
 * [Several full-time Rust positions available (San Francisco, CA, US, Atlanta, GA, US, Austin, TX, US, and Remote)](https://tempus-ex.com/careers)
 
->>>>>>> 9a4aacec
 *Tweet us at [@ThisWeekInRust](https://twitter.com/ThisWeekInRust) to get your job offers listed here!*
 
 # Quote of the Week
