Title: This Week in Rust 431
Number: 431
Date: 2022-02-23
Category: This Week in Rust

Hello and welcome to another issue of *This Week in Rust*!
[Rust](http://rust-lang.org) is a programming language empowering everyone to build reliable and efficient software.
This is a weekly summary of its progress and community.
Want something mentioned? Tweet us at [@ThisWeekInRust](https://twitter.com/ThisWeekInRust) or [send us a pull request](https://github.com/rust-lang/this-week-in-rust).
Want to get involved? [We love contributions](https://github.com/rust-lang/rust/blob/master/CONTRIBUTING.md).

*This Week in Rust* is openly developed [on GitHub](https://github.com/rust-lang/this-week-in-rust).
If you find any errors in this week's issue, [please submit a PR](https://github.com/rust-lang/this-week-in-rust/pulls).

## Updates from Rust Community

### Official

### Project/Tooling Updates
* [Fornjot (Code-CAD in Rust) - Weekly Dev Log - 2022-W07](https://www.fornjot.app/blog/weekly-dev-log/2022-w07/)

- [Hurl 1.6.0, a tool for running and testing HTTP requests with plain text](https://hurl.dev/blog/2022/02/11/announcing-hurl-1.6.0.html)

* [Slint (former SixtyFPS, UI crate) Project Update](https://slint-ui.com/thisweek/2022-02-21.html)

### Newsletters

### Research

### Observations/Thoughts

### Rust Walkthroughs
* [Compiler Adventures, part 2: Constant Propagation](https://medium.com/@predrag.gruevski/compiler-adventures-part-2-constant-propagation-c6f2e67d9881)

* [video] [Rust Project: Custom Deserialization with Serde](https://www.youtube.com/watch?v=5D1hAy3UhTY)

* [Checking Tailwind Class Names at Compile Time with Rust](https://blog.urth.org/2022/02/21/checking-tailwind-class-names-at-compile-time-with-rust/)

### Miscellaneous

## Crate of the Week

This week's crate is [assay](https://lib.rs/crates/assay), a test macro that puts each test in its own process and filesystem.

Thanks to [Harsh Shandilya](https://users.rust-lang.org/t/crate-of-the-week/2704/1023) for the suggestion!

[Please submit your suggestions and votes for next week][submit_crate]!

[submit_crate]: https://users.rust-lang.org/t/crate-of-the-week/2704

## Call for Participation

Always wanted to contribute to open-source projects but didn't know where to start?
Every week we highlight some tasks from the Rust community for you to pick and get started!

Some of these tasks may also have mentors available, visit the task page for more information.

If you are a Rust project owner and are looking for contributors, please submit tasks [here][guidelines].

[guidelines]: https://users.rust-lang.org/t/twir-call-for-participation/4821

## Updates from the Rust Project

321 pull requests were [merged in the last week][merged]

[merged]: https://github.com/search?q=is%3Apr+org%3Arust-lang+is%3Amerged+merged%3A2022-02-07..2022-02-14

* [support custom options for LLVM build](https://github.com/rust-lang/rust/pull/93756)
* [store rlink data in opaque binary format on disk](https://github.com/rust-lang/rust/pull/93681)
* [fix incorrect register conflict detection in `asm!`](https://github.com/rust-lang/rust/pull/93868)
* [fix regression from lazy opaque types](https://github.com/rust-lang/rust/pull/93783)
* [make `span_extend_to_prev_str()` more robust](https://github.com/rust-lang/rust/pull/91607)
* [better suggestions when user tries to collect into an unsized `[_]`](https://github.com/rust-lang/rust/pull/91443)
* [do not suggest char literal for zero-length strings](https://github.com/rust-lang/rust/pull/92715)
* [improve opaque type higher-ranked region error message under NLL](https://github.com/rust-lang/rust/pull/92306)
* [point at type when a `static` `#[global_allocator]` doesn't `impl GlobalAlloc`](https://github.com/rust-lang/rust/pull/91950)
* [make `find_similar_impl_candidates` even fuzzier](https://github.com/rust-lang/rust/pull/93298)
* [implement `tainted_by_errors` in MIR borrowck, use it to skip CTFE](https://github.com/rust-lang/rust/pull/93691)
* [more informative error message for E0015](https://github.com/rust-lang/rust/pull/90532)
* [miri: implement `const_allocate` intrinsic](https://github.com/rust-lang/miri/pull/1973)
* [miri: implement `const_deallocate` as a no-op](https://github.com/rust-lang/miri/pull/1974)
* [stabilise `is_aarch64_feature_detected!` under `simd_aarch64` feature](https://github.com/rust-lang/rust/pull/90271)
* [stabilise `inherent_ascii_escape`](https://github.com/rust-lang/rust/pull/93886)
* [stabilize `cfg_target_has_atomic`](https://github.com/rust-lang/rust/pull/93824)
* [stabilize `int_abs_diff`](https://github.com/rust-lang/rust/pull/93735)
* [fix `HashMap` not displaying correctly in VS debugger](https://github.com/rust-lang/rust/pull/93626)
* [add `From<u8>` for `ExitCode`](https://github.com/rust-lang/rust/pull/93445)
* [add `str::`{`floor`, `ceil`}`_char_boundary` methods](https://github.com/rust-lang/rust/pull/86497)
* [`std::path::absolute`](https://github.com/rust-lang/rust/pull/91673)
* [implement `AsFd` for `&T` and `&mut T`](https://github.com/rust-lang/rust/pull/93888)
* [make `Instant::`{`duration_since`, `elapsed`, `sub`} saturating and remove workarounds](https://github.com/rust-lang/rust/pull/89926)
* [clippy: fix `transmute_undefined_repr` with single field `#[repr(C)]` structs](https://github.com/rust-lang/rust-clippy/pull/8425)
* [rustfmt: fix incorrect string indentation in macro defs with `format_strings`](https://github.com/rust-lang/rustfmt/pull/5201)
* [rustfmt: leverage itemized blocks to support formatting markdown block quotes](https://github.com/rust-lang/rustfmt/pull/5160)

### Rust Compiler Performance Triage

Only one outright regression this week. We had some very cool work from cjgillot
to prevent queries from doing expensive clones, by just forcing them all to be
`Copy`! Also, nnethercote's overhaul of interning yielded massive improvements
across many crates. Also, a slew of benchmarks were unexpectedly improved
[quite a lot][] by some changes to way we invoke the linker when building LLVM itself.

[quite a lot]: https://perf.rust-lang.org/compare.html?start=8d163e66211c529465868a22686f46c5956342a4&end=6655109f58b7d0f4cae7e04eab476e389c9b9a0f

Triage done by **@pnkfelix**.
Revision range: [775e4807..a240ccd8](https://perf.rust-lang.org/?start=775e480722c7aba6ff4ff3ccec8c1f4639ae7889&end=a240ccd81c74c105b6f5fe84c46f8d36edb7e306&absolute=false&stat=instructions%3Au)

2 Regressions, 2 Improvements, 4 Mixed; 0 of them in rollups
47 comparisons made in total

[Full report here](https://github.com/rust-lang/rustc-perf/blob/master/triage/2022-02-16.md)

### [Approved RFCs](https://github.com/rust-lang/rfcs/commits/master)

Changes to Rust follow the Rust [RFC (request for comments) process](https://github.com/rust-lang/rfcs#rust-rfcs). These
are the RFCs that were approved for implementation this week:

* *No RFCs were approved this week.*

### Final Comment Period

Every week [the team](https://www.rust-lang.org/team.html) announces the
'final comment period' for RFCs and key PRs which are reaching a
decision. Express your opinions now.

#### [RFCs](https://github.com/rust-lang/rfcs/labels/final-comment-period)

* *No RFCs entered final comment period this week.*

#### [Tracking Issues & PRs](https://github.com/rust-lang/rust/issues?q=is%3Aopen+label%3Afinal-comment-period+sort%3Aupdated-desc)

* [disposition: merge] [Remove the everybody loops pass](https://github.com/rust-lang/rust/pull/93913)
* [disposition: merge] [Stabilize `#[cfg(panic = "...")]`](https://github.com/rust-lang/rust/pull/93658)
* [disposition: merge] [Tracking Issue for bool_to_option](https://github.com/rust-lang/rust/issues/80967)
* [disposition: merge] [Check if enum from foreign crate has any non exhaustive variants when attempting a cast](https://github.com/rust-lang/rust/pull/92744)

### [New and Updated RFCs](https://github.com/rust-lang/rfcs/pulls)

* [new] [add raw-code-data](https://github.com/rust-lang/rfcs/pull/3232)
* [new] [Cargo authenticateing users without sending secrets over the network](https://github.com/rust-lang/rfcs/pull/3231)

## Upcoming Events

Rusty Events between 2/23/2022 - 3/23/2022 🦀

### Online

* [February 23, 2022 | Graz, AT | **Async Programming with Tokio** | Rust Graz Meetup](https://www.meetup.com/Graz-Rust-Meetup/events/284131759)
* [February 23, 2022 | México City, MX | **Platica Febrero 2022** | Rust MX](https://www.meetup.com/Rust-MX/events/283662630)
* [February 24, 2022 | Linz, AT | **Rust Meetup Linz - 19th Edition** | Rust Linz](https://www.meetup.com/Rust-Linz/events/283377693/)
* [March 1, 2022 | Buffalo, NY, US | **First Tuesdays: Buffalo Rust User Group** | Buffalo Rust Meetup](https://www.meetup.com/Buffalo-Rust-Meetup/events/283638736)
* [March 2, 2022 | Berlin, DE | **Rust Hack and Learn** | OpenTechSchool Berlin](https://www.meetup.com/de-DE/opentechschool-berlin/events/283633083/)
* [March 2, 2022 | Indianapolis, IN, US | **Zach Mitchell - Optimizing a Physics Simulation from 8 hours to 10 minutes** | Indy Rust](https://www.meetup.com/indyrs/events/283899260)
* [March 3, 2022 | Würzburg, DE | **Guest Speaker | Herbert Wolverson | Rust gamedev in 2022** | Rust Würzburg Meetup Group](https://www.meetup.com/rust-wurzburg-meetup-group/events/283765814)
* [March 7, 2022 | Valence, FR | **Coding-dojo - Rust** | Ardèch’Drôm Dev](https://www.meetup.com/Ardech-Drom-Dev/events/283624590)
* [March 8, 2022 | Dallas, TX, US | **Second Tuesday**| Dallas Rust](https://www.meetup.com/Dallas-Rust/events/284064891/)
* [March 8, 2022 | Rostock, DE | **5. Rust Meetup Rostock** | Altow Academy](https://www.meetup.com/altow-academy/events/283819113)
* [March 8, 2022 | Seattle, WA, US | **Monthly meetup** | Seattle Rust Meetup](https://www.meetup.com/Seattle-Rust-Meetup/events/283221922/)
* [March 9, 2022 | Boulder, CO, US | **Monthly Meetup** | Boulder Elixir and Rust](https://www.meetup.com/boulder-elixir-rust/events/283985719/)
* [March 9, 2022 | München, DE | **Rust Munich Remote(?) #10** | Rust Munich](https://www.meetup.com/rust-munich/events/283790509)
* [March 9, 2022 | Stuttgart, DE | **Rust-Meetup** | Rust Community Stuttgart](https://www.meetup.com/Rust-Community-Stuttgart/events/284068315)
* [March 15, 2022 | Dublin, IE | **Rust Dublin March Meetup** - Rust Dublin](https://www.meetup.com/Rust-Dublin/events/283613905)
* [March 15, 2022 | Washington, DC, US| **Mid-month Rustful** | Rust DC](https://www.meetup.com/RustDC/events/283374540/)
* [March 16, 2022 | Vancouver, BC, CA | **Rust Study/Hack/Hang-out Night** | Vancouver Rust](https://www.meetup.com/Vancouver-Rust/events/283910183/)

### Europe

* [February 28, 2022 | London, UK | **Rust London Code Dojo: Rust with Front-End Web Assembly** | Rust London User Group](https://www.meetup.com/Rust-London-User-Group/events/283852309/)

### North America

* [March 14, 2022 | Atlanta, GA, US | **_New_ Atlanta Rust Meetup** | Atlanta Rustaceans](https://twitter.com/atl_rustaceans/status/1489586471367589893)

If you are running a Rust event please add it to the [calendar] to get
it mentioned here. Please remember to add a link to the event too.
Email the [Rust Community Team][community] for access.

[calendar]: https://www.google.com/calendar/embed?src=apd9vmbc22egenmtu5l6c5jbfc%40group.calendar.google.com
[community]: mailto:community-team@rust-lang.org

# Rust Jobs

<<<<<<< HEAD
**Timescale**

* [Sr. Rust/C/C++ Engineer - Core Database (Remote)](https://www.timescale.com/careers/5920911002?gh_jid=5920911002)
=======
**Kollider**

* [Senior Frontend Engineer - Rust (Remote)](https://careers.kollider.xyz/senior-frontend-engineer/en)
* [Junior Backend Engineer - Rust (Remote)](https://careers.kollider.xyz/junior-backend-engineer/en)
>>>>>>> b36009a6

*Tweet us at [@ThisWeekInRust](https://twitter.com/ThisWeekInRust) to get your job offers listed here!*

**LoanPASS**

* [Full Stack Engineer, Rust + Typescript (Remote US)](https://loanpass.io/careerPage.html)

# Quote of the Week

> I still get excited about programming languages. But these days, it's not so much because of what they let me do, but rather what they don't let me do.

– [Amos blogging about mistakes Rust doesn't catch](https://fasterthanli.me/articles/some-mistakes-rust-doesnt-catch)

Thanks to [Rob Donnelly](https://users.rust-lang.org/t/twir-quote-of-the-week/328/1181) for the suggestion!

[Please submit quotes and vote for next week!](https://users.rust-lang.org/t/twir-quote-of-the-week/328)

*This Week in Rust is edited by: [nellshamrell](https://github.com/nellshamrell), [llogiq](https://github.com/llogiq), [cdmistman](https://github.com/cdmistman), [ericseppanen](https://github.com/ericseppanen), [extrawurst](https://github.com/extrawurst), [andrewpollack](https://github.com/andrewpollack), [U007D](https://github.com/U007D), [kolharsam](https://github.com/kolharsam), [joelmarcey](https://github.com/joelmarcey), [mariannegoldin](https://github.com/mariannegoldin).*

*Email list hosting is sponsored by [The Rust Foundation](https://foundation.rust-lang.org/)*

<small>[Discuss on r/rust](https://www.reddit.com/r/rust/comments/k5nsab/this_week_in_rust_367/)</small><|MERGE_RESOLUTION|>--- conflicted
+++ resolved
@@ -181,23 +181,20 @@
 
 # Rust Jobs
 
-<<<<<<< HEAD
+**LoanPASS**
+
+* [Full Stack Engineer, Rust + Typescript (Remote US)](https://loanpass.io/careerPage.html)
 **Timescale**
 
 * [Sr. Rust/C/C++ Engineer - Core Database (Remote)](https://www.timescale.com/careers/5920911002?gh_jid=5920911002)
-=======
+
 **Kollider**
 
 * [Senior Frontend Engineer - Rust (Remote)](https://careers.kollider.xyz/senior-frontend-engineer/en)
 * [Junior Backend Engineer - Rust (Remote)](https://careers.kollider.xyz/junior-backend-engineer/en)
->>>>>>> b36009a6
 
 *Tweet us at [@ThisWeekInRust](https://twitter.com/ThisWeekInRust) to get your job offers listed here!*
 
-**LoanPASS**
-
-* [Full Stack Engineer, Rust + Typescript (Remote US)](https://loanpass.io/careerPage.html)
-
 # Quote of the Week
 
 > I still get excited about programming languages. But these days, it's not so much because of what they let me do, but rather what they don't let me do.
