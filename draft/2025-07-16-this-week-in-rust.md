--- conflicted
+++ resolved
@@ -39,13 +39,9 @@
 ### Newsletters
 
 ### Project/Tooling Updates
-<<<<<<< HEAD
 * [egui 0.32 - Atoms, popups, and better SVG support](https://github.com/emilk/egui/releases/tag/0.32.0)
-=======
-
 * [Introducing Rudy: A Toolchain for Rust Debuginfo](https://www.samjs.io/blog/rudy)
 
->>>>>>> b5448258
 ### Observations/Thoughts
 
 ### Rust Walkthroughs
