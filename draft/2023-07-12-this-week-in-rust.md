--- conflicted
+++ resolved
@@ -87,18 +87,15 @@
 
 Some of these tasks may also have mentors available, visit the task page for more information.
 
-<<<<<<< HEAD
 <!-- CFPs go here, use this format: * [project name - title of issue](link to issue) -->
 <!-- * [ - ]() -->
-* [Hyperswitch - Implement Code coverage for local system using Makefile](https://github.com/juspay/hyperswitch/issues/1622)
-* [Hyperswitch - Add scoped error enum for customer error](https://github.com/juspay/hyperswitch/issues/1580)
-* [Hyperswitch - Add logs for customer routes & functions](https://github.com/juspay/hyperswitch/issues/1598)
-=======
 * [RustQuant - autodiff module needs re-structure to avoid lifetimes.](https://github.com/avhz/RustQuant/issues/72)
 * [Ockam - Add `sqlite` support as an alternative to `lmdb` 2](https://github.com/build-trust/ockam/issues/5321)
 * [Ockam - Improve Secure Channel shutdown (make Encryptor and Decryptor shut down each other)](https://github.com/build-trust/ockam/issues/5322)
 * [Ockam - Improve Secure Channel shutdown (make Encryptor or Decryptor remove itself from the Registry) #5323](https://github.com/build-trust/ockam/issues/5323)
->>>>>>> 8c65b3c7
+* [Hyperswitch - Implement Code coverage for local system using Makefile](https://github.com/juspay/hyperswitch/issues/1622)
+* [Hyperswitch - Add scoped error enum for customer error](https://github.com/juspay/hyperswitch/issues/1580)
+* [Hyperswitch - Add logs for customer routes & functions](https://github.com/juspay/hyperswitch/issues/1598)
 
 If you are a Rust project owner and are looking for contributors, please submit tasks [here][guidelines].
 
