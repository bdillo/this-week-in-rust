--- conflicted
+++ resolved
@@ -266,19 +266,6 @@
 * 2025-09-02 - 2025-09-05 | Hybrid (Seattle, WA, US) | [RustConf](https://rustconf.com/)
     * [**RustConf 2025**](https://rustconf.com/)
 
-### Africa
-<<<<<<< HEAD
-# 2025-07-23 | Ikot Akpaden, Mkpat Enin, Akwa Ibom State, NG | [Rust Nigeria](https://x.com/RustNigeria)
-   * [**Rust Developers Training Program: Akwa Ibom State University. 21 July - 21 Aug 2025.**](https://docs.google.com/forms/d/e/1FAIpQLScQXHuFAw_Z11q0W0FZSVwQMyPSa6ReT3tW7ZUtoGbcLPBxkA/viewform)
-
-### Asia
-* 2025-07-26 | Bangalore, IN | [Rust Bangalore](https://hasgeek.com/rustbangalore)
-    * [**July 2025 Rustacean meetup**](https://hasgeek.com/rustbangalore/july-2025-rustacean-meetup/)
-=======
-* 2025-07-23 - 2025-08-21 | Ikot Akpaden, Mkpat Enin, Akwa Ibom State, NG | [Rust Nigeria](https://x.com/RustNigeria)
-    * [**Rust Developers Training Program: Akwa Ibom State University. 21 July - 21 Aug 2025.**](https://docs.google.com/forms/d/e/1FAIpQLScQXHuFAw_Z11q0W0FZSVwQMyPSa6ReT3tW7ZUtoGbcLPBxkA/viewform)
->>>>>>> e4f0844b
-
 ### Europe
 * 2025-07-30 | Amsterdam, NL | [Rust Developers Amsterdam Group](https://www.meetup.com/rust-amsterdam-group)
     * [**Rust Meetup @ BlockTech**](https://www.meetup.com/rust-amsterdam-group/events/308548455)
