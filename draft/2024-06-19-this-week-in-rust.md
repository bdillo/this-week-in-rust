Title: This Week in Rust 552
Number: 552
Date: 2024-06-19
Category: This Week in Rust

Hello and welcome to another issue of *This Week in Rust*!
[Rust](https://www.rust-lang.org/) is a programming language empowering everyone to build reliable and efficient software.
This is a weekly summary of its progress and community.
Want something mentioned? Tag us at [@ThisWeekInRust](https://x.com/ThisWeekInRust) on X(formerly Twitter) or [@ThisWeekinRust](https://mastodon.social/@thisweekinrust) on mastodon.social, or [send us a pull request](https://github.com/rust-lang/this-week-in-rust).
Want to get involved? [We love contributions](https://github.com/rust-lang/rust/blob/master/CONTRIBUTING.md).

*This Week in Rust* is openly developed [on GitHub](https://github.com/rust-lang/this-week-in-rust) and archives can be viewed at [this-week-in-rust.org](https://this-week-in-rust.org/).
If you find any errors in this week's issue, [please submit a PR](https://github.com/rust-lang/this-week-in-rust/pulls).

Want TWIR in your inbox? [Subscribe here](https://this-week-in-rust.us11.list-manage.com/subscribe?u=fd84c1c757e02889a9b08d289&id=0ed8b72485).

## Updates from Rust Community

<!--

Dear community contributors:
Please read README.md for guidance on submissions.
Each submitted link should be of the form:

* [Title of the Linked Page](https://example.com/my_article)

If you don't know which category to use, feel free to submit a PR anyway
and just ask the editors to select the category.

-->

### Official
* [Announcing Rust 1.79.0](https://blog.rust-lang.org/2024/06/13/Rust-1.79.0.html)
* [This Development-cycle in Cargo: 1.80](https://blog.rust-lang.org/inside-rust/2024/06/19/this-development-cycle-in-cargo-1.80.html)

### Foundation
* [Announcing the Safety-Critical Rust Consortium](https://foundation.rust-lang.org/news/announcing-the-safety-critical-rust-consortium/)

### Newsletters

### Project/Tooling Updates
* [rust-analyzer changelog #238](https://rust-analyzer.github.io/thisweek/2024/06/17/changelog-238.html)
* [Enhancing Code Completion for Rust in Cody](https://sourcegraph.com/blog/enhancing-code-completion-for-rust-in-cody)
* [Fluvio Distributed Streaming Engine Release 0.11.9](https://www.fluvio.io/news/this-week-in-fluvio-0062/)

### Observations/Thoughts
* [Path Generics in Rust: A Sketch Proposal for Simplicity and Generality](https://cfallin.org/blog/2024/06/12/rust-path-generics/)
* [Dioxus Labs + “High-level Rust”](https://dioxus.notion.site/Dioxus-Labs-High-level-Rust-5fe1f1c9c8334815ad488410d948f05e)
* [Making Your First Real-World Rust Project a Success](https://corrode.dev/blog/successful-rust-business-adoption-checklist/)
* [video] [Compiler-Driven Development in Rust](https://www.youtube.com/watch?v=Kdpfhj3VM04)
* [audio] [What's New in Rust 1.72 and 1.73](https://rustacean-station.org/episode/rust-1.72-1.73/)
* [audio] [Matic with Eric Seppanen](https://corrode.dev/podcast/s02e04-matic/)

### Rust Walkthroughs
* [IPC in Rust - a Ping Pong Comparison](https://3tilley.github.io/posts/simple-ipc-ping-pong/)
* [I ported h2spec to Rust (also: codegen!)](https://fasterthanli.me/videos/h2spec-to-rust)
* [Parsing Python ASTs 20x Faster with Rust](https://www.gauge.sh/blog/parsing-python-asts-20x-faster-with-rust)
* [Making a const version of Rust's array::from_fn - How hard can it be?](https://gendignoux.com/blog/2024/06/17/const-array-from-fn.html)
* [Using Tauri to build a cross-platform security app](https://www.firezone.dev/blog/using-tauri)

### Research
* [SquirrelFS: using the Rust compiler to check file-system crash consistency](https://arxiv.org/abs/2406.09649)
* [Trusting code in the wild: Exploring contributor reputation measures to review dependencies in the Rust ecosystem](https://arxiv.org/abs/2406.10317)

### Miscellaneous

## Crate of the Week

<!-- COTW goes here -->

[Please submit your suggestions and votes for next week][submit_crate]!

[submit_crate]: https://users.rust-lang.org/t/crate-of-the-week/2704

## [Call for Testing](https://github.com/rust-lang/rfcs/issues?q=label%3Acall-for-testing)
An important step for RFC implementation is for people to experiment with the
implementation and give feedback, especially before stabilization.  The following
RFCs would benefit from user testing before moving forward:

<!-- Calls for Testing go here, use this format:
    * [<RFC Topic>](<RFC URL>)
        * [Tracking Issue](<Tracking Issue URL>)
        * [Testing steps](<Testing Steps URL>)
-->
<!-- or if there are no new or updated RFCs this week, use: * *No New or Updated RFCs were created this week.* -->
<!-- Remember to remove the `call-for-testing` label from the RFC so that the maintainer can signal for testers again, if desired. -->

If you are a feature implementer and would like your RFC to appear on the above list, add the new `call-for-testing`
label to your RFC along with a comment providing testing instructions and/or guidance on which aspect(s) of the feature
need testing.

## Call for Participation; projects and speakers

### CFP - Projects

Always wanted to contribute to open-source projects but did not know where to start?
Every week we highlight some tasks from the Rust community for you to pick and get started!

Some of these tasks may also have mentors available, visit the task page for more information.

<<<<<<< HEAD
<!-- CFPs go here, use this format: * [project name - title of issue](URL to issue) -->
* [Dusk - Archival Nodes APIs Infrastructure RFP](https://docs.dusk.network/grants/rfps/archival_node)
<!-- * [ - ]() -->
<!-- or if none - *No Calls for participation were submitted this week.* -->
=======
*No Calls for participation were submitted this week.*
>>>>>>> dff9a2ea

If you are a Rust project owner and are looking for contributors, please submit tasks [here][guidelines] or through a [PR to TWiR](https://github.com/rust-lang/this-week-in-rust) or by reaching out on [X (Formerly twitter)](https://x.com/ThisWeekInRust) or [Mastodon](https://mastodon.social/@thisweekinrust)!

[guidelines]:https://github.com/rust-lang/this-week-in-rust?tab=readme-ov-file#call-for-participation-guidelines

### CFP - Events

Are you a new or experienced speaker looking for a place to share something cool? This section highlights events that are being planned and are accepting submissions to join their event as a speaker.

* [Rust Ukraine 2024](https://docs.google.com/forms/d/e/1FAIpQLSc9S_95oaCsFyrULF4iBQOIiTcMlOpG07izgquYLBCKFAYTKQ/viewform) | Closes 2024-07-06 | Online + Ukraine, Kyiv | Event date: 2024-07-27
* [Conf42 Rustlang 2024](https://www.papercall.io/conf42-rustlang-2024) | Closes 2024-07-22 | online | Event date: 2024-08-22

If you are an event organizer hoping to expand the reach of your event, please submit a link to the website through a [PR to TWiR](https://github.com/rust-lang/this-week-in-rust) or by reaching out on [X (Formerly twitter)](https://x.com/ThisWeekInRust) or [Mastodon](https://mastodon.social/@thisweekinrust)!

## Updates from the Rust Project

<!-- Rust updates go here -->

### Rust Compiler Performance Triage

<!-- Perf results go here -->

### [Approved RFCs](https://github.com/rust-lang/rfcs/commits/master)

Changes to Rust follow the Rust [RFC (request for comments) process](https://github.com/rust-lang/rfcs#rust-rfcs). These
are the RFCs that were approved for implementation this week:

<!-- Approved RFCs go here, use this format: * [Topic](URL) -->
<!-- or if none were approved this week, use: * *No RFCs were approved this week.* -->
<!-- * []() -->

<!--
### [Approved Major Change Proposals (MCP)](https://forge.rust-lang.org/compiler/mcp.html)
<!~~ MCPs occur infrequently, so this section is commented out by default. ~~>
<!~~ MCPs which have been approved or rejected this week go here, use this format: * [major change accepted|rejected] [Topic](URL) ~~>
-->

### Final Comment Period

Every week, [the team](https://www.rust-lang.org/team.html) announces the 'final comment period' for RFCs and key PRs
which are reaching a decision. Express your opinions now.

#### [RFCs](https://github.com/rust-lang/rfcs/labels/final-comment-period)

<!-- RFCs which have entered FCP go here, use this format: * [disposition: merge|close] [Topic](URL) -->
<!-- or if none entered FCP this week, use: * *No RFCs entered Final Comment Period this week.* -->
<!-- * [disposition: ] []() -->

#### [Tracking Issues & PRs](https://github.com/rust-lang/rust/issues?q=is%3Aopen+label%3Afinal-comment-period+sort%3Aupdated-desc)

<!-- Tracking Issues which have entered FCP go here, use this format: * [disposition: merge|close] [Topic](URL) -->
<!-- or if none entered FCP this week, use: * *No Tracking Issues or PRs entered Final Comment Period this week.* -->
<!-- * [disposition: ] []() -->

### [Language Reference](https://github.com/rust-lang/reference/issues?q=is%3Aopen+label%3Afinal-comment-period+sort%3Aupdated-desc)
<!-- Remove this section if empty>

### [Unsafe Code Guidelines](https://github.com/rust-lang/unsafe-code-guidelines/issues?q=is%3Aopen+label%3Afinal-comment-period+sort%3Aupdated-desc)
<!-- Remove this section if empty>

### [New and Updated RFCs](https://github.com/rust-lang/rfcs/pulls)

<!-- New or updated RFCs go here, use this format: * [new|updated] [Topic](URL) -->
<!-- or if there are no new or updated RFCs this week, use: * *No New or Updated RFCs were created this week.* -->
<!-- * [new|updated] []() -->

## Upcoming Events

Rusty Events between 2024-06-19 - 2024-07-17 🦀

### Virtual

* 2024-06-12 | Virtual (Cardiff, UK)| [Rust and C++ Cardiff](https://www.meetup.com/rust-and-c-plus-plus-in-cardiff/)
    * [**Rust for Rustaceans Book Club: Chapter 8 - Asynchronous Programming**](https://www.meetup.com/rust-and-c-plus-plus-in-cardiff/events/301314544/)
* 2024-06-13 | Virtual (Charlottesville, NC, US) | [Charlottesville Rust Meetup](https://www.meetup.com/charlottesville-rust-meetup/)
    * [**Crafting Interpreters in Rust Collaboratively**](https://www.meetup.com/charlottesville-rust-meetup/events/298897800/)
* 2024-06-13 | Virtual (Nürnberg, DE) | [Rust Nuremberg](https://www.meetup.com/rust-noris/)
    * [**Rust Nürnberg online**](https://www.meetup.com/rust-noris/events/297945258/)
* 2024-06-16 | Virtual (Tel Aviv, IL) | [Code Mavens](https://www.meetup.com/code-mavens/)
    * [**Workshop: Web development in Rust using Rocket (English)**](https://www.meetup.com/code-mavens/events/301294669/)
* 2024-06-18 | Virtual (Washington, DC, US) | [Rust DC](https://www.meetup.com/rustdc/)
    * [**Mid-month Rustful**](https://www.meetup.com/rustdc/events/299346963/)
* 2024-06-19 | Hybrid - Virtual and In-person (Vancouver, BC, CA) | [Vancouver Rust](https://www.meetup.com/vancouver-rust/)
    * [**Rust Study/Hack/Hang-out**](https://www.meetup.com/vancouver-rust/events/298631733/)
* 2024-06-20 | Virtual (Berlin, DE) | [OpenTechSchool Berlin](https://berline.rs/) + [Rust Berlin](https://www.meetup.com/rust-berlin/)
    * [**Rust Hack and Learn**](https://meet.jit.si/RustHackAndLearnBerlin) | [**Mirror: Rust Hack n Learn Meetup**](https://www.meetup.com/rust-berlin/events/298477705/)
* 2024-06-25 | Virtual (Dallas, TX, US)| [Dallas Rust User Group](https://www.meetup.com/dallasrust/)
    * [**Last Tuesday**](https://www.meetup.com/dallasrust/events/mvdtgtygcjbhc/)
* 2024-06-25 | Virtual (Tel Aviv, IL) | [Code Mavens](https://www.meetup.com/code-mavens/)
    * [**Using the Liquid template system in Rust (English)**](https://www.meetup.com/code-mavens/events/301487547/)
* 2024-06-27 | Virtual (Charlottesville, NC, US) | [Charlottesville Rust Meetup](https://www.meetup.com/charlottesville-rust-meetup/)
    * [**Crafting Interpreters in Rust Collaboratively**](https://www.meetup.com/charlottesville-rust-meetup/events/298897826/)
* 2024-07-02 | Virtual (Buffalo, NY) | [Buffalo Rust Meetup](https://www.meetup.com/buffalo-rust-meetup/)
    * [**Buffalo Rust User Group**](https://www.meetup.com/buffalo-rust-meetup/events/300191673/)
* 2024-07-03 | Virtual | [Training 4 Programmers LLC](https://www.eventbrite.com/o/training-4-programmers-llc-80387368983)
    * [**Build Web Apps with Rust and Leptos**](https://www.eventbrite.com/e/build-web-apps-with-rust-and-leptos-tickets-904804503627?aff=odcleoeventsincollection)
* 2024-07-03 | Virtual (Indianapolis, IN, US) | [Indy Rust](https://www.meetup.com/indyrs/)
    * [**Indy.rs - with Social Distancing**](https://www.meetup.com/indyrs/events/300328025/)
* 2024-07-04 | Virtual (Berlin, DE) | [OpenTechSchool Berlin](https://berline.rs/) + [Rust Berlin](https://www.meetup.com/rust-berlin/)
    * [**Rust Hack and Learn**](https://meet.jit.si/RustHackAndLearnBerlin) | [**Mirror: Rust Hack n Learn Meetup**](https://www.meetup.com/rust-berlin/events/298488820/)
* 2024-07-06 | Virtual (Kampala, UG) | [Rust Circle Kampala](https://www.eventbrite.com/o/rust-circle-kampala-65249289033)
    * [**Rust Circle Meetup**](https://www.eventbrite.com/e/rust-circle-meetup-tickets-628763176587)
* 2024-07-09 | Virtual (Dallas, TX, US) | [Dallas Rust](https://www.meetup.com/dallasrust/)
    * [**Second Tuesday**](https://www.meetup.com/dallasrust/events/299346976/)
* 2024-07-10 | Virtual | [Centre for eResearch](https://www.eventbrite.co.nz/o/centre-for-eresearch-75893560993)
    * [**Research Computing With The Rust Programming Language**](https://www.eventbrite.com/e/research-computing-with-the-rust-programming-language-tickets-908002037537?aff=ebdssbdestsearch&keep_tld=1)
* 2024-07-11 | Virtual (Tel Aviv, IL) | [Code Mavens](https://www.meetup.com/code-mavens/)
    * [**Reading JSON files in Rust (English)**](https://www.meetup.com/code-mavens/events/301636580/)

### Asia
* 2024-06-22 | Bangalore, IN | [Rust Bangalore](https://hasgeek.com/rustbangalore)
    * [**June 2024 Rustacean meetup**](https://hasgeek.com/rustbangalore/june-2024-rustacean-meetup/)
* 2024-06-30 | Kyoto, JP | [Kyoto Rust](https://www.meetup.com/kyoto-rust/)
    * [**Rust Talk: Cross Platform Apps**](https://www.meetup.com/kyoto-rust/events/301499550/)
    
### Europe

* 2024-06-18 | Frankfurt/Main, DE | [Rust Frankfurt Meetup](https://www.meetup.com/rust-frankfurt)
    * [**Rust Frankfurt is Back!**](https://www.meetup.com/rust-frankfurt/events/301441434/)
* 2024-06-19 - 2024-06-24 | Zürich, CH | [RustFest Zürich](https://rustfest.ch/)
    * [**RustFest Zürich 2024**](https://rustfest.ch/)
* 2024-06-20 | Aarhus, DK | [Rust Aarhus](https://www.meetup.com/rust-aarhus/)
    * [**Talk Night at Trifork**](https://www.meetup.com/rust-aarhus/events/300865116/)
* 2024-06-25 | Gdańsk, PL | [Rust Gdansk](https://www.meetup.com/rust-gdansk/)
    * [**Rust Gdansk Meetup #3**](https://www.meetup.com/rust-gdansk/events/301014697/)
* 2024-06-27 | Berlin, DE | [Rust Berlin](https://www.meetup.com/rust-berlin/)
    * [**Rust and Tell - Title**](https://www.meetup.com/rust-berlin/events/299288965/)
* 2024-06-27 | Copenhagen, DK | [Copenhagen Rust Community](https://www.meetup.com/copenhagen-rust-community)
    * [**Rust meetup #48 sponsored by Google!**](https://www.meetup.com/copenhagen-rust-community/events/300458252/)
* 2024-07-10 | Reading, UK | [Reading Rust Workshop](https://rustworkshop.co/meetup/)
    * [**Reading Rust Meetup - July**](https://www.meetup.com/reading-rust-workshop/events/301359031/)

### North America

* 2024-06-12 | Detroit, MI, US | [Detroit Rust](https://www.meetup.com/detroitrust/)
    * [**Detroit Rust Meet - Ann Arbor**](https://www.meetup.com/detroitrust/events/301387848/)
* 2024-06-13 | Spokane, WA, US | [Spokane Rust](https://www.meetup.com/spokane-rust/)
    * [**Monthly Meetup: Crafting an Interpreter in Rust, pt. 1**](https://www.meetup.com/spokane-rust/events/300020010/)
* 2024-06-14 | Spokane, WA, US | [Spokane Rust](https://www.meetup.com/spokane-rust/)
    * [**Summer BBQ for Spokane's Local Tech User Groups at Saranac Pub Rooftop!**](https://www.meetup.com/spokane-rust/events/301569401/)
* 2024-06-17 | Minneapolis, MN US | [Minneapolis Rust Meetup](https://www.meetup.com/minneapolis-rust-meetup/)
    * [**Minneapolis Rust Meetup Happy Hour**](https://www.meetup.com/minneapolis-rust-meetup/events/301411625/)
* 2024-06-18 | San Francisco, CA, US | [San Francisco Rust Study Group](https://www.meetup.com/san-francisco-rust-study-group/)
    * [**Rust Hacking in Person**](https://www.meetup.com/san-francisco-rust-study-group/events/299186953/)
* 2024-06-19 | Hybrid -  Vancouver, BC, CA | [Vancouver Rust](https://www.meetup.com/vancouver-rust/)
    * [**Rust Study/Hack/Hang-out**](https://www.meetup.com/vancouver-rust/events/298631733/)
* 2024-06-20 | Seattle, WA, US | [Seattle Rust User Group](https://www.meetup.com/seattle-rust-user-group/)
    * [**Seattle Rust User Group Meetup**](https://www.meetup.com/seattle-rust-user-group/events/299509396/)
* 2024-06-24 | Somerville, MA, US | [Boston Rust Meetup](https://www.meetup.com/bostonrust/)
    * [**Harvard Square Rust Lunch, June 24**](https://www.meetup.com/bostonrust/events/301549722/)
* 2024-06-26 | Austin, TX, US | [Rust ATC](https://www.meetup.com/rust-atx/)
    * [**Rust Lunch - Fareground**](https://www.meetup.com/rust-atx/events/301066942/)
* 2024-06-27 | Nashville, TN, US | [Music City Rust Developers](https://www.meetup.com/music-city-rust-developers/)
    * [**Music City Rust Developers: Holding Pattern**](https://www.meetup.com/music-city-rust-developers/events/301411746/)
* 2024-07-05 | Boston, MA, US | [Boston Rust Meetup](https://www.meetup.com/bostonrust/)
    * [**Boston University Rust Lunch, July 5**](https://www.meetup.com/bostonrust/events/301549737/)

### Oceania

* 2024-06-14 | Melbourne, VIC, AU | [Rust Melbourne](https://www.meetup.com/rust-melbourne/)
    * [**June 2024 Rust Melbourne Meetup**](https://www.meetup.com/rust-melbourne/events/301311680/)
* 2024-06-20 | Auckland, NZ | [Rust AKL](https://www.meetup.com/rust-akl/)
    * [**Rust AKL: Full Stack Rust + Writing a compiler for fun and (no) profit**](https://www.meetup.com/rust-akl/events/301193761/)
* 2024-06-25 | Canberra, ACt, AU | [Canberra Rust User Group (CRUG)](https://www.meetup.com/rust-canberra/)
    * [**June Meetup**](https://www.meetup.com/rust-canberra/events/300749371/)

If you are running a Rust event please add it to the [calendar] to get
it mentioned here. Please remember to add a link to the event too.
Email the [Rust Community Team][community] for access.

[calendar]: https://www.google.com/calendar/embed?src=apd9vmbc22egenmtu5l6c5jbfc%40group.calendar.google.com
[community]: mailto:community-team@rust-lang.org

## Jobs
<!--

Rust Jobs:

TWiR has stopped featuring individual job postings. You can read more about this change here:

https://github.com/rust-lang/this-week-in-rust/issues/3412

-->

Please see the latest [Who's Hiring thread on r/rust](INSERT_LINK_HERE)

# Quote of the Week

<!-- QOTW goes here -->

[Please submit quotes and vote for next week!](https://users.rust-lang.org/t/twir-quote-of-the-week/328)

*This Week in Rust is edited by: [nellshamrell](https://github.com/nellshamrell), [llogiq](https://github.com/llogiq), [cdmistman](https://github.com/cdmistman), [ericseppanen](https://github.com/ericseppanen), [extrawurst](https://github.com/extrawurst), [andrewpollack](https://github.com/andrewpollack), [U007D](https://github.com/U007D), [kolharsam](https://github.com/kolharsam), [joelmarcey](https://github.com/joelmarcey), [mariannegoldin](https://github.com/mariannegoldin), [bennyvasquez](https://github.com/bennyvasquez).*

*Email list hosting is sponsored by [The Rust Foundation](https://foundation.rust-lang.org/)*

<small>[Discuss on r/rust](REDDIT_LINK_HERE)</small><|MERGE_RESOLUTION|>--- conflicted
+++ resolved
@@ -97,15 +97,10 @@
 Every week we highlight some tasks from the Rust community for you to pick and get started!
 
 Some of these tasks may also have mentors available, visit the task page for more information.
-
-<<<<<<< HEAD
 <!-- CFPs go here, use this format: * [project name - title of issue](URL to issue) -->
 * [Dusk - Archival Nodes APIs Infrastructure RFP](https://docs.dusk.network/grants/rfps/archival_node)
 <!-- * [ - ]() -->
 <!-- or if none - *No Calls for participation were submitted this week.* -->
-=======
-*No Calls for participation were submitted this week.*
->>>>>>> dff9a2ea
 
 If you are a Rust project owner and are looking for contributors, please submit tasks [here][guidelines] or through a [PR to TWiR](https://github.com/rust-lang/this-week-in-rust) or by reaching out on [X (Formerly twitter)](https://x.com/ThisWeekInRust) or [Mastodon](https://mastodon.social/@thisweekinrust)!
 
