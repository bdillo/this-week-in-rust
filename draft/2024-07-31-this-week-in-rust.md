Title: This Week in Rust 558
Number: 558
Date: 2024-07-31
Category: This Week in Rust

Hello and welcome to another issue of *This Week in Rust*!
[Rust](https://www.rust-lang.org/) is a programming language empowering everyone to build reliable and efficient software.
This is a weekly summary of its progress and community.
Want something mentioned? Tag us at [@ThisWeekInRust](https://x.com/ThisWeekInRust) on X(formerly Twitter) or [@ThisWeekinRust](https://mastodon.social/@thisweekinrust) on mastodon.social, or [send us a pull request](https://github.com/rust-lang/this-week-in-rust).
Want to get involved? [We love contributions](https://github.com/rust-lang/rust/blob/master/CONTRIBUTING.md).

*This Week in Rust* is openly developed [on GitHub](https://github.com/rust-lang/this-week-in-rust) and archives can be viewed at [this-week-in-rust.org](https://this-week-in-rust.org/).
If you find any errors in this week's issue, [please submit a PR](https://github.com/rust-lang/this-week-in-rust/pulls).

Want TWIR in your inbox? [Subscribe here](https://this-week-in-rust.us11.list-manage.com/subscribe?u=fd84c1c757e02889a9b08d289&id=0ed8b72485).

## Updates from Rust Community

<!--

Dear community contributors:
Please read README.md for guidance on submissions.
Each submitted link should be of the form:

* [Title of the Linked Page](https://example.com/my_article)

If you don't know which category to use, feel free to submit a PR anyway
and just ask the editors to select the category.

-->

### Official
* [crates.io: development update](https://blog.rust-lang.org/2024/07/29/crates-io-development-update.html)
* [Announcing Rust 1.80.0](https://blog.rust-lang.org/2024/07/25/Rust-1.80.0.html)

### Foundation
* [Q2 2024 Recap from Rebecca Rumbul](https://foundation.rust-lang.org/news/q2-2024-recap-from-rebecca-rumbul/)
* [Welcoming Infrastructure Engineer, Marco Ieni to the Rust Foundation Team](https://foundation.rust-lang.org/news/welcoming-infrastructure-engineer-marco-ieni-to-the-rust-foundation-team/)

### Newsletters

### Project/Tooling Updates
* [This month in Servo: console logging, parallel tables, OpenXR, and more!](https://servo.org/blog/2024/07/31/this-month-in-servo/)
* [Copper is Out!](https://www.copper-robotics.com/whats-new/copper-is-out)
* [rust-analyzer changelog #244](https://rust-analyzer.github.io/thisweek/2024/07/29/changelog-244.html)
* [SBOM support in Rust](https://ferrous-systems.com/blog/stackable-client/)

* [pixi - system package manager written in Rust now also supports WASM](https://prefix.dev/blog/pixi_wasm)

### Observations/Thoughts
* [Don't Use Preludes And Globs](https://corrode.dev/blog/dont-use-preludes-and-globs/)
* [Async Rust Challenges in Iroh](https://iroh.computer/blog/async-rust-challenges-in-iroh)
* [`repr(C)`: Clear, Simple and (Sometimes) Wrong](https://jack.wrenn.fyi/blog/repr-c-limitations/)
* [Once Upon a Lazy Init](https://codeandbitters.com/once-upon-a-lazy-init/)
* [video] [Rust can Compete with Python](https://www.youtube.com/watch?v=OQTwvycftJU)
* [video] [Rust's second most complicated feature explained](https://www.youtube.com/watch?v=6fwDwJodJrg)
* [audio] [Rob Ede – Actix Web, Life as an Open Source Maintainer, Supply-chain Security](https://timclicks.dev/podcast/rob-ede/)
* [audio] [System76 with Jeremy Soller](https://corrode.dev/podcast/s02e07-system76/)
* [audio] [Full-stack development of a B2B payment infrastructure in Rust, with Florent Bécart](https://rustacean-station.org/episode/florent-becart/)

### Rust Walkthroughs
* [Crafting Interpreters with Rust: On Garbage Collection](https://www.tunglevo.com/note/crafting-interpreters-with-rust-on-garbage-collection/)
* [Making games play themselves with Rust Part 2: Parsing the Game State](https://aaron404.github.io/blog/dnd-pt2/)
* [Why you should use Rust on the backend](https://www.shuttle.rs/blog/2024/07/31/rust-on-the-backend)

### Research

### Miscellaneous
* [Translating All C TO Rust (TRACTOR)](https://sam.gov/opp/1e45d648886b4e9ca91890285af77eb7/view)

## Crate of the Week

This week's crates are [static-keys](https://crates.io/crates/static-keys), a nightly-only mechanism to speed up checks of rarely changed features and [bon](https://elastio.github.io/bon/docs/guide/overview), yet another crate to autogenerate builders from functions, methods and structs.

Thanks to [EvianZhang](https://users.rust-lang.org/t/crate-of-the-week/2704/1325) and [Veetaha](https://users.rust-lang.org/t/crate-of-the-week/2704/1326) for the suggestions!

[Please submit your suggestions and votes for next week][submit_crate]!

[submit_crate]: https://users.rust-lang.org/t/crate-of-the-week/2704

## Calls for Testing
An important step for RFC implementation is for people to experiment with the
implementation and give feedback, especially before stabilization.  The following
RFCs would benefit from user testing before moving forward:

### [RFCs](https://github.com/rust-lang/rfcs/issues?q=label%3Acall-for-testing)
* *No calls for testing were issued this week.*

### [Rust](https://github.com/rust-lang/rust/labels/call-for-testing)
* *No calls for testing were issued this week.*

### [Rustup](https://github.com/rust-lang/rustup/labels/call-for-testing)
* *No calls for testing were issued this week.*

If you are a feature implementer and would like your RFC to appear on the above list, add the new `call-for-testing`
label to your RFC along with a comment providing testing instructions and/or guidance on which aspect(s) of the feature
need testing.

## Call for Participation; projects and speakers

### CFP - Projects

Always wanted to contribute to open-source projects but did not know where to start?
Every week we highlight some tasks from the Rust community for you to pick and get started!

Some of these tasks may also have mentors available, visit the task page for more information.

* [greptimedb - Improve Error Messages](https://github.com/GreptimeTeam/greptimedb/issues/4340)
* [greptimedb - Remove `QueryRequest` from `GreptimeRequest`](https://github.com/GreptimeTeam/greptimedb/issues/3799)
* [greptimedb - Merge small IO to optimize for cloud storage](https://github.com/GreptimeTeam/greptimedb/issues/3072)

If you are a Rust project owner and are looking for contributors, please submit tasks [here][guidelines] or through a [PR to TWiR](https://github.com/rust-lang/this-week-in-rust) or by reaching out on [X (Formerly twitter)](https://x.com/ThisWeekInRust) or [Mastodon](https://mastodon.social/@thisweekinrust)!

[guidelines]:https://github.com/rust-lang/this-week-in-rust?tab=readme-ov-file#call-for-participation-guidelines

### CFP - Events

Are you a new or experienced speaker looking for a place to share something cool? This section highlights events that are being planned and are accepting submissions to join their event as a speaker.

*No Calls for papers or presentations were submitted this week.*

If you are an event organizer hoping to expand the reach of your event, please submit a link to the website through a [PR to TWiR](https://github.com/rust-lang/this-week-in-rust) or by reaching out on [X (Formerly twitter)](https://x.com/ThisWeekInRust) or [Mastodon](https://mastodon.social/@thisweekinrust)!

## Updates from the Rust Project

434 pull requests were [merged in the last week][merged]

[merged]: https://github.com/search?q=is%3Apr+org%3Arust-lang+is%3Amerged+merged%3A2024-07-23..2024-07-30

* [compiler: replace ASCII control chars with Unicode Control Pictures](https://github.com/rust-lang/rust/pull/127528)
* [`#[naked]`: report incompatible attributes](https://github.com/rust-lang/rust/pull/127853)
* [`#[naked]`: use an allowlist for allowed options on `asm!` in naked functions](https://github.com/rust-lang/rust/pull/128138)
* [add NuttX based targets for RISC-V and ARM](https://github.com/rust-lang/rust/pull/127755)
* [add `select_unpredictable` to force LLVM to use CMOV](https://github.com/rust-lang/rust/pull/128250)
* [add a label to point to the lacking macro name definition](https://github.com/rust-lang/rust/pull/127557)
* [add basic Serde serialization capabilities to Stable MIR](https://github.com/rust-lang/rust/pull/126963)
* [add migration lint for 2024 prelude additions](https://github.com/rust-lang/rust/pull/125889)
* [always set `result` during `finish()` in debug builders](https://github.com/rust-lang/rust/pull/127946)
* [bootstrap command refactoring: make command output API more bulletproof (step 7)](https://github.com/rust-lang/rust/pull/127799)
* [build-manifest: allow building manifests for formats that only have xz compression](https://github.com/rust-lang/rust/pull/128091)
* [compiler: never `debug_assert` in codegen](https://github.com/rust-lang/rust/pull/127995)
* [do not try to reveal hidden types when trying to prove auto-traits in the defining scope](https://github.com/rust-lang/rust/pull/122192)
* [do not use global caches if opaque types can be defined](https://github.com/rust-lang/rust/pull/126024)
* [don't ICE if HIR and middle types disagree in borrowck error reporting](https://github.com/rust-lang/rust/pull/128172)
* [don't ICE when auto trait has assoc ty in old solver](https://github.com/rust-lang/rust/pull/128160)
* [don't ICE when encountering error regions when confirming object method candidate](https://github.com/rust-lang/rust/pull/128239)
* [don't elaborate associated types with Sized bounds in `trait_object_ty` in cfi](https://github.com/rust-lang/rust/pull/127882)
* [don't manually implement `PartialEq` for some types in `rustc_type_ir`](https://github.com/rust-lang/rust/pull/128246)
* [don't record trait aliases as marker traits](https://github.com/rust-lang/rust/pull/128174)
* [exhaustiveness: explain why a given pattern is considered unreachable](https://github.com/rust-lang/rust/pull/128034)
* [extend rules of dead code analysis for impls for adts to impls for types refer to adts](https://github.com/rust-lang/rust/pull/127017)
* [fix a span error when parsing a wrong param of function](https://github.com/rust-lang/rust/pull/128185)
* [fix malformed suggestion for repeated maybe unsized bounds](https://github.com/rust-lang/rust/pull/127717)
* [fix supertrait associated type unsoundness](https://github.com/rust-lang/rust/pull/126090)
* [fix: UWP compilation issue with `change_time` refactored type](https://github.com/rust-lang/rust/pull/128211)
* [graciously handle `Drop` impls introducing more generic parameters than the ADT](https://github.com/rust-lang/rust/pull/127220)
* [handle `no_std` targets on std builds](https://github.com/rust-lang/rust/pull/128182)
* [implement `Copy`/`Clone` for async closures](https://github.com/rust-lang/rust/pull/128201)
* [implement lint against ambiguous negative literals](https://github.com/rust-lang/rust/pull/121364)
* [improve `extern "<abi>" unsafe fn()` error message](https://github.com/rust-lang/rust/pull/128229)
* [improve error message when `global_asm!` uses `asm!` options](https://github.com/rust-lang/rust/pull/128207)
* [improve spans on evaluated `cfg_attr`s](https://github.com/rust-lang/rust/pull/128133)
* [inject arm32 shims into Windows metadata generation](https://github.com/rust-lang/rust/pull/127999)
* [isolate the diagnostic code that expects `thir::Pat` to be printable](https://github.com/rust-lang/rust/pull/128304)
* [let InstCombine remove Clone shims inside Clone shims](https://github.com/rust-lang/rust/pull/128165)
* [make `missing_fragment_specifier` an error in edition 2024](https://github.com/rust-lang/rust/pull/128006)
* [make sure that args are compatible in `resolve_associated_item`](https://github.com/rust-lang/rust/pull/128171)
* [mark `missing_fragment_specifier` as `FutureReleaseErrorReportInDeps`](https://github.com/rust-lang/rust/pull/128122)
* [match exhaustiveness: Expand or-patterns as a separate step](https://github.com/rust-lang/rust/pull/128015)
* [note closure captures when reporting cast to fn ptr failed](https://github.com/rust-lang/rust/pull/128082)
* [perform instsimplify before inline to eliminate some trivial calls](https://github.com/rust-lang/rust/pull/128265)
* [skip assoc type during infer source visitor](https://github.com/rust-lang/rust/pull/128337)
* [stop using `unsized_const_parameters` in core/std](https://github.com/rust-lang/rust/pull/128150)
* [support ?Trait bounds in supertraits and dyn Trait under a feature gate](https://github.com/rust-lang/rust/pull/121676)
* [support lists and stylings in more places for `rustc --explain`](https://github.com/rust-lang/rust/pull/126994)
* [tweak "wrong # of generics" suggestions](https://github.com/rust-lang/rust/pull/127374)
* [miri: add `flock` shim](https://github.com/rust-lang/miri/pull/3759)
* [miri: add `gettid` support](https://github.com/rust-lang/miri/pull/3756)
* [miri: fix `offset_from` behavior on wildcard pointers](https://github.com/rust-lang/rust/pull/128277)
* [miri: better diagnostics for Tree Borrows + int2ptr casts](https://github.com/rust-lang/miri/pull/3766)
* [miri: show warning when Stacked Borrows skips a reborrow due to 'extern type'](https://github.com/rust-lang/miri/pull/3701)
* [stabilize `const_waker`](https://github.com/rust-lang/rust/pull/128228)
* [stabilize `is_sorted`](https://github.com/rust-lang/rust/pull/128279)
* [stabilize `offset_of_nested`](https://github.com/rust-lang/rust/pull/128284)
* [stabilize const `{integer}::from_str_radix` i.e. `const_int_from_str`](https://github.com/rust-lang/rust/pull/124941)
* [initial implementation of `anonymous_pipe` API](https://github.com/rust-lang/rust/pull/127153)
* [add `elem_offset` and related methods](https://github.com/rust-lang/rust/pull/126770)
* [add `is_multiple_of` for unsigned integer types](https://github.com/rust-lang/rust/pull/128103)
* [implement `unsigned_signed_diff`](https://github.com/rust-lang/rust/pull/126042)
* [allow optimizing `u32::from::<char>`](https://github.com/rust-lang/rust/pull/124905)
* [bitwise and bytewise methods on `NonZero`](https://github.com/rust-lang/rust/pull/128282)
* [implement `unsigned_signed_diff`](https://github.com/rust-lang/rust/pull/126042)
* [optimize empty case in `Vec::retain`](https://github.com/rust-lang/rust/pull/128234)
* [remove generic lifetime parameter of trait `Pattern`](https://github.com/rust-lang/rust/pull/127481)
* [replace `io::Cursor::{remaining_slice, is_empty}`](https://github.com/rust-lang/rust/pull/109174)
* [cargo: dont call wrap in a no-op `source_id::with*`](https://github.com/rust-lang/cargo/pull/14318)
* [cargo: fix: remove rustc probe for `--check-cfg` support](https://github.com/rust-lang/cargo/pull/14302)
* [cargo: package workspaces](https://github.com/rust-lang/cargo/pull/13947)
* [rustdoc: Add copy code feature](https://github.com/rust-lang/rust/pull/125779)
* [rustdoc: change title of search results](https://github.com/rust-lang/rust/pull/128210)
* [rustdoc: use strategic ThinVec/Box to shrink `clean::ItemKind`](https://github.com/rust-lang/rust/pull/128263)
* [rustdoc: word wrap CamelCase in the item list table and sidebar](https://github.com/rust-lang/rust/pull/126247)
* [rustfmt: implement Style Edition support](https://github.com/rust-lang/rustfmt/pull/6247)
* [rustfmt: modify ListItem to hold RewriteResult as the item field](https://github.com/rust-lang/rustfmt/pull/6244)
* [rustfmt: track configs set from cli flags](https://github.com/rust-lang/rustfmt/pull/6253)
* [clippy: `missing_trait_methods`: lint methods in definition order](https://github.com/rust-lang/rust-clippy/pull/13159)
* [clippy: `needless_borrows_for_generic_args`: Fix for &mut](https://github.com/rust-lang/rust-clippy/pull/12892)
* [clippy: add `BTreeSet` detection to the `set_contains_or_insert` lint](https://github.com/rust-lang/rust-clippy/pull/13053)
* [clippy: add possibility to focus on search input using keyboard](https://github.com/rust-lang/rust-clippy/pull/13178)
* [clippy: emit `if_let_mutex` in presence of other mutexes](https://github.com/rust-lang/rust-clippy/pull/13174)
* [clippy: fix `while_let_on_iterator` dropping loop label when applying fix](https://github.com/rust-lang/rust-clippy/pull/13149)
* [clippy: fix display of configs in clippy doc page](https://github.com/rust-lang/rust-clippy/pull/13166)
* [clippy: fix under loop may dropping loop label when applying fix](https://github.com/rust-lang/rust-clippy/pull/13176)
* [clippy: fix handling of `Deref` in `assigning_clones`](https://github.com/rust-lang/rust-clippy/pull/12473)
* [clippy: lint casts to `u128` in `cast_lossless`](https://github.com/rust-lang/rust-clippy/pull/13146)
* [clippy: lintcheck: support underscores replacement in URL crate names](https://github.com/rust-lang/rust-clippy/pull/13148)
* [clippy: make `BindInsteadOfMap` a `struct`](https://github.com/rust-lang/rust-clippy/pull/13153)
* [clippy: make `std_instead_of_core` somewhat MSRV aware](https://github.com/rust-lang/rust-clippy/pull/13168)
* [clippy: make restriction lint's use `span_lint_and_then` (i → p)](https://github.com/rust-lang/rust-clippy/pull/13144)
* [clippy: suggest `.cast`/`.cast_const`/`.cast_mut` in `transmute_ptr_as_ptr`](https://github.com/rust-lang/rust-clippy/pull/13143)
* [rust-analyzer: run unit tests at the crate level not workspace](https://github.com/rust-lang/rust-analyzer/pull/17472)
* [rust-analyzer: Invalid RA diagnostic error: expected 2 arguments, found 1](https://github.com/rust-lang/rust-analyzer/pull/17511)
* [rust-analyzer: add preliminary support for `+ use<..> precise_capturing` syntax](https://github.com/rust-lang/rust-analyzer/pull/17676)
* [rust-analyzer: introduce workspace `rust-analyzer.toml`s](https://github.com/rust-lang/rust-analyzer/pull/17735)
* [rust-analyzer: use spans for builtin and declarative macro expansion errors](https://github.com/rust-lang/rust-analyzer/pull/17707)
* [rust-analyzer: don't retry inlay hint and cole lens requests](https://github.com/rust-lang/rust-analyzer/pull/17742)
* [rust-analyzer: early exit if unresolved field is an index](https://github.com/rust-lang/rust-analyzer/pull/17713)
* [rust-analyzer: explictly show `async` keyword on `impl trait` methods](https://github.com/rust-lang/rust-analyzer/pull/17736)
* [rust-analyzer: fix builtin includes rejecting raw string literals](https://github.com/rust-lang/rust-analyzer/pull/17741)
* [rust-analyzer: fix includes not working with expr fragment inputs](https://github.com/rust-lang/rust-analyzer/pull/17706)
* [rust-analyzer: let glob imports override other globs' visibility](https://github.com/rust-lang/rust-analyzer/pull/17715)
* [rust-analyzer: support new cargo config get env format](https://github.com/rust-lang/rust-analyzer/pull/17697)
* [rust-analyzer: flip the naming of the doc comment to comment assist](https://github.com/rust-lang/rust-analyzer/pull/17720)

### Rust Compiler Performance Triage

There were some notable regressions this week. Some of them are being
addressed via follow-up PRs (such as the change to whitespace
diagnostic reporting), and some via reverts (such as the dead code
analysis that tried to flag pub structs without pub constructors). A
few regressions have not yet been addressed. See report for details.

Triage done by **@pnkfelix**.
Revision range: [9629b90b..7e3a9718](https://perf.rust-lang.org/?start=9629b90b3f7dd8f5626ec9d3b42556f39f09e214&end=7e3a971870f23c94f7aceb53b490fb37333150ff&absolute=false&stat=instructions%3Au)

5 Regressions, 6 Improvements, 6 Mixed; 8 of them in rollups
65 artifact comparisons made in total

[Full report here](https://github.com/rust-lang/rustc-perf/blob/8ed563018f2e2d84a0f04cfad08151e412a6e4bb/triage/2024-07-30.md)

### [Approved RFCs](https://github.com/rust-lang/rfcs/commits/master)

Changes to Rust follow the Rust [RFC (request for comments) process](https://github.com/rust-lang/rfcs#rust-rfcs). These
are the RFCs that were approved for implementation this week:

* [Tracking Issue for `float_semantics` RFC 3514](https://github.com/rust-lang/rust/issues/128288)

### Final Comment Period

Every week, [the team](https://www.rust-lang.org/team.html) announces the 'final comment period' for RFCs and key PRs
which are reaching a decision. Express your opinions now.

#### [RFCs](https://github.com/rust-lang/rfcs/labels/final-comment-period)
* [disposition: merge] [Async closures](https://github.com/rust-lang/rfcs/pull/3668)
* [disposition: merge] [Add named path bases to cargo (v2)](https://github.com/rust-lang/rfcs/pull/3529)
* [disposition: merge] [CPU feature detection in core](https://github.com/rust-lang/rfcs/pull/3469)

#### Tracking Issues & PRs
##### [Rust](https://github.com/rust-lang/rust/issues?q=is%3Aopen+label%3Afinal-comment-period+sort%3Aupdated-desc)
* [disposition: merge] [Disallow setting some built-in cfg via set the command-line](https://github.com/rust-lang/rust/pull/126158)
* [disposition: merge] [Enforce supertrait outlives obligations hold when confirming impl](https://github.com/rust-lang/rust/pull/124336)
* [disposition: merge] [impl `Default` for collection iterators that don't already have it](https://github.com/rust-lang/rust/pull/128261)
* [disposition: merge] [turn `invalid_type_param_default` into a `FutureReleaseErrorReportInDeps`](https://github.com/rust-lang/rust/pull/127655)
* [disposition: merge] [Stabilize unsafe extern blocks (RFC 3484)](https://github.com/rust-lang/rust/pull/127921)
* [disposition: merge] [Tracking Issue for `std::ffi::c_str` module](https://github.com/rust-lang/rust/issues/112134)

##### [Cargo](https://github.com/rust-lang/cargo/issues?q=is%3Aopen+label%3Afinal-comment-period+sort%3Aupdated-desc)
* [disposition: merge] [feat: Add `info` cargo subcommand](https://github.com/rust-lang/cargo/pull/14141)

##### [Language Team](https://github.com/rust-lang/lang-team/issues?q=is%3Aopen+label%3Afinal-comment-period+sort%3Aupdated-desc+)
* *No Language Team Tracking Issues or PRs entered Final Comment Period this week.*

##### [Language Reference](https://github.com/rust-lang/reference/issues?q=is%3Aopen+label%3Afinal-comment-period+sort%3Aupdated-desc)
* *No Language Reference RFCs entered Final Comment Period this week.*

##### [Unsafe Code Guidelines](https://github.com/rust-lang/unsafe-code-guidelines/issues?q=is%3Aopen+label%3Afinal-comment-period+sort%3Aupdated-desc)
* *No Unsafe Code Guideline Tracking Issues or PRs entered Final Comment Period this week.*

#### [New and Updated RFCs](https://github.com/rust-lang/rfcs/pulls)
* *No New or Updated RFCs were created this week.*

## Upcoming Events

Rusty Events between 2024-07-31 - 2024-08-28 🦀

### Virtual
* 2024-07-31 | Virtual (Tel Aviv, IL) | [Code Mavens](https://www.meetup.com/code-mavens/)
    * [**Command Line Tools: Implementing wc in Rust (English, Virtual)**](https://www.meetup.com/code-mavens/events/302151487/)
* 2024-08-01 | Virtual (Berlin, DE) | [OpenTechSchool Berlin](https://berline.rs/) + [Rust Berlin](https://www.meetup.com/rust-berlin/)
    * [**Rust Hack and Learn**](https://meet.jit.si/RustHackAndLearnBerlin) | [**Mirror: Rust Hack n Learn Meetup**](https://www.meetup.com/rust-berlin/events/298633265/)
* 2024-08-06 | Virtual | [Women in Rust](https://www.meetup.com/women-in-rust/)
    * [**Lunch & Learn! (Virtual)**](https://www.meetup.com/women-in-rust/events/300994574/)
* 2024-08-06 | Virtual (Buffalo, NY, US) | [Buffalo Rust Meetup](https://www.meetup.com/buffalo-rust-meetup/)
    * [**Buffalo Rust User Group**](https://www.meetup.com/buffalo-rust-meetup/events/300191718/)
* 2024-08-06 | Virtual (Tel Aviv, IL) | [Code Mavens](https://www.meetup.com/code-mavens/)
    * [**Web development in Rust using Rocket - part 2 (English)**](https://www.meetup.com/code-mavens/events/301736709/)
* 2024-08-07 | Virtual (Indianapolis, IN, US) | [Indy Rust](https://www.meetup.com/indyrs/)
    * [**Indy.rs - with Social Distancing**](https://www.meetup.com/indyrs/events/300328027/)
* 2024-08-08 | Virtual (Charlottesville, NC, US) | [Charlottesville Rust Meetup](https://www.meetup.com/charlottesville-rust-meetup/)
    * [**Crafting Interpreters in Rust Collaboratively**](https://www.meetup.com/charlottesville-rust-meetup/events/298897918/)
* 2024-08-08 | Virtual (Nürnberg, DE) | [Rust Nuremberg](https://www.meetup.com/rust-noris/)
    * [**Rust Nürnberg online**](https://www.meetup.com/rust-noris/events/300787793/)
* 2024-08-08 | Virtual (Tel Aviv, IL) | [Code Mavens](https://www.meetup.com/code-mavens/)
    * [**Rust Source Code Reading: The thousands crate (English)**](https://www.meetup.com/code-mavens/events/302391142/)
* 2024-08-13 | Virtual (Dallas, TX, US) | [Dallas Rust](https://www.meetup.com/dallasrust/)
    * [**Second Tuesday**](https://www.meetup.com/dallasrust/events/299346978/)
* 2024-08-15 | Virtual (Berlin, DE) | [OpenTechSchool Berlin](https://berline.rs/) + [Rust Berlin](https://www.meetup.com/rust-berlin/)
    * [**Rust Hack and Learn**](https://meet.jit.si/RustHackAndLearnBerlin) | [**Mirror: Rust Hack n Learn Meetup**](https://www.meetup.com/rust-berlin/events/298633266/)
* 2024-08-20 | Virtual (Washington, DC, US) | [Rust DC](https://www.meetup.com/rustdc/)
    * [**Mid-month Rustful**](https://www.meetup.com/rustdc/events/299346968/)
* 2024-08-21 | Hybrid - Virtual and In-Person (Vancouver, BC, CA) | [Vancouver Rust](https://www.meetup.com/vancouver-rust/)
    * [**Rust Study/Hack/Hang-out**](https://www.meetup.com/vancouver-rust/events/298631735/)
* 2024-08-22 | Virtual (Charlottesville, NC, US) | [Charlottesville Rust Meetup](https://www.meetup.com/charlottesville-rust-meetup/)
    * [**Crafting Interpreters in Rust Collaboratively**](https://www.meetup.com/charlottesville-rust-meetup/events/298897938/#)
* 2024-08-27 | Virtual | [Ardan Labs](https://www.eventbrite.com/o/ardan-labs-7092394651)
    * [**Fearless Concurrency with Rust**](https://www.eventbrite.com/e/fearless-concurrency-with-rust-tickets-934569591807?aff=erelexpmlt)
* 2024-08-27 | Virtual (Dallas, TX, US) | [Dallas Rust](https://www.meetup.com/dallasrust/)
    * [**Last Tuesday**](https://www.meetup.com/dallasrust/events/301585668/)

### Africa
* 2024-08-02 | Kampala, UG | [Rust Circle Kampala](https://www.eventbrite.com/o/rust-circle-kampala-65249289033)
    * [**Rust Circle Meetup**](https://www.eventbrite.com/o/rust-circle-kampala-65249289033)

### Europe
* 2024-08-14 | Reading, UK | [Reading Rust Workshop](https://rustworkshop.co/meetup/)
    * [**Reading Rust Meetup**](https://www.meetup.com/reading-rust-workshop/events/302153005/)
* 2024-08-20 | Aarhus, DK | [Rust Aarhus](https://www.meetup.com/rust-aarhus/)
    * [**Hack Night**](https://www.meetup.com/rust-aarhus/events/301522950/)
* 2024-08-21 | Nürnberg, DE | [Rust Nuremberg](https://www.meetup.com/rust-noris/)
    * [**Walk'n'Talk around Wöhrder See (+ Burritos)**](https://www.meetup.com/rust-noris/events/302080495/)
* 2024-08-26 | Mainz, DE | [Fachschaft Mathematik+Informatik der JGU Mainz](https://rheinneckar.events/@fsmathe_informatik_mainz@rheinmain.social)
    * [**Ferienkurs Rust**](https://rheinneckar.events/events/3f76f860-75c1-4f3a-810f-03fc0cecb691)

### North America
* 2024-08-01 | St. Louis, MO, US | [STL Rust](https://www.meetup.com/stl-rust/)
    * [**Lifetimes**](https://www.meetup.com/stl-rust/events/301697569/)
* 2024-08-08 | Mountain View, CA, US | [Mountain View Rust Meetup](https://www.meetup.com/mv-rust-meetup/)
    * [**Rust Meetup at Hacker Dojo**](https://www.meetup.com/mv-rust-meetup/events/302067008/)
<<<<<<< HEAD
* 2024-08-20 | New York, NY, US | [Rust NYC](https://www.meetup.com/Rust-NYC/)
    * [**Rust NYC: Doing the Bare Minimum with Isograph (talk)**](https://www.meetup.com/rust-nyc/events/302480064/)
=======
* 2024-08-08 | Seattle, WA, US | [Seattle Rust User Group](https://www.meetup.com/seattle-rust-user-group/events/)
    * [**August Meetup**](https://www.meetup.com/seattle-rust-user-group/events/302330477/)
* 2024-08-19 | Minneapolis, MN US | [Minneapolis Rust Meetup](https://www.meetup.com/minneapolis-rust-meetup/)
    * [**Minneapolis Rust Meetup: "State of Rust GPU Programming" & Happy Hour**](https://www.meetup.com/minneapolis-rust-meetup/events/301428949/)
* 2024-08-20 | San Francisco, CA, US | [San Francisco Rust Study Group](https://www.meetup.com/san-francisco-rust-study-group/)
    * [**Rust Hacking in Person**](https://www.meetup.com/san-francisco-rust-study-group/events/301614081/)
* 2024-08-21 | Virtual and In-Person (Vancouver, BC, CA) | [Vancouver Rust](https://www.meetup.com/vancouver-rust/)
    * [**Rust Study/Hack/Hang-out**](https://www.meetup.com/vancouver-rust/events/298631735/)
* 2024-08-28 | Austin, TX, US | [Rust ATC](https://www.meetup.com/rust-atx/)
    * [**Rust Lunch - Fareground**](https://www.meetup.com/rust-atx/events/xvkdgtygclblc/)
>>>>>>> 386e5c61

# Oceania
* 2024-08-01 | Brisbane, QLD, AU | [Rust Brisbane](https://www.meetup.com/rust-brisbane/)
    * [**August Meetup**](https://www.meetup.com/rust-brisbane/events/302244260/)
* 2024-08-27 | Canberra, ACT, AU | [Canberra Rust User Group (CRUG)](https://www.meetup.com/rust-canberra/)
    * [**June Meetup**](https://www.meetup.com/rust-canberra/events/301887261/)

If you are running a Rust event please add it to the [calendar] to get
it mentioned here. Please remember to add a link to the event too.
Email the [Rust Community Team][community] for access.

[calendar]: https://www.google.com/calendar/embed?src=apd9vmbc22egenmtu5l6c5jbfc%40group.calendar.google.com
[community]: mailto:community-team@rust-lang.org

## Jobs
<!--

Rust Jobs:

TWiR has stopped featuring individual job postings. You can read more about this change here:

https://github.com/rust-lang/this-week-in-rust/issues/3412

-->

Please see the latest [Who's Hiring thread on r/rust](INSERT_LINK_HERE)

# Quote of the Week

> Man, rust crates are so allergic to 1.0 that they'll skip all the way to version 22.

– [/u/darkpyro2 on /r/rust](https://www.reddit.com/r/rust/comments/1e6j8sk/comment/ldv61bm/)

Thanks to [Erich Gubler](https://users.rust-lang.org/t/twir-quote-of-the-week/328/1593) for the suggestion!

[Please submit quotes and vote for next week!](https://users.rust-lang.org/t/twir-quote-of-the-week/328)

*This Week in Rust is edited by: [nellshamrell](https://github.com/nellshamrell), [llogiq](https://github.com/llogiq), [cdmistman](https://github.com/cdmistman), [ericseppanen](https://github.com/ericseppanen), [extrawurst](https://github.com/extrawurst), [andrewpollack](https://github.com/andrewpollack), [U007D](https://github.com/U007D), [kolharsam](https://github.com/kolharsam), [joelmarcey](https://github.com/joelmarcey), [mariannegoldin](https://github.com/mariannegoldin), [bennyvasquez](https://github.com/bennyvasquez).*

*Email list hosting is sponsored by [The Rust Foundation](https://foundation.rust-lang.org/)*

<small>[Discuss on r/rust](REDDIT_LINK_HERE)</small><|MERGE_RESOLUTION|>--- conflicted
+++ resolved
@@ -346,21 +346,18 @@
     * [**Lifetimes**](https://www.meetup.com/stl-rust/events/301697569/)
 * 2024-08-08 | Mountain View, CA, US | [Mountain View Rust Meetup](https://www.meetup.com/mv-rust-meetup/)
     * [**Rust Meetup at Hacker Dojo**](https://www.meetup.com/mv-rust-meetup/events/302067008/)
-<<<<<<< HEAD
-* 2024-08-20 | New York, NY, US | [Rust NYC](https://www.meetup.com/Rust-NYC/)
-    * [**Rust NYC: Doing the Bare Minimum with Isograph (talk)**](https://www.meetup.com/rust-nyc/events/302480064/)
-=======
 * 2024-08-08 | Seattle, WA, US | [Seattle Rust User Group](https://www.meetup.com/seattle-rust-user-group/events/)
     * [**August Meetup**](https://www.meetup.com/seattle-rust-user-group/events/302330477/)
 * 2024-08-19 | Minneapolis, MN US | [Minneapolis Rust Meetup](https://www.meetup.com/minneapolis-rust-meetup/)
     * [**Minneapolis Rust Meetup: "State of Rust GPU Programming" & Happy Hour**](https://www.meetup.com/minneapolis-rust-meetup/events/301428949/)
+* 2024-08-20 | New York, NY, US | [Rust NYC](https://www.meetup.com/Rust-NYC/)
+    * [**Rust NYC: Doing the Bare Minimum with Isograph (talk)**](https://www.meetup.com/rust-nyc/events/302480064/)
 * 2024-08-20 | San Francisco, CA, US | [San Francisco Rust Study Group](https://www.meetup.com/san-francisco-rust-study-group/)
     * [**Rust Hacking in Person**](https://www.meetup.com/san-francisco-rust-study-group/events/301614081/)
 * 2024-08-21 | Virtual and In-Person (Vancouver, BC, CA) | [Vancouver Rust](https://www.meetup.com/vancouver-rust/)
     * [**Rust Study/Hack/Hang-out**](https://www.meetup.com/vancouver-rust/events/298631735/)
 * 2024-08-28 | Austin, TX, US | [Rust ATC](https://www.meetup.com/rust-atx/)
     * [**Rust Lunch - Fareground**](https://www.meetup.com/rust-atx/events/xvkdgtygclblc/)
->>>>>>> 386e5c61
 
 # Oceania
 * 2024-08-01 | Brisbane, QLD, AU | [Rust Brisbane](https://www.meetup.com/rust-brisbane/)
