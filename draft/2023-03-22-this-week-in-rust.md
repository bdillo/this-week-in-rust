--- conflicted
+++ resolved
@@ -167,18 +167,10 @@
     * [**Rust Paris meetup #57**](https://www.meetup.com/rust-paris/events/291963747/)
 * 2023-04-04 | Berlin, DE | [Berline.rs](https://berline.rs)
     * [**Rust and Tell - Goodbye👋 Edition**](https://berline.rs/2023/04/04/rust-and-tell-goodbye-edition.html)
-<<<<<<< HEAD
+* 2023-04-06 | Lyon, FR | [Rust Lyon](https://www.meetup.com/fr-FR/rust-lyon/)
+    * [**Rust Lyon Meetup #3**](https://www.meetup.com/fr-FR/rust-lyon/events/292283973/)
 * 2023-04-19 | Zurich, CH | [Rust Zurich](https://www.meetup.com/de-DE/rust-zurich/)
     * [**sett: data encryption and transfer made easy(ier)**](https://www.meetup.com/de-DE/rust-zurich/events/292151879/)
-=======
-* 2023-04-06 | Lyon, FR | [Rust Lyon](https://www.meetup.com/fr-FR/rust-lyon/)
-    * [**Rust Lyon Meetup #3**](https://www.meetup.com/fr-FR/rust-lyon/events/292283973/)
-
-### North America
-
-* 2023-03-21 | San Francisco, CA, US | [San Francisco Rust Study Group](https://www.meetup.com/san-francisco-rust-study-group/)
-    * [**Rust Hacking in Person**](https://www.meetup.com/san-francisco-rust-study-group/events/vwljctyfcfbcc/)
->>>>>>> 60450e05
 
 ### Asia
 * 2023-04-08 | Kyoto, JP | [Kansai Rust](https://www.meetup.com/kansai-rust/)
