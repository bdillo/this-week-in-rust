Title: This Week in Rust 428
Number: 428
Date: 2022-02-02
Category: This Week in Rust

Hello and welcome to another issue of *This Week in Rust*!
[Rust](http://rust-lang.org) is a programming language empowering everyone to build reliable and efficient software.
This is a weekly summary of its progress and community.
Want something mentioned? Tweet us at [@ThisWeekInRust](https://twitter.com/ThisWeekInRust) or [send us a pull request](https://github.com/rust-lang/this-week-in-rust).
Want to get involved? [We love contributions](https://github.com/rust-lang/rust/blob/master/CONTRIBUTING.md).

*This Week in Rust* is openly developed [on GitHub](https://github.com/rust-lang/this-week-in-rust).
If you find any errors in this week's issue, [please submit a PR](https://github.com/rust-lang/this-week-in-rust/pulls).

## Updates from Rust Community

### Official

### Project/Tooling Updates

* [SixtyFPS (GUI crate): Changelog for 30th of January 2022](https://sixtyfps.io/thisweek/2022-01-31.html)

### Newsletters

### Research

### Observations/Thoughts
<<<<<<< HEAD
* [Writing the fastest GBDT library in Rust](https://www.tangram.dev/blog/writing_the_fastest_gbdt_library_in_rust/)
=======
* [Async Rust vs RTOS showdown!](https://tweedegolf.nl/en/blog/65/async-rust-vs-rtos-showdown)
>>>>>>> cb2362f9

### Rust Walkthroughs

* [(Basic) Segment Trees with beautiful diagrams!](https://desmondwillowbrook.github.io/blog/competitive-programming/dsa-explanations/basic-segment-tree/)
* [series] [video] [Writing a Programming Language (in Rust) 13: Object Destructuring (Part 2) and Fixing Recursion](https://www.youtube.com/watch?v=BMGlSTQEC9M)
* [series] [video] [Writing a Programming Language (in Rust) 14: Compiler Resources and Function Argument Destructuring](https://www.youtube.com/watch?v=hKOKfa30nAI)

### Miscellaneous
* [Implementation of CIDR routing table in Rust](https://rtoch.com/posts/rust-cidr-routing/)

- [How Prime Video updates its app for more than 8,000 device types](https://www.amazon.science/blog/how-prime-video-updates-its-app-for-more-than-8-000-device-types)

* [Building and Deploying a Rust library on iOS](https://fnordig.de/2022/01/31/rust-libraries-on-ios/)

* [My new deployment workflow using AWS SDK for Rust](https://mdguerrero.com/blog)

## Crate of the Week

This week's crate is [html5gum](https://github.com/untitaker/html5gum), a WHATWG HTML spec-compliant HTML5 tokenizer.

Thanks to [Markus Unterwaditzer](https://users.rust-lang.org/t/crate-of-the-week/2704/1012) for the self-suggestion!

[Please submit your suggestions and votes for next week][submit_crate]!

[submit_crate]: https://users.rust-lang.org/t/crate-of-the-week/2704

## Call for Participation

Always wanted to contribute to open-source projects but didn't know where to start?
Every week we highlight some tasks from the Rust community for you to pick and get started!

Some of these tasks may also have mentors available, visit the task page for more information.

If you are a Rust project owner and are looking for contributors, please submit tasks [here][guidelines].

[guidelines]: https://users.rust-lang.org/t/twir-call-for-participation/4821

## Updates from the Rust Project

381 pull requests were [merged in the last week][merged]

[merged]: https://github.com/search?q=is%3Apr+org%3Arust-lang+is%3Amerged+merged%3A2022-01-17..2022-01-24

* [LLVM on AArch64/GlobalISel: fix incorrect handling of fp truncating stores](https://github.com/rust-lang/llvm-project/pull/127)
* [show a more informative panic message when `DefPathHash` does not exist](https://github.com/rust-lang/rust/pull/93098)
* [only suggest adding `!` to expressions that can be macro invocation](https://github.com/rust-lang/rust/pull/93061)
* [point at correct argument when async fn output type lifetime disagrees with signature](https://github.com/rust-lang/rust/pull/92183)
* [change lint message to be stronger for `&T` → `&mut T` transmute](https://github.com/rust-lang/rust/pull/92704)
* [improve string concatenation suggestion](https://github.com/rust-lang/rust/pull/92843)
* [formally implement let chains](https://github.com/rust-lang/rust/pull/88642)
* [implement `#[rustc_must_implement_one_of]` attribute](https://github.com/rust-lang/rust/pull/92164)
* [allow eq constraints on associated constants](https://github.com/rust-lang/rust/pull/87648)
* [check `const Drop` impls considering `~const` Bounds](https://github.com/rust-lang/rust/pull/93028)
* [add `~const` bound test for negative impls](https://github.com/rust-lang/rust/pull/92997)
* [fix ICEs related to `Deref<Target=[T; N]>` on newtypes](https://github.com/rust-lang/rust/pull/92640)
* [disable drop range tracking in generators](https://github.com/rust-lang/rust/pull/93165)
* [directly use ConstValue for single literals in blocks](https://github.com/rust-lang/rust/pull/92780)
* [add preliminary support for inline assembly for msp430](https://github.com/rust-lang/rust/pull/93219)
* [let qpath contain NtTy: `<$:ty as $:ty>::…`](https://github.com/rust-lang/rust/pull/91150)
* [make `Decodable` and `Decoder` infallible](https://github.com/rust-lang/rust/pull/93066)
* [remove a `Span` from `hir::ExprKind::MethodCall`](https://github.com/rust-lang/rust/pull/92787)
* [emit simpler code from `format_args`](https://github.com/rust-lang/rust/pull/91359)
* [fix CVE-2022-21658 (symbolic link timing attack in `std::fs::remove_dir_all`)](https://github.com/rust-lang/rust/pull/93112)
* [implement RFC 3151: Scoped threads](https://github.com/rust-lang/rust/pull/92555)
* [improve capacity estimation in `Vec::from_iter`](https://github.com/rust-lang/rust/pull/92138)
* [little improves in `CString::new` when creating from slice](https://github.com/rust-lang/rust/pull/92124)
* [add `MaybeUninit::`(`slice_`)`as_bytes`(`_mut`)](https://github.com/rust-lang/rust/pull/89747)
* [add `Option::is_some_with` and `Result::is_`{`ok`, `err`}`_with`](https://github.com/rust-lang/rust/pull/93051)
* [add `log2` and `log10` to `NonZeroU*`](https://github.com/rust-lang/rust/pull/92956)
* [std: implement `try_reserve` and `try_reserve_exact` on `PathBuf`](https://github.com/rust-lang/rust/pull/92513)
* [`impl Not for !`](https://github.com/rust-lang/rust/pull/91122) (did you guess that "not never" is still "never"?)
* [stabilize `arc_new_cyclic`](https://github.com/rust-lang/rust/pull/90666)
* [stabilize `vec_spare_capacity`](https://github.com/rust-lang/rust/pull/93016)
* [stabilize `-Z print-link-args` as `--print link-args`](https://github.com/rust-lang/rust/pull/91606)
* [cargo: error when setting crate type of both dylib and cdylib in library](https://github.com/rust-lang/cargo/pull/10243)
* [clippy: add `msrv` config for `map_clone`](https://github.com/rust-lang/rust-clippy/pull/8280)
* [clippy: check usages in `ptr_arg`](https://github.com/rust-lang/rust-clippy/pull/8271)
* [clippy: don't suggest an empty variant name in `enum_variant_names`](https://github.com/rust-lang/rust-clippy/pull/8329)
* [clippy: fix `needless_borrow` causing mutable borrows to be moved](https://github.com/rust-lang/rust-clippy/pull/8217)
* [clippy: `needless_lifetimes`: ignore lifetimes in explicit self types](https://github.com/rust-lang/rust-clippy/pull/8278)
* [clippy: `trait_duplication_in_bounds` checks path segments for trait items](https://github.com/rust-lang/rust-clippy/pull/8315)
* [clippy: fix `needless_question_mark` not considering async fn](https://github.com/rust-lang/rust-clippy/pull/8311)
* [clippy: fix `op_ref` false positive](https://github.com/rust-lang/rust-clippy/pull/8298)

### Rust Compiler Performance Triage

An awesome week. There was some bits of noise from PR [#91032](https://github.com/rust-lang/rust/issues/93032) that landed and then had to be backed out (and may soon land again), and we continue to wrestle with how to classify which things to include in rollup PR's. But overall there were some very real wins to the compiler's performance, and it is definitely reflected in the [total bootstrap time graph](https://perf.rust-lang.org/bootstrap.html). Great job!

Triage done by **@pnkfelix**.
Revision range: [7bc7be..c54dfe](https://perf.rust-lang.org/?start=7bc7be860f99f4a40d45b0f74e2d01b02e072357&end=c54dfee65126a0ac385d55389a316e89095a0713&absolute=false&stat=instructions%3Au)

4 Regressions, 5 Improvements, 4 Mixed; 3 of them in rollups

29 comparisons made in total

[Full report here](https://github.com/rust-lang/rustc-perf/blob/master/triage/2022-01-25.md)

### [Approved RFCs](https://github.com/rust-lang/rfcs/commits/master)

Changes to Rust follow the Rust [RFC (request for comments) process](https://github.com/rust-lang/rfcs#rust-rfcs). These
are the RFCs that were approved for implementation this week:

* [Scoped threads in the standard library, take 2](https://github.com/rust-lang/rfcs/pull/3151)

### Final Comment Period

Every week [the team](https://www.rust-lang.org/team.html) announces the
'final comment period' for RFCs and key PRs which are reaching a
decision. Express your opinions now.

#### [RFCs](https://github.com/rust-lang/rfcs/labels/final-comment-period)

* *No RFCs entered FCP this week.*

#### [Tracking Issues & PRs](https://github.com/rust-lang/rust/issues?q=is%3Aopen+label%3Afinal-comment-period+sort%3Aupdated-desc)

* [disposition: merge] [unreachable!("{}") works on Rust 2021](https://github.com/rust-lang/rust/issues/92137)
* [disposition: merge] [Tracking Issue for Stdin::lines forwarder method](https://github.com/rust-lang/rust/issues/87096)
* [disposition: merge] [impl Display for io::ErrorKind](https://github.com/rust-lang/rust/pull/93090)
* [disposition: merge] [Tracking Issue for feature(pin_static_ref): Pin::{static_ref,static_mut}](https://github.com/rust-lang/rust/issues/78186)
* [disposition: merge] [Tracking issue for #[cfg(target_has_atomic = ...)]](https://github.com/rust-lang/rust/issues/32976)
* [disposition: merge] [Stabilize -Z instrument-coverage as -C instrument-coverage](https://github.com/rust-lang/rust/pull/90132)

### [New and Updated RFCs](https://github.com/rust-lang/rfcs/pulls)

* [new] [Add `ignore_if` RFC](https://github.com/rust-lang/rfcs/pull/3221)
* [update] [Add vendor-specific suffixes to v0 mangling RFC 2603](https://github.com/rust-lang/rfcs/pull/3224)
* [update] [Mark RFC 1201 (naked functions) superseded by RFC 2972 (constrained naked functions)](https://github.com/rust-lang/rfcs/pull/3223)

## Upcoming Events

Rusty Events between 1/26/2022 - 2/23/2022 🦀

### Online

* [January 26, 2021 | Vienna, AT | **The Rustic Mob** | Mob-Programming on Open Source Software](https://www.meetup.com/Mob-Programming-on-Open-Source-Software/events/283408208)
* [January 27, 2022 | Charlottesville, VA, US | **Minimal Area Bananagrams: a Tale of Needless Optimization** | Charlottesville Rust Meetup](https://www.meetup.com/Charlottesville-Rust-Meetup/events/283355090/)
* [January 27, 2021 | Linz, AT | **Rust Meetup Linz - 18th Edition** | Rust Linz](https://www.meetup.com/Rust-Linz/events/283116945/)
* [January 27, 2022 | Nürnberg, DE | **Rust Nürnberg online #9**| Rust Nuremberg](https://www.meetup.com/rust-noris/events/283118050/)
* [January 27, 2022 | Stuttgart, DE | **Rust-Meetup** | Rust Community Stuttgart](https://www.meetup.com/Rust-Community-Stuttgart/events/282545254)
* [January 29, 2021 | London, UK | **Rust (Remote) Hack & Learn** | Rust London User Group](https://www.meetup.com/Rust-London-User-Group/events/283335221/)
* [February 1, 2021 | Berlin, DE | **Rust Hack and Learn** | OpenTechSchool Berlin](https://www.meetup.com/de-DE/opentechschool-berlin/events/283338268/)
* [February 1, 2022 | Buffalo, NY, US | **First Tuesdays: Buffalo Rust User Group** | Buffalo Rust Meetup](https://www.meetup.com/Buffalo-Rust-Meetup/events/283011769)
* [February 1, 2022 | Los Gatos, CA, US | **Book #24 - Rust for Rustaceans - Chapter 4 - Error Handling** | Los Gatos Reading Group](https://www.meetup.com/Los-Gatos-Rust-Reading-Group/events/283494504/)
* [February 3, 2022 | Cardiff, UK | **Rust Book Study Session - Smart Pointers** | Rust and C++ Cardiff](https://www.meetup.com/rust-and-c-plus-plus-in-cardiff/events/283480500/)
* [February 5 & 6, 2022 | Kyiv, UA | **Write a Game on Rust** | Rust Ukraine](https://dou.ua/calendar/42115/)
* [February 8, 2022 | Seattle, WA, US | **Monthly meetup** | Seattle Rust Meetup](https://www.meetup.com/Seattle-Rust-Meetup/events/283213217/)
* [February 9, 2022 | Los Angeles, CA, US | **Raphael Tessmer & Celeste, finding craters on a rusty planet** (Virtual) | Rust Los Angeles](https://www.meetup.com/Rust-Los-Angeles/events/283232930/)
* [February 9, 2022 | Stuttgart, DE | **Rust-Meetup** | Rust Community Stuttgart](https://www.meetup.com/Rust-Community-Stuttgart/events/282545292)
* [February 15, 2022 | Washington, DC, US| **Mid-month Rustful** | Rust DC](https://www.meetup.com/RustDC/events/283351974/)
* [February 16, 2022 | Vancouver, BC, CA | **Rust Study/Hack/Hang-out Night** | Vancouver Rust](https://www.meetup.com/Vancouver-Rust/events/283260386/)
* [February 17, 2022 | München, DE | **Rust - beyond "Hello World"**| Agile Softwareentwicklung München](https://www.meetup.com/maibornwolff-software-engineering-netzwerk/events/283379985)


If you are running a Rust event please add it to the [calendar] to get
it mentioned here. Please remember to add a link to the event too.
Email the [Rust Community Team][community] for access.

[calendar]: https://www.google.com/calendar/embed?src=apd9vmbc22egenmtu5l6c5jbfc%40group.calendar.google.com
[community]: mailto:community-team@rust-lang.org

# Rust Jobs

<<<<<<< HEAD
**Tangram**

* [Rust Programmer (Remote)](https://www.tangram.dev/jobs)
=======
**Polar Sync**

* [Senior Blockchain Engineer (Remote)](https://polarsync.breezy.hr/p/6b3e70422f1d)
>>>>>>> cb2362f9

*Tweet us at [@ThisWeekInRust](https://twitter.com/ThisWeekInRust) to get your job offers listed here!*

# Quote of the Week

> Rust : We have a race condition bug in our standard filesystem library !  
> C++ : You guys have a concurrency safe standard filesystem library ?  
> C : You guys have a standard filesystem library ?

– [redditmodsareshits on /r/cpp](https://np.reddit.com/r/cpp/comments/s8ok0h/possible_toctou_vulnerabilities_in)

Thanks to [UtherII](https://users.rust-lang.org/t/twir-quote-of-the-week/328/1168) for the suggestion!

[Please submit quotes and vote for next week!](https://users.rust-lang.org/t/twir-quote-of-the-week/328)

*This Week in Rust is edited by: [nellshamrell](https://github.com/nellshamrell), [llogiq](https://github.com/llogiq), [cdmistman](https://github.com/cdmistman), [ericseppanen](https://github.com/ericseppanen), [extrawurst](https://github.com/extrawurst), [andrewpollack](https://github.com/andrewpollack), [U007D](https://github.com/U007D), [kolharsam](https://github.com/kolharsam), [joelmarcey](https://github.com/joelmarcey), [mariannegoldin](https://github.com/mariannegoldin).*

*Email list hosting is sponsored by [The Rust Foundation](https://foundation.rust-lang.org/)*

<small>[Discuss on r/rust](https://www.reddit.com/r/rust/comments/k5nsab/this_week_in_rust_367/)</small><|MERGE_RESOLUTION|>--- conflicted
+++ resolved
@@ -25,11 +25,8 @@
 ### Research
 
 ### Observations/Thoughts
-<<<<<<< HEAD
 * [Writing the fastest GBDT library in Rust](https://www.tangram.dev/blog/writing_the_fastest_gbdt_library_in_rust/)
-=======
 * [Async Rust vs RTOS showdown!](https://tweedegolf.nl/en/blog/65/async-rust-vs-rtos-showdown)
->>>>>>> cb2362f9
 
 ### Rust Walkthroughs
 
@@ -193,15 +190,13 @@
 
 # Rust Jobs
 
-<<<<<<< HEAD
 **Tangram**
 
 * [Rust Programmer (Remote)](https://www.tangram.dev/jobs)
-=======
+
 **Polar Sync**
 
 * [Senior Blockchain Engineer (Remote)](https://polarsync.breezy.hr/p/6b3e70422f1d)
->>>>>>> cb2362f9
 
 *Tweet us at [@ThisWeekInRust](https://twitter.com/ThisWeekInRust) to get your job offers listed here!*
 
