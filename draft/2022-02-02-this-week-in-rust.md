Title: This Week in Rust 428
Number: 428
Date: 2022-02-02
Category: This Week in Rust

Hello and welcome to another issue of *This Week in Rust*!
[Rust](http://rust-lang.org) is a programming language empowering everyone to build reliable and efficient software.
This is a weekly summary of its progress and community.
Want something mentioned? Tweet us at [@ThisWeekInRust](https://twitter.com/ThisWeekInRust) or [send us a pull request](https://github.com/rust-lang/this-week-in-rust).
Want to get involved? [We love contributions](https://github.com/rust-lang/rust/blob/master/CONTRIBUTING.md).

*This Week in Rust* is openly developed [on GitHub](https://github.com/rust-lang/this-week-in-rust).
If you find any errors in this week's issue, [please submit a PR](https://github.com/rust-lang/this-week-in-rust/pulls).

## Updates from Rust Community

### Official

### Project/Tooling Updates

* [SixtyFPS (GUI crate): Changelog for 30th of January 2022](https://sixtyfps.io/thisweek/2022-01-31.html)

### Newsletters

### Research

### Observations/Thoughts
* [Writing the fastest GBDT library in Rust](https://www.tangram.dev/blog/writing_the_fastest_gbdt_library_in_rust/)
* [Async Rust vs RTOS showdown!](https://tweedegolf.nl/en/blog/65/async-rust-vs-rtos-showdown)

### Rust Walkthroughs

* [(Basic) Segment Trees with beautiful diagrams!](https://desmondwillowbrook.github.io/blog/competitive-programming/dsa-explanations/basic-segment-tree/)
* [series] [video] [Writing a Programming Language (in Rust) 13: Object Destructuring (Part 2) and Fixing Recursion](https://www.youtube.com/watch?v=BMGlSTQEC9M)
* [series] [video] [Writing a Programming Language (in Rust) 14: Compiler Resources and Function Argument Destructuring](https://www.youtube.com/watch?v=hKOKfa30nAI)

### Miscellaneous
* [Implementation of CIDR routing table in Rust](https://rtoch.com/posts/rust-cidr-routing/)

- [How Prime Video updates its app for more than 8,000 device types](https://www.amazon.science/blog/how-prime-video-updates-its-app-for-more-than-8-000-device-types)

* [Building and Deploying a Rust library on iOS](https://fnordig.de/2022/01/31/rust-libraries-on-ios/)

* [My new deployment workflow using AWS SDK for Rust](https://mdguerrero.com/blog)

## Crate of the Week

This week's crate is [html5gum](https://github.com/untitaker/html5gum), a WHATWG HTML spec-compliant HTML5 tokenizer.

Thanks to [Markus Unterwaditzer](https://users.rust-lang.org/t/crate-of-the-week/2704/1012) for the self-suggestion!

[Please submit your suggestions and votes for next week][submit_crate]!

[submit_crate]: https://users.rust-lang.org/t/crate-of-the-week/2704

## Call for Participation

Always wanted to contribute to open-source projects but didn't know where to start?
Every week we highlight some tasks from the Rust community for you to pick and get started!

Some of these tasks may also have mentors available, visit the task page for more information.

If you are a Rust project owner and are looking for contributors, please submit tasks [here][guidelines].

[guidelines]: https://users.rust-lang.org/t/twir-call-for-participation/4821

## Updates from the Rust Project

381 pull requests were [merged in the last week][merged]

[merged]: https://github.com/search?q=is%3Apr+org%3Arust-lang+is%3Amerged+merged%3A2022-01-17..2022-01-24

* [LLVM on AArch64/GlobalISel: fix incorrect handling of fp truncating stores](https://github.com/rust-lang/llvm-project/pull/127)
* [show a more informative panic message when `DefPathHash` does not exist](https://github.com/rust-lang/rust/pull/93098)
* [only suggest adding `!` to expressions that can be macro invocation](https://github.com/rust-lang/rust/pull/93061)
* [point at correct argument when async fn output type lifetime disagrees with signature](https://github.com/rust-lang/rust/pull/92183)
* [change lint message to be stronger for `&T` → `&mut T` transmute](https://github.com/rust-lang/rust/pull/92704)
* [improve string concatenation suggestion](https://github.com/rust-lang/rust/pull/92843)
* [formally implement let chains](https://github.com/rust-lang/rust/pull/88642)
* [implement `#[rustc_must_implement_one_of]` attribute](https://github.com/rust-lang/rust/pull/92164)
* [allow eq constraints on associated constants](https://github.com/rust-lang/rust/pull/87648)
* [check `const Drop` impls considering `~const` Bounds](https://github.com/rust-lang/rust/pull/93028)
* [add `~const` bound test for negative impls](https://github.com/rust-lang/rust/pull/92997)
* [fix ICEs related to `Deref<Target=[T; N]>` on newtypes](https://github.com/rust-lang/rust/pull/92640)
* [disable drop range tracking in generators](https://github.com/rust-lang/rust/pull/93165)
* [directly use ConstValue for single literals in blocks](https://github.com/rust-lang/rust/pull/92780)
* [add preliminary support for inline assembly for msp430](https://github.com/rust-lang/rust/pull/93219)
* [let qpath contain NtTy: `<$:ty as $:ty>::…`](https://github.com/rust-lang/rust/pull/91150)
* [make `Decodable` and `Decoder` infallible](https://github.com/rust-lang/rust/pull/93066)
* [remove a `Span` from `hir::ExprKind::MethodCall`](https://github.com/rust-lang/rust/pull/92787)
* [emit simpler code from `format_args`](https://github.com/rust-lang/rust/pull/91359)
* [fix CVE-2022-21658 (symbolic link timing attack in `std::fs::remove_dir_all`)](https://github.com/rust-lang/rust/pull/93112)
* [implement RFC 3151: Scoped threads](https://github.com/rust-lang/rust/pull/92555)
* [improve capacity estimation in `Vec::from_iter`](https://github.com/rust-lang/rust/pull/92138)
* [little improves in `CString::new` when creating from slice](https://github.com/rust-lang/rust/pull/92124)
* [add `MaybeUninit::`(`slice_`)`as_bytes`(`_mut`)](https://github.com/rust-lang/rust/pull/89747)
* [add `Option::is_some_with` and `Result::is_`{`ok`, `err`}`_with`](https://github.com/rust-lang/rust/pull/93051)
* [add `log2` and `log10` to `NonZeroU*`](https://github.com/rust-lang/rust/pull/92956)
* [std: implement `try_reserve` and `try_reserve_exact` on `PathBuf`](https://github.com/rust-lang/rust/pull/92513)
* [`impl Not for !`](https://github.com/rust-lang/rust/pull/91122) (did you guess that "not never" is still "never"?)
* [stabilize `arc_new_cyclic`](https://github.com/rust-lang/rust/pull/90666)
* [stabilize `vec_spare_capacity`](https://github.com/rust-lang/rust/pull/93016)
* [stabilize `-Z print-link-args` as `--print link-args`](https://github.com/rust-lang/rust/pull/91606)
* [cargo: error when setting crate type of both dylib and cdylib in library](https://github.com/rust-lang/cargo/pull/10243)
* [clippy: add `msrv` config for `map_clone`](https://github.com/rust-lang/rust-clippy/pull/8280)
* [clippy: check usages in `ptr_arg`](https://github.com/rust-lang/rust-clippy/pull/8271)
* [clippy: don't suggest an empty variant name in `enum_variant_names`](https://github.com/rust-lang/rust-clippy/pull/8329)
* [clippy: fix `needless_borrow` causing mutable borrows to be moved](https://github.com/rust-lang/rust-clippy/pull/8217)
* [clippy: `needless_lifetimes`: ignore lifetimes in explicit self types](https://github.com/rust-lang/rust-clippy/pull/8278)
* [clippy: `trait_duplication_in_bounds` checks path segments for trait items](https://github.com/rust-lang/rust-clippy/pull/8315)
* [clippy: fix `needless_question_mark` not considering async fn](https://github.com/rust-lang/rust-clippy/pull/8311)
* [clippy: fix `op_ref` false positive](https://github.com/rust-lang/rust-clippy/pull/8298)

### Rust Compiler Performance Triage

An awesome week. There was some bits of noise from PR [#91032](https://github.com/rust-lang/rust/issues/93032) that landed and then had to be backed out (and may soon land again), and we continue to wrestle with how to classify which things to include in rollup PR's. But overall there were some very real wins to the compiler's performance, and it is definitely reflected in the [total bootstrap time graph](https://perf.rust-lang.org/bootstrap.html). Great job!

Triage done by **@pnkfelix**.
Revision range: [7bc7be..c54dfe](https://perf.rust-lang.org/?start=7bc7be860f99f4a40d45b0f74e2d01b02e072357&end=c54dfee65126a0ac385d55389a316e89095a0713&absolute=false&stat=instructions%3Au)

4 Regressions, 5 Improvements, 4 Mixed; 3 of them in rollups

29 comparisons made in total

[Full report here](https://github.com/rust-lang/rustc-perf/blob/master/triage/2022-01-25.md)

### [Approved RFCs](https://github.com/rust-lang/rfcs/commits/master)

Changes to Rust follow the Rust [RFC (request for comments) process](https://github.com/rust-lang/rfcs#rust-rfcs). These
are the RFCs that were approved for implementation this week:

* *No RFCs were approved this week.*

### Final Comment Period

Every week [the team](https://www.rust-lang.org/team.html) announces the
'final comment period' for RFCs and key PRs which are reaching a
decision. Express your opinions now.

#### [RFCs](https://github.com/rust-lang/rfcs/labels/final-comment-period)

* *No RFCs entered final comment period this week.*

#### [Tracking Issues & PRs](https://github.com/rust-lang/rust/issues?q=is%3Aopen+label%3Afinal-comment-period+sort%3Aupdated-desc)

* [disposition: merge] [Rename `FilenameTooLong` to `FilenameInvalid` and also use it for Windows' `ERROR_INVALID_NAME`](https://github.com/rust-lang/rust/pull/90955)
* [disposition: merge] [Add `From<u8>` for `ExitCode`](https://github.com/rust-lang/rust/pull/93445)
* [disposition: merge] [Stabilise std::is_aarch64_feature_detected](https://github.com/rust-lang/rust/issues/86941)
* [disposition: merge] [Impl {Add,Sub,Mul,Div,Rem,BitXor,BitOr,BitAnd}Assign<$t> for Wrapping<$t> for rust 1.61.0](https://github.com/rust-lang/rust/pull/93208)
* [disposition: merge] [Tracking Issue for `int_abs_diff`](https://github.com/rust-lang/rust/issues/89492)
* [disposition: merge] [Tracking Issue for total_cmp (on f32/f64)](https://github.com/rust-lang/rust/issues/72599)
* [disposition: close] [Stabilize allow_fail test flag](https://github.com/rust-lang/rust/issues/46488)

### [New and Updated RFCs](https://github.com/rust-lang/rfcs/pulls)

* [new] [RFC: Custom logo/favicon command-line flags](https://github.com/rust-lang/rfcs/pull/3226)

## Upcoming Events

Rusty Events between 2/2/2022 - 3/2/2022 🦀

### Online

* [February 3, 2022 | Cardiff, UK | **Rust Book Study Session - Smart Pointers** | Rust and C++ Cardiff](https://www.meetup.com/rust-and-c-plus-plus-in-cardiff/events/283480500/)
<<<<<<< HEAD
* [February 8, 2022 | Saarbrücken, DE | **Meetup: 17u16** | Rust-Saar](https://www.meetup.com/Rust-Saar/events/283617274)
=======
* [February 5 & 6, 2022 | Kyiv, UA | **Write a Game on Rust** | Rust Ukraine](https://dou.ua/calendar/42115/)
>>>>>>> 1e910d26
* [February 8, 2022 | Seattle, WA, US | **Monthly meetup** | Seattle Rust Meetup](https://www.meetup.com/Seattle-Rust-Meetup/events/283213217/)
* [February 9, 2022 | Los Angeles, CA, US | **Raphael Tessmer & Celeste, finding craters on a rusty planet** (Virtual) | Rust Los Angeles](https://www.meetup.com/Rust-Los-Angeles/events/283232930/)
* [February 9, 2022 | Stuttgart, DE | **Rust-Meetup** | Rust Community Stuttgart](https://www.meetup.com/Rust-Community-Stuttgart/events/282545292)
* [February 15, 2022 | Indianapolis, IN, US | **Indy.rs - with Social Distancing** | Indy Rust](https://www.meetup.com/indyrs/events/283538948)
* [February 15, 2022 | Washington, DC, US| **Mid-month Rustful** | Rust DC](https://www.meetup.com/RustDC/events/283351974/)
* [February 16, 2022 | Vancouver, BC, CA | **Rust Study/Hack/Hang-out Night** | Vancouver Rust](https://www.meetup.com/Vancouver-Rust/events/283260386/)
* [February 17, 2022 | München, DE | **Rust - beyond "Hello World"**| Agile Softwareentwicklung München](https://www.meetup.com/maibornwolff-software-engineering-netzwerk/events/283379985)
* [February 17, 2022 | Nürnberg, DE | **Rust Nürnberg online #10**| Rust Nuremberg](https://www.meetup.com/rust-noris/events/283545751/)
* [February 17, 2022 | Stuttgart, DE | **Rust-Meetup** | Rust Community Stuttgart](https://www.meetup.com/Rust-Community-Stuttgart/events/282545308)
* [February 17, 2022 | Würzburg, DE | **Meet and chat about Rust** | Rust Würzburg Meetup Group](https://www.meetup.com/rust-wurzburg-meetup-group/events/283609518)
* [February 22, 2022 | Dublin, IE | **Rust Dublin February Meetup** - Rust Dublin](https://www.meetup.com/Rust-Dublin/events/283613610)
* [February 24, 2022 | Linz, AT | **Rust Meetup Linz - 19th Edition** | Rust Linz](https://www.meetup.com/Rust-Linz/events/283377693/)


If you are running a Rust event please add it to the [calendar] to get
it mentioned here. Please remember to add a link to the event too.
Email the [Rust Community Team][community] for access.

[calendar]: https://www.google.com/calendar/embed?src=apd9vmbc22egenmtu5l6c5jbfc%40group.calendar.google.com
[community]: mailto:community-team@rust-lang.org

# Rust Jobs

**Tangram**

* [Rust Programmer (Remote)](https://www.tangram.dev/jobs)

**Polar Sync**

* [Senior Blockchain Engineer (Remote)](https://polarsync.breezy.hr/p/6b3e70422f1d)

*Tweet us at [@ThisWeekInRust](https://twitter.com/ThisWeekInRust) to get your job offers listed here!*

# Quote of the Week

> Rust : We have a race condition bug in our standard filesystem library !  
> C++ : You guys have a concurrency safe standard filesystem library ?  
> C : You guys have a standard filesystem library ?

– [redditmodsareshits on /r/cpp](https://np.reddit.com/r/cpp/comments/s8ok0h/possible_toctou_vulnerabilities_in)

Thanks to [UtherII](https://users.rust-lang.org/t/twir-quote-of-the-week/328/1168) for the suggestion!

[Please submit quotes and vote for next week!](https://users.rust-lang.org/t/twir-quote-of-the-week/328)

*This Week in Rust is edited by: [nellshamrell](https://github.com/nellshamrell), [llogiq](https://github.com/llogiq), [cdmistman](https://github.com/cdmistman), [ericseppanen](https://github.com/ericseppanen), [extrawurst](https://github.com/extrawurst), [andrewpollack](https://github.com/andrewpollack), [U007D](https://github.com/U007D), [kolharsam](https://github.com/kolharsam), [joelmarcey](https://github.com/joelmarcey), [mariannegoldin](https://github.com/mariannegoldin).*

*Email list hosting is sponsored by [The Rust Foundation](https://foundation.rust-lang.org/)*

<small>[Discuss on r/rust](https://www.reddit.com/r/rust/comments/k5nsab/this_week_in_rust_367/)</small><|MERGE_RESOLUTION|>--- conflicted
+++ resolved
@@ -162,11 +162,8 @@
 ### Online
 
 * [February 3, 2022 | Cardiff, UK | **Rust Book Study Session - Smart Pointers** | Rust and C++ Cardiff](https://www.meetup.com/rust-and-c-plus-plus-in-cardiff/events/283480500/)
-<<<<<<< HEAD
+* [February 5 & 6, 2022 | Kyiv, UA | **Write a Game on Rust** | Rust Ukraine](https://dou.ua/calendar/42115/)
 * [February 8, 2022 | Saarbrücken, DE | **Meetup: 17u16** | Rust-Saar](https://www.meetup.com/Rust-Saar/events/283617274)
-=======
-* [February 5 & 6, 2022 | Kyiv, UA | **Write a Game on Rust** | Rust Ukraine](https://dou.ua/calendar/42115/)
->>>>>>> 1e910d26
 * [February 8, 2022 | Seattle, WA, US | **Monthly meetup** | Seattle Rust Meetup](https://www.meetup.com/Seattle-Rust-Meetup/events/283213217/)
 * [February 9, 2022 | Los Angeles, CA, US | **Raphael Tessmer & Celeste, finding craters on a rusty planet** (Virtual) | Rust Los Angeles](https://www.meetup.com/Rust-Los-Angeles/events/283232930/)
 * [February 9, 2022 | Stuttgart, DE | **Rust-Meetup** | Rust Community Stuttgart](https://www.meetup.com/Rust-Community-Stuttgart/events/282545292)
