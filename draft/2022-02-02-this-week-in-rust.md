--- conflicted
+++ resolved
@@ -44,7 +44,6 @@
 * [series] [video] [Writing a Programming Language (in Rust) 14: Compiler Resources and Function Argument Destructuring](https://www.youtube.com/watch?v=hKOKfa30nAI)
 
 ### Miscellaneous
-<<<<<<< HEAD
 * [Implementation of CIDR routing table in Rust](https://rtoch.com/posts/rust-cidr-routing/)
 
 - [How Prime Video updates its app for more than 8,000 device types](https://www.amazon.science/blog/how-prime-video-updates-its-app-for-more-than-8-000-device-types)
@@ -52,9 +51,7 @@
 * [Building and Deploying a Rust library on iOS](https://fnordig.de/2022/01/31/rust-libraries-on-ios/)
 
 * [My new deployment workflow using AWS SDK for Rust](https://mdguerrero.com/blog)
-=======
 * [Podcast RustTalk 001. 与 Folyd 聊他的 Rust 使用经历](https://rusttalk.github.io/podcast/001/)
->>>>>>> 9a391732
 
 ## Crate of the Week
 
