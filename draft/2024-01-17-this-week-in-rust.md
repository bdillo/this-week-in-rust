--- conflicted
+++ resolved
@@ -46,11 +46,8 @@
 ### Research
 
 ### Miscellaneous
-<<<<<<< HEAD
 * [Clap - subcommands for command line applications in Rust](https://rust.code-maven.com/clap-subcommand)
-=======
 * [SurrealDB in-memory with SQL demo in Rust](https://rust.code-maven.com/surrealdb-in-memory-with-sql-demo)
->>>>>>> 53bb80f9
 
 ## Crate of the Week
 
