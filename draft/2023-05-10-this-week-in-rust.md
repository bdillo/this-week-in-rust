Title: This Week in Rust 494
Number: 494
Date: 2023-05-10
Category: This Week in Rust

Hello and welcome to another issue of *This Week in Rust*!
[Rust](https://www.rust-lang.org/) is a programming language empowering everyone to build reliable and efficient software.
This is a weekly summary of its progress and community.
Want something mentioned? Tag us at [@ThisWeekInRust](https://twitter.com/ThisWeekInRust) on Twitter or [@ThisWeekinRust](https://mastodon.social/@thisweekinrust) on mastodon.social, or [send us a pull request](https://github.com/rust-lang/this-week-in-rust).
Want to get involved? [We love contributions](https://github.com/rust-lang/rust/blob/master/CONTRIBUTING.md).

*This Week in Rust* is openly developed [on GitHub](https://github.com/rust-lang/this-week-in-rust).
If you find any errors in this week's issue, [please submit a PR](https://github.com/rust-lang/this-week-in-rust/pulls).

## Updates from Rust Community

<!--

Dear community contributors:
Please read README.md for guidance on submissions.
Each submitted link should be of the form:

* [Title of the Linked Page](https://example.com/my_article)

If you don't know which category to use, feel free to submit a PR anyway
and just ask the editors to select the category.

-->

### Official

### Foundation

### Newsletters

### Project/Tooling Updates

### Observations/Thoughts

* [Ask not what the compiler can do for you](https://github.com/juspay/hyperswitch/wiki/Ask-not-what-the-compiler-can-do-for-you)

### Rust Walkthroughs

### Research

### Miscellaneous

## Crate of the Week

<!-- COTW goes here -->

[Please submit your suggestions and votes for next week][submit_crate]!

[submit_crate]: https://users.rust-lang.org/t/crate-of-the-week/2704

## Call for Participation

Always wanted to contribute to open-source projects but did not know where to start?
Every week we highlight some tasks from the Rust community for you to pick and get started!

Some of these tasks may also have mentors available, visit the task page for more information.

<!-- CFPs go here, use this format: * [project name - title of issue](link to issue) -->
<!-- * [ - ]() -->
<<<<<<< HEAD
**Calls for Proposals**

Open calls for submissions to conferences and meetups.

* [EuroRust Call for Speakers (By 2023-06-11)](https://www.papercall.io/eurorust-2023)

=======
* [Hyperswitch - move connector config to a separate file](https://github.com/juspay/hyperswitch/issues/1109)
* [Hyperswitch - Implement `ReverseLookupInterface` for `MockDb`](https://github.com/juspay/hyperswitch/issues/1115)
* [Hyperswitch - Implement `EventInterface` for `MockDb`](https://github.com/juspay/hyperswitch/issues/1116)
>>>>>>> 43776f77

If you are a Rust project owner and are looking for contributors, please submit tasks [here][guidelines].

[guidelines]: https://users.rust-lang.org/t/twir-call-for-participation/4821

## Updates from the Rust Project

<!-- Rust updates go here -->

### Rust Compiler Performance Triage

<!-- Perf results go here -->

### [Approved RFCs](https://github.com/rust-lang/rfcs/commits/master)

Changes to Rust follow the Rust [RFC (request for comments) process](https://github.com/rust-lang/rfcs#rust-rfcs). These
are the RFCs that were approved for implementation this week:

* [Add a `[lints]` table to `Cargo.toml`](https://github.com/rust-lang/rfcs/pull/3389)

### Final Comment Period

Every week, [the team](https://www.rust-lang.org/team.html) announces the 'final comment period' for RFCs and key PRs
which are reaching a decision. Express your opinions now.

#### [RFCs](https://github.com/rust-lang/rfcs/labels/final-comment-period)

* [New rustc and Cargo options to allow path sanitisation by default](https://github.com/rust-lang/rfcs/pull/3127)

#### [Tracking Issues & PRs](https://github.com/rust-lang/rust/issues?q=is%3Aopen+label%3Afinal-comment-period+sort%3Aupdated-desc)
* [disposition: merge] [Remove misleading target feature aliases](https://github.com/rust-lang/rust/pull/107707)
* [disposition: merge] [expand: Change how `#![cfg(FALSE)]` behaves on crate root](https://github.com/rust-lang/rust/pull/110141)
* [disposition: merge] [do not allow inference in `predicate_must_hold` (alternative approach)](https://github.com/rust-lang/rust/pull/110100)
* [disposition: merge] [Tracking Issue for slice::split_at in const context](https://github.com/rust-lang/rust/issues/101158)
* [disposition: merge] [Implement `AsHandle`/`AsSocket` for `Arc`/`Rc`/`Box` on Windows](https://github.com/rust-lang/rust/pull/108196)

### [New and Updated RFCs](https://github.com/rust-lang/rfcs/pulls)
* [new] [RFC: Unix socket ancillary data v2](https://github.com/rust-lang/rfcs/pull/3430)

### [Call for Testing](https://github.com/rust-lang/rfcs/issues?q=label%3Acall-for-testing)
An important step for RFC implementation is for people to experiment with the
implementation and give feedback, especially before stabilization.  The following
RFCs would benefit from user testing before moving forward:

* *No RFCs issued a call for testing this week.*

If you are a feature implementer and would like your RFC to appear on the above list, add the new `call-for-testing`
label to your RFC along with a comment providing testing instructions and/or guidance on which aspect(s) of the feature
need testing.

## Upcoming Events

Rusty Events between 2023-05-10 - 2023-06-07 🦀

### Virtual

* 2023-05-10 | Virtual (Boulder, CO, US) | [Boulder Elixir and Rust](https://www.meetup.com/boulder-elixir-rust/)
    * [**Monthly Meetup**](https://www.meetup.com/boulder-elixir-rust/events/292464903)
* 2023-05-11 | Virtual (Nürnberg, DE) | [Rust Nuremberg](https://www.meetup.com/rust-noris/)
    * [**Rust Nürnberg online**](https://www.meetup.com/rust-noris/events/gmkpctyfchbpb/)
* 2023-05-11 | Virtual (South Pasadena, CA, US) | [Pasadena Thursday Go / Rust](https://www.meetup.com/thursday-go/)
    * [**Weekly study group**](https://www.meetup.com/thursday-go/events/293338004)
* 2023-05-13 | Virtual | [Rust GameDev](https://discord.gg/yNtPTb2)
    * [**Rust GameDev Monthly Meetup**](https://discord.gg/yNtPTb2)
* 2023-05-13 | Virtual + In person (Singapore, SG) | [Web3Dev.Community](https://www.meetup.com/web3devc/)
    * [**[Hybrid] You'll Never Rust Alone - Rust Study Group**](https://www.meetup.com/web3devc/events/zcgndtyfchbrb/)
* 2023-05-16 | Virtual (Washington, DC, US) | [Rust DC](https://www.meetup.com/rustdc/)
    * [**Mid-month Rustful**](https://www.meetup.com/rustdc/events/jkxsctyfchbvb/)
* 2023-05-17 | Virtual (Cardiff, UK) | [Rust and C++ Cardiff](https://www.meetup.com/rust-and-c-plus-plus-in-cardiff/)
    * [**Rust Atomics and Locks Book Club Chapter 2**](https://www.meetup.com/rust-and-c-plus-plus-in-cardiff/events/292847157/)
* 2023-05-17 | Virtual (Vancouver, BC, CA) | [Vancouver Rust](https://www.meetup.com/vancouver-rust/)
    * [**Spin and Kata Containers**](https://www.meetup.com/vancouver-rust/events/lqkkctyfchbwb/)
* 2023-05-18 | Virtual (Stuttgart, DE) | [Rust Community Stuttgart](https://www.meetup.com/rust-community-stuttgart/)
    * [**Rust-Meetup**](https://www.meetup.com/rust-community-stuttgart/events/qtvtvsyfchbxb/)
* 2023-05-20 | Virtual + In person (Singapore, SG) | [Web3Dev.Community](https://www.meetup.com/web3devc/)
    * [**[Hybrid] You'll Never Rust Alone - Rust Study Group**](https://www.meetup.com/web3devc/events/zcgndtyfchbbc/)
* 2023-05-23 | Virtual (Berlin, DE) | [OpenTechSchool Berlin](https://www.meetup.com/opentechschool-berlin)
    * [**Rust Hack and Learn**](https://www.meetup.com/opentechschool-berlin/events/293302808)
* 2023-05-25 | Virtual (Charlottesville, VA, US) | [Charlottesville Rust Meetup](https://www.meetup.com/charlottesville-rust-meetup/)
    * [**Practical Monads**](https://www.meetup.com/charlottesville-rust-meetup/events/293384348)
* 2023-05-25 | Virtual (Ciudad de México, MX) | [Rust MX](https://www.meetup.com/rust-mx/)
    * [**Proyecto "Taller de Rust"**](https://www.meetup.com/rust-mx/events/293332410)
* 2023-05-25 | Virtual (Karlsruhe, DE) | [The Karlsruhe Functional Programmers Meetup Group](https://www.meetup.com/the-karlsruhe-functional-programmers-meetup-group/)
    * [**Stammtisch (gemeinsam mit der C++ UG KA) - various topics, from C++ to Rust**](https://www.meetup.com/the-karlsruhe-functional-programmers-meetup-group/events/293349464)
* 2023-05-25 | Virtual (San Francisco, CA, US) | [Data + AI Online Meetup](https://www.meetup.com/data-ai-online/)
    * [**D3L2: Discussing Rust, Ballista, Ray SQL, DataFusion with Andy Grove**](https://www.meetup.com/data-ai-online/events/293432877)
* 2023-05-30 | Virtual (Dallas, TX, US) | [Dallas Rust](https://www.meetup.com/dallas-rust/)
    * [**Last Tuesday**](https://www.meetup.com/dallas-rust/events/293014934)
* 2023-05-31 | Virtual (Chicago, IL, US) | [Chicago Healthcare Cloud Technology Community](https://www.meetup.com/chicago-healthcare-tech-and-ai/)
    * [**Rust for Mission-Critical AI: A Journey into Healthcare's Safest Language**](https://www.meetup.com/chicago-healthcare-tech-and-ai/events/293278396/?chapterContext=true&regToRsvp=true&isFromReg=true)
* 2023-06-06 | Virtual (Austin, TX, US) | [WebAssembly and WasmEdge](https://www.meetup.com/webassembly-and-wasmedge/)
    * [**Monthly WasmEdge Community Meeting - Run Rust Warp in WasmEdge -- Alan, Poon Yong Quan**](https://www.meetup.com/webassembly-and-wasmedge/events/293014949)
* 2023-06-06 | Virtual (Buffalo, NY, US) | [Buffalo Rust Meetup](https://www.meetup.com/buffalo-rust-meetup/)
    * [**Buffalo Rust User Group, First Tuesdays**](https://www.meetup.com/buffalo-rust-meetup/events/293296995)
* 2023-06-07 | Virtual (Indianapolis, IN, US) | [Indy Rust](https://www.meetup.com/indyrs/)
    * [**Indy.rs - with Social Distancing**](https://www.meetup.com/indyrs/events/293309294)

### Asia

* 2023-05-13 | Singapore, SG | [Web3Dev.Community](https://www.meetup.com/web3devc/)
    * [**[Hybrid] You'll Never Rust Alone - Rust Study Group**](https://www.meetup.com/web3devc/events/zcgndtyfchbrb/)
* 2023-05-18 | Seoul, KR | [Seoul Substrate Blockchain Meetup](https://www.meetup.com/seoul-substrate-blockchain-meetup/)
    * [***Seoul Substrate Meetup - 최신 cyprography - Rust*](https://www.meetup.com/seoul-substrate-blockchain-meetup/events/293016466)
* 2023-05-20 | Singapore, SG | [Web3Dev.Community](https://www.meetup.com/web3devc/)
    * [**[Hybrid] You'll Never Rust Alone - Rust Study Group**](https://www.meetup.com/web3devc/events/zcgndtyfchbbc/)
* 2023-05-25 | Amsterdam, NL | [Frontend Developer Meetup Amsterdam](https://www.meetup.com/frontend-developer-meetup-amsterdam/)
    * [**Svelte Frontend Meetup (signup required) - Building a Svelte-Rust app using Tauri**](https://www.meetup.com/frontend-developer-meetup-amsterdam/events/293272364)

### Europe

* 2023-05-10 | Amsterdam, NL | [RustNL](https://rustnl.org/)
    * [**RustNL 2023**](https://2023.rustnl.org/)
* 2023-05-19 | Stuttgart, DE | [Rust Community Stuttgart](https://www.meetup.com/rust-community-stuttgart)
    * [**OnSite Meeting**](https://www.meetup.com/rust-community-stuttgart/events/pdhvctyfchbzb/)
* 2023-05-23 | Paris, FR | [Kaïbee](https://www.meetup.com/kaibee/)
    * [**Atelier Axum & Rust**](https://www.meetup.com/kaibee/events/293169086)
* 2023-05-24 | Lyon, FR | [Rust Lyon](https://www.meetup.com/fr-FR/rust-lyon/)
    * [**Rust Lyon Meetup #4**](https://www.meetup.com/fr-FR/rust-lyon/events/293322211)
* 2023-05-25 | Barcelona, ES | [C++ Programmer Meetup.](https://www.meetup.com/c-programmer-meetup/)
    * [**Rust for C++ Developers.**](https://www.meetup.com/c-programmer-meetup/events/292816507)
* 2023-05-25 | Copenhagen, DK | [Copenhagen Rust Community](https://www.meetup.com/copenhagen-rust-community/)
    * [**Rust metup #36 at Adapt Agency!**](https://www.meetup.com/copenhagen-rust-community/events/293293863)
* 2023-05-25 | Paris, FR | [Rust Paris](https://www.meetup.com/rust-paris/)
    * [**Rust Paris meetup #59**](https://www.meetup.com/rust-paris/events/293191172)
* 2023-05-30 | Barcelona, ES | [BcnRust](https://www.meetup.com/bcnrust/)
    * [**10th BcnRust Meetup**](https://www.meetup.com/bcnrust/events/293363107)

### North America

* 2023-05-11 | Lehi, UT, US | [Utah Rust](https://www.meetup.com/utah-rust/)
    * [**Interesting Title and Food!**](https://www.meetup.com/utah-rust/events/rrwbctyfchbpb/)
* 2023-05-16 | San Francisco, CA, US | [San Francisco Rust Study Group](https://www.meetup.com/san-francisco-rust-study-group/)
    * [**Rust Hacking in Person**](https://www.meetup.com/san-francisco-rust-study-group/events/vwljctyfchbvb/)
* 2023-05-17 | New York, NY, US | [Rust NYC](https://www.meetup.com/rust-nyc/)
    * [**Too many unit tests: A tale of macros and BigDecimals**](https://www.meetup.com/rust-nyc/events/293316694)

### Oceania

* 2023-05-30 | Canberra, ACT, AU | [Canberra Rust User Group](https://www.meetup.com/rust-canberra/)
    * [**May Meetup**](https://www.meetup.com/rust-canberra/events/292717772/)

If you are running a Rust event please add it to the [calendar] to get
it mentioned here. Please remember to add a link to the event too.
Email the [Rust Community Team][community] for access.

[calendar]: https://www.google.com/calendar/embed?src=apd9vmbc22egenmtu5l6c5jbfc%40group.calendar.google.com
[community]: mailto:community-team@rust-lang.org

## Jobs
<!--

Rust Jobs:

TWiR has stopped featuring individual job postings. You can read more about this change here:

https://github.com/rust-lang/this-week-in-rust/issues/3412

-->

Please see the latest [Who's Hiring thread on r/rust](INSERT_LINK_HERE)

# Quote of the Week

<!-- QOTW goes here -->

[Please submit quotes and vote for next week!](https://users.rust-lang.org/t/twir-quote-of-the-week/328)

*This Week in Rust is edited by: [nellshamrell](https://github.com/nellshamrell), [llogiq](https://github.com/llogiq), [cdmistman](https://github.com/cdmistman), [ericseppanen](https://github.com/ericseppanen), [extrawurst](https://github.com/extrawurst), [andrewpollack](https://github.com/andrewpollack), [U007D](https://github.com/U007D), [kolharsam](https://github.com/kolharsam), [joelmarcey](https://github.com/joelmarcey), [mariannegoldin](https://github.com/mariannegoldin), [bennyvasquez](https://github.com/bennyvasquez).*

*Email list hosting is sponsored by [The Rust Foundation](https://foundation.rust-lang.org/)*

<small>[Discuss on r/rust](REDDIT_LINK_HERE)</small><|MERGE_RESOLUTION|>--- conflicted
+++ resolved
@@ -62,22 +62,20 @@
 
 <!-- CFPs go here, use this format: * [project name - title of issue](link to issue) -->
 <!-- * [ - ]() -->
-<<<<<<< HEAD
-**Calls for Proposals**
-
-Open calls for submissions to conferences and meetups.
-
-* [EuroRust Call for Speakers (By 2023-06-11)](https://www.papercall.io/eurorust-2023)
-
-=======
+
 * [Hyperswitch - move connector config to a separate file](https://github.com/juspay/hyperswitch/issues/1109)
 * [Hyperswitch - Implement `ReverseLookupInterface` for `MockDb`](https://github.com/juspay/hyperswitch/issues/1115)
 * [Hyperswitch - Implement `EventInterface` for `MockDb`](https://github.com/juspay/hyperswitch/issues/1116)
->>>>>>> 43776f77
 
 If you are a Rust project owner and are looking for contributors, please submit tasks [here][guidelines].
 
 [guidelines]: https://users.rust-lang.org/t/twir-call-for-participation/4821
+
+**Calls for Proposals**
+
+Open calls for submissions to conferences and meetups.
+
+* [EuroRust Call for Speakers (By 2023-06-11)](https://www.papercall.io/eurorust-2023)
 
 ## Updates from the Rust Project
 
