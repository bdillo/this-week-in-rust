--- conflicted
+++ resolved
@@ -49,11 +49,8 @@
 
 ### Miscellaneous
 
-<<<<<<< HEAD
 * [The Way of the Crab Podcast, Epside 1: Hello, World!](https://wayofthecrab.com/episodes/001/)
-=======
 * [Hangman over QUIC (using Rust and Quinn)](https://ochagavia.nl/blog/hangman-over-quic/)
->>>>>>> a313ecab
 
 ## Crate of the Week
 
