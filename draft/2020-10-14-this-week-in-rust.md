--- conflicted
+++ resolved
@@ -27,11 +27,8 @@
 ### Learn Simple Rust
 
 ### Learn More Rust
-<<<<<<< HEAD
+* [Deploying a Rust HTTP server to DigitalOcean App Platform](https://pretired.dazwilkin.com/posts/201008/)
 * [ZH] [Build a Shoot 'em up game with framework Amethyst](https://yodalee.me/2020/06/introduction/)
-=======
-* [Deploying a Rust HTTP server to DigitalOcean App Platform](https://pretired.dazwilkin.com/posts/201008/)
->>>>>>> ae89e3ad
 
 ### Project Updates
 
