Title: This Week in Rust 619
Number: 619
Date: 2025-10-01
Category: This Week in Rust

Hello and welcome to another issue of *This Week in Rust*!
[Rust](https://www.rust-lang.org/) is a programming language empowering everyone to build reliable and efficient software.
This is a weekly summary of its progress and community.
Want something mentioned? Tag us at
[@thisweekinrust.bsky.social](https://bsky.app/profile/thisweekinrust.bsky.social) on Bluesky or
[@ThisWeekinRust](https://mastodon.social/@thisweekinrust) on mastodon.social, or
[send us a pull request](https://github.com/rust-lang/this-week-in-rust).
Want to get involved? [We love contributions](https://github.com/rust-lang/rust/blob/master/CONTRIBUTING.md).

*This Week in Rust* is openly developed [on GitHub](https://github.com/rust-lang/this-week-in-rust) and archives can be viewed at [this-week-in-rust.org](https://this-week-in-rust.org/).
If you find any errors in this week's issue, [please submit a PR](https://github.com/rust-lang/this-week-in-rust/pulls).

Want TWIR in your inbox? [Subscribe here](https://this-week-in-rust.us11.list-manage.com/subscribe?u=fd84c1c757e02889a9b08d289&id=0ed8b72485).

## Updates from Rust Community

<!--

Dear community contributors:
Please read README.md for guidance on submissions.
Each submitted link should be of the form:

* [Title of the linked Page](https://example.com/my_article)

If you add a link to a non-text content please prefix it with `[video]` or `[audio]`:

* [video] [Title of the linked video](https://example.com/my_video_article)
* [audio] [Title of the linked audio file](https://example.com/my_podcast)

If you don't know which category to use, feel free to submit a PR anyway
and just ask the editors to select the category.

-->

### Official

### Foundation

### Newsletters

### Project/Tooling Updates
<<<<<<< HEAD
* [blogr v0.3.0 - Fast, lightweight static site generator with built in newsletter manager, in Rust — write in Markdown, preview in your terminal, and deploy to GitHub Pages with a single command ](https://github.com/bahdotsh/blogr/releases/tag/v0.3.0)
* [Feedr v0.2.0 - A feature-rich terminal-based RSS feed reader with a clean and intuitive TUI](https://github.com/bahdotsh/feedr/releases/tag/v0.2.0)
=======
* [genedex: A Small and Fast FM-Index for Rust](https://github.com/feldroop/genedex)
>>>>>>> 60400109

### Observations/Thoughts
* [video] [How to Optimize Rust for Slowness: Inspired by New Turing Machine Results](https://www.youtube.com/watch?v=ec-ucXJ4x-0)

### Rust Walkthroughs
* [Under the hood: Vec\<T\>](https://marma.dev/articles/2025/under-the-hood-vec-t)

### Research

### Miscellaneous

## Crate of the Week

<!-- COTW goes here -->

[Please submit your suggestions and votes for next week][submit_crate]!

[submit_crate]: https://users.rust-lang.org/t/crate-of-the-week/2704

## Calls for Testing
An important step for RFC implementation is for people to experiment with the
implementation and give feedback, especially before stabilization.

If you are a feature implementer and would like your RFC to appear in this list, add a
`call-for-testing` label to your RFC along with a comment providing testing instructions and/or
guidance on which aspect(s) of the feature need testing.

[Rust](https://github.com/rust-lang/rust/labels/call-for-testing),

* [FR: Add a --fail-fast option to libtest](https://github.com/rust-lang/rust/issues/142859)
  * [Testing instructions](https://github.com/rust-lang/rust/issues/142859#issuecomment-3339090064)

*No calls for testing were issued this week by
  [Rust language RFCs](https://github.com/rust-lang/rfcs/issues?q=label%3Acall-for-testing),
  [Cargo](https://github.com/rust-lang/cargo/labels/call-for-testing) or
  [Rustup](https://github.com/rust-lang/rustup/labels/call-for-testing).*

[Let us know](https://github.com/rust-lang/this-week-in-rust/issues) if you would like your feature to be tracked as a part of this list.

## Call for Participation; projects and speakers

### CFP - Projects

Always wanted to contribute to open-source projects but did not know where to start?
Every week we highlight some tasks from the Rust community for you to pick and get started!

Some of these tasks may also have mentors available, visit the task page for more information.

<!-- CFPs go here, use this format: * [project name - title of issue](URL to issue) -->
<!-- * [ - ]() -->
<!-- or if none - *No Calls for participation were submitted this week.* -->

* [Diesel - Feedback on an All About Select guide](https://github.com/diesel-rs/diesel/discussions/4786)
* [Diesel - Incomplete explanation for PgConnection loading modes](https://github.com/diesel-rs/diesel/issues/4764)
* [Diesel - FromSqlRow derive macro fails when in scope where Ok is not the one from the standard library](https://github.com/diesel-rs/diesel/issues/4787)
* [Diesel - fk_related_tables not working correctly with two foreign keys to same table](https://github.com/diesel-rs/diesel/issues/4780)

If you are a Rust project owner and are looking for contributors, please submit tasks [here][guidelines] or through a [PR to TWiR](https://github.com/rust-lang/this-week-in-rust) or by reaching out on [X (formerly Twitter)](https://x.com/ThisWeekInRust) or [Mastodon](https://mastodon.social/@thisweekinrust)!

[guidelines]:https://github.com/rust-lang/this-week-in-rust?tab=readme-ov-file#call-for-participation-guidelines

### CFP - Events

Are you a new or experienced speaker looking for a place to share something cool? This section highlights events that are being planned and are accepting submissions to join their event as a speaker.

<!-- CFPs go here, use this format: * [**event name**](URL to CFP)| Date CFP closes in YYYY-MM-DD | city,state,country | Date of event in YYYY-MM-DD -->
<!-- or if none - *No Calls for papers or presentations were submitted this week.* -->

If you are an event organizer hoping to expand the reach of your event, please submit a link to the website through a [PR to TWiR](https://github.com/rust-lang/this-week-in-rust) or by reaching out on [X (formerly Twitter)](https://x.com/ThisWeekInRust) or [Mastodon](https://mastodon.social/@thisweekinrust)!

## Updates from the Rust Project

<!-- Rust updates go here -->

### Rust Compiler Performance Triage

A relatively quiet week. Most of the improvements are to doc builds, driven by
continued packing of the search index in rustdoc-search: stringdex update with
more packing [#147002](https://github.com/rust-lang/rust/pull/147002) and
simplifications to doc(cfg) in Implement RFC 3631: add rustdoc doc_cfg features
[#138907](https://github.com/rust-lang/rust/pull/138907).

Triage done by **@simulacrum**.
Revision range: [ce4beebe..8d72d3e1](https://perf.rust-lang.org/?start=ce4beebecb77821734079cff47d8af08f9f27f11&end=8d72d3e1e96f58ca10059a6bb6e8aecba4a0e9cd&absolute=false&stat=instructions%3Au)

1 Regressions, 6 Improvements, 4 Mixed; 2 of them in rollups
29 artifact comparisons made in total

[Full report here](https://github.com/rust-lang/rustc-perf/blob/master/triage/2025/2025-09-28.md)

### [Approved RFCs](https://github.com/rust-lang/rfcs/commits/master)

Changes to Rust follow the Rust [RFC (request for comments) process](https://github.com/rust-lang/rfcs#rust-rfcs). These
are the RFCs that were approved for implementation this week:

* *No RFCs were approved this week.*

### Final Comment Period

Every week, [the team](https://www.rust-lang.org/team.html) announces the 'final comment period' for RFCs and key PRs
which are reaching a decision. Express your opinions now.

#### Tracking Issues & PRs

##### [Rust](https://github.com/rust-lang/rust/issues?q=is%3Aopen+label%3Afinal-comment-period+sort%3Aupdated-desc)

* [Tracking Issue for `const_slice_rotate`](https://github.com/rust-lang/rust/issues/143812)
* [implement Extend<{Group, Literal, Punct, Ident}> for TokenStream](https://github.com/rust-lang/rust/pull/145722)
* [Stabilize `char_max_len`](https://github.com/rust-lang/rust/pull/145610)
* [Add `From` impls for wrapper types](https://github.com/rust-lang/rust/pull/146013)
* [prefer alias candidates for sizedness + auto trait goals](https://github.com/rust-lang/rust/pull/144064)
* [Tracking Issue for `NonZero<u*>::div_ceil`](https://github.com/rust-lang/rust/issues/132968)
* [Tracking issue for release notes of #146410: Iterator repeat: no infinite loop for `last` and `count`](https://github.com/rust-lang/rust/issues/146660)
* [Stabilize `rwlock_downgrade` library feature](https://github.com/rust-lang/rust/pull/143191)
* [Prevent downstream `impl DerefMut for Pin<LocalType>`](https://github.com/rust-lang/rust/pull/145608)
* [Forbid freely casting lifetime bounds of dyn-types](https://github.com/rust-lang/rust/pull/136776)
* [Fix accidental type inference in array coercion](https://github.com/rust-lang/rust/pull/140283)
* [docs(style): Specify the frontmatter style](https://github.com/rust-lang/rust/pull/145617)
* [core: simplify `Extend` for tuples](https://github.com/rust-lang/rust/pull/138799)

*No Items entered Final Comment Period this week for
  [Rust RFCs](https://github.com/rust-lang/rfcs/labels/final-comment-period),
  [Cargo](https://github.com/rust-lang/cargo/issues?q=is%3Aopen+label%3Afinal-comment-period+sort%3Aupdated-desc),
  [Language Team](https://github.com/rust-lang/lang-team/issues?q=is%3Aopen+label%3Afinal-comment-period+sort%3Aupdated-desc+),
  [Language Reference](https://github.com/rust-lang/reference/issues?q=is%3Aopen+label%3Afinal-comment-period+sort%3Aupdated-desc),
  [Leadership Council](https://github.com/rust-lang/leadership-council/issues?q=state%3Aopen%20label%3Afinal-comment-period) or
  [Unsafe Code Guidelines](https://github.com/rust-lang/unsafe-code-guidelines/issues?q=is%3Aopen+label%3Afinal-comment-period+sort%3Aupdated-desc).*

Let us know if you would like your PRs, Tracking Issues or RFCs to be tracked as a part of this list.

#### [New and Updated RFCs](https://github.com/rust-lang/rfcs/pulls)

* *No New or Updated RFCs were created this week.*

## Upcoming Events

Rusty Events between 2025-10-01 - 2025-10-29 🦀

### Virtual
* 2025-10-01 | Virtual (Indianapolis, IN, US) | [Indy Rust](https://www.meetup.com/indyrs/events/)
    * [**Indy.rs - with Social Distancing**](https://www.meetup.com/indyrs/events/wqzhftyhcnbcb)
* 2025-10-02 | Virtual (Girona, ES) | [Rust Girona](https://lu.ma/rust-girona) | [Silicon Girona](https://silicongirona.club)
    * [**Sessió setmanal de codificació / Weekly coding session**](https://luma.com/ekgdex6j)
* 2025-10-04 | Virtual (Kampala, UG) | [Rust Circle Meetup](https://www.eventbrite.com/o/rust-circle-kampala-65249289033)
    * [**Rust Circle Meetup**](https://www.eventbrite.com/e/rust-circle-meetup-tickets-628763858627)
* 2025-10-05 | Virtual (Dallas, TX, US) | [Dallas Rust User Meetup](https://www.meetup.com/dallasrust)
    * [**Rust Readers Discord Discussion: Macros**](https://www.meetup.com/dallasrust/events/311062530/)
* 2025-10-07 | Virtual (Beijing, CN) | [WebAssembly and Rust Meetup (Wasm Empowering AI)](https://www.meetup.com/wasm-rust-meetup/events/)
    * [**Monthly WasmEdge Community Meeting, the runtime for LLM/AGI**](https://www.meetup.com/wasm-rust-meetup/events/310831771/)
* 2025-10-09 - 2025-10-10 | Hybrid (Paris, FR) | [EuroRust](https://eurorust.eu/)
    * [**EuroRust 2025**](https://eurorust.eu/schedule/)
* 2025-10-09 | Virtual (Berlin, DE) | [Rust Berlin](https://www.meetup.com/rust-berlin)
    * [**Rust Hack and Learn**](https://www.meetup.com/rust-berlin/events/306046639/)
* 2025-10-09 | Virtual (Girona, ES) | [Rust Girona](https://lu.ma/rust-girona) | [Silicon Girona](https://silicongirona.club)
    * [**Sessió setmanal de codificació / Weekly coding session**](https://luma.com/jotnli2g)
* 2025-10-12 | Virtual (Dallas, TX, US) | [Dallas Rust User Meetup](https://www.meetup.com/dallasrust)
    * [**Rust Readers Discord Discussion: Macros**](https://www.meetup.com/dallasrust/events/311109160/)
* 2025-10-14 | Virtual (Dallas, TX, US) | [Dallas Rust User Meetup](https://www.meetup.com/dallasrust)
    * [**Second Tuesday**](https://www.meetup.com/dallasrust/events/305361534/)
* 2025-10-15 | Hybrid (Vancouver, BC, CA) | [Vancouver Rust](https://www.meetup.com/vancouver-rust)
    * [**Rust Study/Hack/Hang-out**](https://www.meetup.com/vancouver-rust/events/307731034/)
* 2025-10-16 | Virtual (Girona, ES) | [Rust Girona](https://lu.ma/rust-girona) | [Silicon Girona](https://silicongirona.club)
    * [**Sessió setmanal de codificació / Weekly coding session**](https://luma.com/o8fh3fh7)
* 2025-10-16 | Virtual (Nürnberg, DE) | [Rust Nuremberg](https://www.meetup.com/rust-noris)
    * [**Rust Nürnberg online**](https://www.meetup.com/rust-noris/events/306046668/)
* 2025-10-18 | Virtual (Gdansk, PL) | [Stacja IT Trójmiasto](https://www.meetup.com/stacja-it-trojmiasto/)
    * [**[BEZPŁATNIE] Programowanie w języku Rust**](https://www.meetup.com/stacja-it-trojmiasto/events/310935164/)
* 2025-10-19 | Virtual (Dallas, TX, US) | [Dallas Rust User Meetup](https://www.meetup.com/dallasrust)
    * [**Rust Readers Discord Discussion: Macros**](https://www.meetup.com/dallasrust/events/311109167/)
* 2025-10-21 | Virtual (London, UK) | [Women in Rust](https://www.meetup.com/women-in-rust)
    * [**👋 Community Catch Up**](https://www.meetup.com/women-in-rust/events/311068625/)
* 2025-10-21 | Virtual (Washington, DC, US) | [Rust DC](https://www.meetup.com/rustdc)
    * [**Mid-month Rustful**](https://www.meetup.com/rustdc/events/310002307/)
* 2025-10-23 | Virtual (Berlin, DE) | [Rust Berlin](https://www.meetup.com/rust-berlin)
    * [**Rust Hack and Learn**](https://www.meetup.com/rust-berlin/events/306046641/)
* 2025-10-23 | Virtual (Girona, ES) | [Rust Girona](https://lu.ma/rust-girona) | [Silicon Girona](https://silicongirona.club)
    * [**Sessió setmanal de codificació / Weekly coding session**](https://luma.com/zyc3touy)
* 2025-10-26 | Virtual (Dallas, TX, US) | [Dallas Rust User Meetup](https://www.meetup.com/dallasrust)
    * [**Rust Readers Discord Discussion: Macros**](https://www.meetup.com/dallasrust/events/311109171/)
* 2025-10-28 | Virtual (Dallas, TX, US) | [Dallas Rust User Meetup](https://www.meetup.com/dallasrust)
    * [**Fourth Tuesday**](https://www.meetup.com/dallasrust/events/305361444/)

### Asia
* 2025-10-02 | Seoul, KR | [Seoul Rust (Programming Language) Meetup](https://www.meetup.com/rust-seoul-meetup)
    * [**Seoul Rust Meetup**](https://www.meetup.com/rust-seoul-meetup/events/310824483/)
* 2025-10-04 | Bangalore, IN | [Rust Bangalore](https://hasgeek.com/rustbangalore)
    * [**October 2025 Rustacean meetup**](https://hasgeek.com/rustbangalore/october-2025-rustacean-meetup/)
* 2025-10-08 | Kuala Lumpur, MY | [Rust Malaysia](https://t.me/rustlangmalaysia)
    * [**Malaysia Rust Meetup**](https://docs.google.com/forms/d/e/1FAIpQLScESY4eHc5lzZznAHZmFxI85CYaOKCYTQASRwXxC2y0KpI6zw/viewform)
* 2025-10-09 | Tokyo, JP | [Tokyo Rust Meetup](https://www.meetup.com/tokyo-rust-meetup)
    * [**Building Pocket-Sized Terminal UIs with Rust**](https://www.meetup.com/tokyo-rust-meetup/events/310899137/)
* 2025-10-20 | Tel Aviv-Yafo, IL | [Rust 🦀 TLV](https://www.meetup.com/rust-tlv)
    * [**In person Rust October 2025 at AWS in Tel Aviv**](https://www.meetup.com/rust-tlv/events/310628902/)

### Europe
* 2025-10-01 | Köln, DE | [Rust Cologne](https://www.meetup.com/rust-cologne-bonn)
    * [**Rust in October: Undefined Rust**](https://www.meetup.com/rustcologne/events/311209846/)
* 2025-10-01 | Olomouc, CZ | [Rust Moravia](https://www.meetup.com/rust-moravia)
    * [**4. Rust Moravia Meetup (In the capital!)**](https://www.meetup.com/rust-moravia/events/310743282/)
* 2025-10-01 | Oxford, UK | [Oxford ACCU/Rust Meetup.](https://www.meetup.com/oxford-rust-meetup-group)
    * [**Building AI chatbots with Webassembly, Rust, and Leptos**](https://www.meetup.com/oxford-rust-meetup-group/events/311170808/)
* 2025-10-01 | Paris, FR | [Paris Rustaceans](https://www.eventbrite.fr/e/rust-meetup-in-paris-tickets-1686673127729)
    * [**Rust Meetup in Paris**](https://www.eventbrite.fr/e/rust-meetup-in-paris-tickets-1686673127729)
* 2025-10-02 | Berlin, DE | [Rust Berlin](https://www.meetup.com/rust-berlin)
    * [**Rust Berlin on location 🏳️‍🌈 - Edition 007**](https://www.meetup.com/rust-berlin/events/311202886/)
* 2025-10-02 | Oslo, NO | [Rust Oslo](https://www.meetup.com/rust-oslo)
    * [**Rust Hack'n'Learn at Kampen Bistro**](https://www.meetup.com/rust-oslo/events/310062134/)
* 2025-10-08 | Girona, ES | [Rust Girona](https://lu.ma/rust-girona)
    * [**Rust Girona Hack & Learn 10 2025**](https://luma.com/8u55jo0h)
* 2025-10-08 | Paris, FR | [Rust Paris](https://www.meetup.com/rust-paris)
    * [**Rust meetup #79**](https://www.meetup.com/rust-paris/events/310424476/)
* 2025-10-08 | Reading, UK | [Reading Rust Workshop](https://www.meetup.com/reading-rust-workshop)
    * [**Reading Rust Meetup**](https://www.meetup.com/reading-rust-workshop/events/308944041/)
* 2025-10-09 - 2025-10-10 | Hybrid (Paris, FR) | [EuroRust](https://eurorust.eu/)
    * [**EuroRust 2025**](https://eurorust.eu/schedule/)
* 2025-10-14 | Basel, CH | [Rust Basel](https://www.meetup.com/rust-basel)
    * [**Rust Meetup #13 @ letsboot**](https://www.meetup.com/rust-basel/events/310827834/)
* 2025-10-21 | Aarhus, DK | [Rust Aarhus](https://www.meetup.com/rust-aarhus)
    * [**Hack Night**](https://www.meetup.com/rust-aarhus/events/311035141/)
* 2025-10-21 | Leipzig, DE | [Rust - Modern Systems Programming in Leipzig](https://www.meetup.com/rust-modern-systems-programming-in-leipzig)
    * [**Topic TBD**](https://www.meetup.com/rust-modern-systems-programming-in-leipzig/events/308592252/)
* 2025-10-21 | London, UK | [London Rust Project Group](https://www.meetup.com/london-rust-project-group)
    * [**Rust in Surgery: Powering the Data Pipelines**](https://www.meetup.com/london-rust-project-group/events/310813952/)
* 2025-10-28 | Manchester, UK | [Rust Manchester](https://www.meetup.com/rust-manchester)
    * [**Rust Manchester October Code Night**](https://www.meetup.com/rust-manchester/events/307919171/)

### North America
* 2025-10-01 | Los Angeles, CA, US | [Rust Los Angeles](https://www.meetup.com/rust-los-angeles)
    * [**Web3 Developer Meetup**](https://www.meetup.com/rust-los-angeles/events/311243690/)
* 2025-10-02 | Montréal, QC, CA | [Rust Montréal](https://www.meetup.com/rust-montreal)
    * [**October Monthly Social**](https://www.meetup.com/rust-montreal/events/311242811/)
* 2025-10-02 | Mountain View, CA, US | [Hacker Dojo](https://www.meetup.com/hackerdojo/events/)
    * [**RUST MEETUP at HACKER DOJO**](https://www.meetup.com/hackerdojo/events/311004898)
* 2025-10-02 | Saint Louis, MO, US | [STL Rust](https://www.meetup.com/stl-rust)
    * [**🚁 Rust in Flight: Lessons from Designing a 3D‑Printed Quadcopter with Embedded**](https://www.meetup.com/stl-rust/events/310279407/)
* 2025-10-04 | Boston, MA, US | [Boston Rust Meetup](https://www.meetup.com/bostonrust)
    * [**North End Rust Lunch, Oct 4**](https://www.meetup.com/bostonrust/events/310983705/)
* 2025-10-09 | Lehi, UT, US | [Utah Rust](https://www.meetup.com/utah-rust)
    * [**Aya the Beholder: Writing an eBPF Firewall with the Aya Crate**](https://www.meetup.com/utah-rust/events/311145663/)
* 2025-10-15 | Hybrid (Vancouver, BC, CA) | [Vancouver Rust](https://www.meetup.com/vancouver-rust)
    * [**Rust Study/Hack/Hang-out**](https://www.meetup.com/vancouver-rust/events/307731034/)
* 2025-10-16 | Mountain View, CA, US | [Hacker Dojo](https://www.meetup.com/hackerdojo/events/)
    * [**RUST MEETUP at HACKER DOJO**](https://www.meetup.com/hackerdojo/events/311012947/)
* 2025-10-21 | San Francisco, CA, US | [Vara & Gear](https://luma.com/events-by-vara-gear)
    * [**Rust Workshop by Vara Network**](https://luma.com/kbs2os1c)
* 2025-10-21 | San Francisco, CA, US | [San Francisco Rust Study Group](https://www.meetup.com/san-francisco-rust-study-group)
    * [**Rust Hacking in Person**](https://www.meetup.com/san-francisco-rust-study-group/events/308284343/)
* 2025-10-22 | Austin, TX, US | [Rust ATX](https://www.meetup.com/rust-atx)
    * [**Rust Lunch - Fareground**](https://www.meetup.com/rust-atx/events/310457307/)
* 2025-10-23 | Nashville, TN, US | [Music City Rust Developers](https://www.meetup.com/music-city-rust-developers)
    * [**Year In Review**](https://www.meetup.com/music-city-rust-developers/events/304333267/)
* 2025-10-25 | Boston, MA, US | [Boston Rust Meetup](https://www.meetup.com/bostonrust)
    * [**Porter Square Rust Lunch, Oct 25**](https://www.meetup.com/bostonrust/events/310983712/)

### Oceania
* 2025-10-22 | Perth, AU | [Rust Perth Meetup Group](https://www.meetup.com/perth-rust-meetup-group)
    * [**October Meetup**](https://www.meetup.com/perth-rust-meetup-group/events/310847099/)
* 2025-10-28 | Barton, AU | [Canberra Rust User Group](https://www.meetup.com/rust-canberra)
    * [**October Meetup**](https://www.meetup.com/rust-canberra/events/311234237/)

### South America
* 2025-10-08 | Buenos Aires, AR | [Rust en Español](https://www.meetup.com/rust-argentina)
    * [**Octubre Async - Escribimos un Runtime desde Cero!**](https://www.meetup.com/rust-argentina/events/311276950/)
* 2025-10-25 | São Paulo, BR | [Rust São Paulo Meetup](https://www.meetup.com/rust-sao-paulo-meetup)
    * [**Encontro do Rust-SP na Amazon Web Services**](https://www.meetup.com/rust-sao-paulo-meetup/events/311084440/)

If you are running a Rust event please add it to the [calendar] to get
it mentioned here. Please remember to add a link to the event too.
Email the [Rust Community Team][community] for access.

[calendar]: https://www.google.com/calendar/embed?src=apd9vmbc22egenmtu5l6c5jbfc%40group.calendar.google.com
[community]: mailto:community-team@rust-lang.org

## Jobs
<!--

Rust Jobs:

TWiR has stopped featuring individual job postings. You can read more about this change here:

https://github.com/rust-lang/this-week-in-rust/issues/3412

-->

Please see the latest [Who's Hiring thread on r/rust](INSERT_LINK_HERE)

# Quote of the Week

<!-- QOTW goes here -->

[Please submit quotes and vote for next week!](https://users.rust-lang.org/t/twir-quote-of-the-week/328)

*This Week in Rust is edited by: [nellshamrell](https://github.com/nellshamrell), [llogiq](https://github.com/llogiq), [cdmistman](https://github.com/cdmistman), [ericseppanen](https://github.com/ericseppanen), [extrawurst](https://github.com/extrawurst), [U007D](https://github.com/U007D), [joelmarcey](https://github.com/joelmarcey), [mariannegoldin](https://github.com/mariannegoldin), [bennyvasquez](https://github.com/bennyvasquez), [bdillo](https://github.com/bdillo)*

*Email list hosting is sponsored by [The Rust Foundation](https://foundation.rust-lang.org/)*

<small>[Discuss on r/rust](REDDIT_LINK_HERE)</small><|MERGE_RESOLUTION|>--- conflicted
+++ resolved
@@ -44,12 +44,10 @@
 ### Newsletters
 
 ### Project/Tooling Updates
-<<<<<<< HEAD
 * [blogr v0.3.0 - Fast, lightweight static site generator with built in newsletter manager, in Rust — write in Markdown, preview in your terminal, and deploy to GitHub Pages with a single command ](https://github.com/bahdotsh/blogr/releases/tag/v0.3.0)
 * [Feedr v0.2.0 - A feature-rich terminal-based RSS feed reader with a clean and intuitive TUI](https://github.com/bahdotsh/feedr/releases/tag/v0.2.0)
-=======
 * [genedex: A Small and Fast FM-Index for Rust](https://github.com/feldroop/genedex)
->>>>>>> 60400109
+
 
 ### Observations/Thoughts
 * [video] [How to Optimize Rust for Slowness: Inspired by New Turing Machine Results](https://www.youtube.com/watch?v=ec-ucXJ4x-0)
