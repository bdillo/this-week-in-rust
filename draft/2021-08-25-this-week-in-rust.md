--- conflicted
+++ resolved
@@ -157,21 +157,19 @@
 
 # Rust Jobs
 
-<<<<<<< HEAD
 **PolarFox Network**
+
 * [Senior Rust Engineer (Remote)](https://polarsync.breezy.hr/p/0c1d3630d39d)
 
-=======
 **Stealth Startup**
 
 * [Senior Software Engineer (Raleigh, NC, US, Possible Remote US)](https://docs.google.com/document/d/1jOT6pDE3yNpUq3c9BvFJPy4XaqlIX7BiOqXiTU1Fpfk/edit?usp=sharing)
->>>>>>> 4c97ccdf
-
-*Tweet us at [@ThisWeekInRust](https://twitter.com/ThisWeekInRust) to get your job offers listed here!*
 
 **Parity Technologies**
 
 * [Multiple Rust Engineering Positions Available](https://www.parity.io/jobs/)
+
+*Tweet us at [@ThisWeekInRust](https://twitter.com/ThisWeekInRust) to get your job offers listed here!*
 
 # Quote of the Week
 
